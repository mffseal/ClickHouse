--- conflicted
+++ resolved
@@ -3949,7 +3949,6 @@
 Use this setting only for backward compatibility if your use cases depend on old syntax.
 :::
 
-<<<<<<< HEAD
 ## timezone {#timezone}
 
 If specified, sets a implicit timezone (instead of server-default). All DateTime/DateTime64 values (and/or functions results) that have no explicit timezone specified are treated as having this timezone instead of default.
@@ -3978,7 +3977,7 @@
 -    Any valid timezone in `Region/Place` notation, e.g. `Europe/Berlin`
 
 Default value: `''`.
-=======
+
 ## final {#final}
 
 Automatically applies [FINAL](../../sql-reference/statements/select/from/#final-modifier) modifier to all tables in a query, to tables where [FINAL](../../sql-reference/statements/select/from/#final-modifier) is applicable, including joined tables and tables in sub-queries, and 
@@ -4016,5 +4015,4 @@
 ┌─key─┬─some───┐
 │   1 │ second │
 └─────┴────────┘
-```
->>>>>>> b5438456
+```
# Settings {#settings}

## distributed\_product\_mode {#distributed-product-mode}

Changes the behaviour of [distributed subqueries](../../sql-reference/operators/in.md).

ClickHouse applies this setting when the query contains the product of distributed tables, i.e. when the query for a distributed table contains a non-GLOBAL subquery for the distributed table.

Restrictions:

-   Only applied for IN and JOIN subqueries.
-   Only if the FROM section uses a distributed table containing more than one shard.
-   If the subquery concerns a distributed table containing more than one shard.
-   Not used for a table-valued [remote](../../sql-reference/table-functions/remote.md) function.

Possible values:

-   `deny` — Default value. Prohibits using these types of subqueries (returns the “Double-distributed in/JOIN subqueries is denied” exception).
-   `local` — Replaces the database and table in the subquery with local ones for the destination server (shard), leaving the normal `IN`/`JOIN.`
-   `global` — Replaces the `IN`/`JOIN` query with `GLOBAL IN`/`GLOBAL JOIN.`
-   `allow` — Allows the use of these types of subqueries.

## enable\_optimize\_predicate\_expression {#enable-optimize-predicate-expression}

Turns on predicate pushdown in `SELECT` queries.

Predicate pushdown may significantly reduce network traffic for distributed queries.

Possible values:

-   0 — Disabled.
-   1 — Enabled.

Default value: 1.

Usage

Consider the following queries:

1.  `SELECT count() FROM test_table WHERE date = '2018-10-10'`
2.  `SELECT count() FROM (SELECT * FROM test_table) WHERE date = '2018-10-10'`

If `enable_optimize_predicate_expression = 1`, then the execution time of these queries is equal because ClickHouse applies `WHERE` to the subquery when processing it.

If `enable_optimize_predicate_expression = 0`, then the execution time of the second query is much longer because the `WHERE` clause applies to all the data after the subquery finishes.

## fallback\_to\_stale\_replicas\_for\_distributed\_queries {#settings-fallback_to_stale_replicas_for_distributed_queries}

Forces a query to an out-of-date replica if updated data is not available. See [Replication](../../engines/table-engines/mergetree-family/replication.md).

ClickHouse selects the most relevant from the outdated replicas of the table.

Used when performing `SELECT` from a distributed table that points to replicated tables.

By default, 1 (enabled).

## force\_index\_by\_date {#settings-force_index_by_date}

Disables query execution if the index can’t be used by date.

Works with tables in the MergeTree family.

If `force_index_by_date=1`, ClickHouse checks whether the query has a date key condition that can be used for restricting data ranges. If there is no suitable condition, it throws an exception. However, it does not check whether the condition reduces the amount of data to read. For example, the condition `Date != ' 2000-01-01 '` is acceptable even when it matches all the data in the table (i.e., running the query requires a full scan). For more information about ranges of data in MergeTree tables, see [MergeTree](../../engines/table-engines/mergetree-family/mergetree.md).

## force\_primary\_key {#force-primary-key}

Disables query execution if indexing by the primary key is not possible.

Works with tables in the MergeTree family.

If `force_primary_key=1`, ClickHouse checks to see if the query has a primary key condition that can be used for restricting data ranges. If there is no suitable condition, it throws an exception. However, it does not check whether the condition reduces the amount of data to read. For more information about data ranges in MergeTree tables, see [MergeTree](../../engines/table-engines/mergetree-family/mergetree.md).

## force\_data\_skipping\_indices {#settings-force_data_skipping_indices}

Disables query execution if passed data skipping indices wasn't used.

Consider the following example:

```sql
CREATE TABLE data
(
    key Int,
    d1 Int,
    d1_null Nullable(Int),
    INDEX d1_idx d1 TYPE minmax GRANULARITY 1,
    INDEX d1_null_idx assumeNotNull(d1_null) TYPE minmax GRANULARITY 1
)
Engine=MergeTree()
ORDER BY key;

SELECT * FROM data_01515;
SELECT * FROM data_01515 SETTINGS force_data_skipping_indices=''; -- query will produce CANNOT_PARSE_TEXT error.
SELECT * FROM data_01515 SETTINGS force_data_skipping_indices='d1_idx'; -- query will produce INDEX_NOT_USED error.
SELECT * FROM data_01515 WHERE d1 = 0 SETTINGS force_data_skipping_indices='d1_idx'; -- Ok.
SELECT * FROM data_01515 WHERE d1 = 0 SETTINGS force_data_skipping_indices='`d1_idx`'; -- Ok (example of full featured parser).
SELECT * FROM data_01515 WHERE d1 = 0 SETTINGS force_data_skipping_indices='`d1_idx`, d1_null_idx'; -- query will produce INDEX_NOT_USED error, since d1_null_idx is not used.
SELECT * FROM data_01515 WHERE d1 = 0 AND assumeNotNull(d1_null) = 0 SETTINGS force_data_skipping_indices='`d1_idx`, d1_null_idx'; -- Ok.
```

Works with tables in the MergeTree family.

## format\_schema {#format-schema}

This parameter is useful when you are using formats that require a schema definition, such as [Cap’n Proto](https://capnproto.org/) or [Protobuf](https://developers.google.com/protocol-buffers/). The value depends on the format.

## fsync\_metadata {#fsync-metadata}

Enables or disables [fsync](http://pubs.opengroup.org/onlinepubs/9699919799/functions/fsync.html) when writing `.sql` files. Enabled by default.

It makes sense to disable it if the server has millions of tiny tables that are constantly being created and destroyed.

## enable\_http\_compression {#settings-enable_http_compression}

Enables or disables data compression in the response to an HTTP request.

For more information, read the [HTTP interface description](../../interfaces/http.md).

Possible values:

-   0 — Disabled.
-   1 — Enabled.

Default value: 0.

## http\_zlib\_compression\_level {#settings-http_zlib_compression_level}

Sets the level of data compression in the response to an HTTP request if [enable\_http\_compression = 1](#settings-enable_http_compression).

Possible values: Numbers from 1 to 9.

Default value: 3.

## http\_native\_compression\_disable\_checksumming\_on\_decompress {#settings-http_native_compression_disable_checksumming_on_decompress}

Enables or disables checksum verification when decompressing the HTTP POST data from the client. Used only for ClickHouse native compression format (not used with `gzip` or `deflate`).

For more information, read the [HTTP interface description](../../interfaces/http.md).

Possible values:

-   0 — Disabled.
-   1 — Enabled.

Default value: 0.

## send\_progress\_in\_http\_headers {#settings-send_progress_in_http_headers}

Enables or disables `X-ClickHouse-Progress` HTTP response headers in `clickhouse-server` responses.

For more information, read the [HTTP interface description](../../interfaces/http.md).

Possible values:

-   0 — Disabled.
-   1 — Enabled.

Default value: 0.

## max\_http\_get\_redirects {#setting-max_http_get_redirects}

Limits the maximum number of HTTP GET redirect hops for [URL](../../engines/table-engines/special/url.md)-engine tables. The setting applies to both types of tables: those created by the [CREATE TABLE](../../sql-reference/statements/create/table.md) query and by the [url](../../sql-reference/table-functions/url.md) table function.

Possible values:

-   Any positive integer number of hops.
-   0 — No hops allowed.

Default value: 0.

## input\_format\_allow\_errors\_num {#settings-input_format_allow_errors_num}

Sets the maximum number of acceptable errors when reading from text formats (CSV, TSV, etc.).

The default value is 0.

Always pair it with `input_format_allow_errors_ratio`.

If an error occurred while reading rows but the error counter is still less than `input_format_allow_errors_num`, ClickHouse ignores the row and moves on to the next one.

If both `input_format_allow_errors_num` and `input_format_allow_errors_ratio` are exceeded, ClickHouse throws an exception.

## input\_format\_allow\_errors\_ratio {#settings-input_format_allow_errors_ratio}

Sets the maximum percentage of errors allowed when reading from text formats (CSV, TSV, etc.).
The percentage of errors is set as a floating-point number between 0 and 1.

The default value is 0.

Always pair it with `input_format_allow_errors_num`.

If an error occurred while reading rows but the error counter is still less than `input_format_allow_errors_ratio`, ClickHouse ignores the row and moves on to the next one.

If both `input_format_allow_errors_num` and `input_format_allow_errors_ratio` are exceeded, ClickHouse throws an exception.

## input\_format\_values\_interpret\_expressions {#settings-input_format_values_interpret_expressions}

Enables or disables the full SQL parser if the fast stream parser can’t parse the data. This setting is used only for the [Values](../../interfaces/formats.md#data-format-values) format at the data insertion. For more information about syntax parsing, see the [Syntax](../../sql-reference/syntax.md) section.

Possible values:

-   0 — Disabled.

    In this case, you must provide formatted data. See the [Formats](../../interfaces/formats.md) section.

-   1 — Enabled.

    In this case, you can use an SQL expression as a value, but data insertion is much slower this way. If you insert only formatted data, then ClickHouse behaves as if the setting value is 0.

Default value: 1.

Example of Use

Insert the [DateTime](../../sql-reference/data-types/datetime.md) type value with the different settings.

``` sql
SET input_format_values_interpret_expressions = 0;
INSERT INTO datetime_t VALUES (now())
```

``` text
Exception on client:
Code: 27. DB::Exception: Cannot parse input: expected ) before: now()): (at row 1)
```

``` sql
SET input_format_values_interpret_expressions = 1;
INSERT INTO datetime_t VALUES (now())
```

``` text
Ok.
```

The last query is equivalent to the following:

``` sql
SET input_format_values_interpret_expressions = 0;
INSERT INTO datetime_t SELECT now()
```

``` text
Ok.
```

## input\_format\_values\_deduce\_templates\_of\_expressions {#settings-input_format_values_deduce_templates_of_expressions}

Enables or disables template deduction for SQL expressions in [Values](../../interfaces/formats.md#data-format-values) format. It allows parsing and interpreting expressions in `Values` much faster if expressions in consecutive rows have the same structure. ClickHouse tries to deduce the template of an expression, parse the following rows using this template and evaluate the expression on a batch of successfully parsed rows.

Possible values:

-   0 — Disabled.
-   1 — Enabled.

Default value: 1.

For the following query:

``` sql
INSERT INTO test VALUES (lower('Hello')), (lower('world')), (lower('INSERT')), (upper('Values')), ...
```

-   If `input_format_values_interpret_expressions=1` and `format_values_deduce_templates_of_expressions=0`, expressions are interpreted separately for each row (this is very slow for large number of rows).
-   If `input_format_values_interpret_expressions=0` and `format_values_deduce_templates_of_expressions=1`, expressions in the first, second and third rows are parsed using template `lower(String)` and interpreted together, expression in the forth row is parsed with another template (`upper(String)`).
-   If `input_format_values_interpret_expressions=1` and `format_values_deduce_templates_of_expressions=1`, the same as in previous case, but also allows fallback to interpreting expressions separately if it’s not possible to deduce template.

## input\_format\_values\_accurate\_types\_of\_literals {#settings-input-format-values-accurate-types-of-literals}

This setting is used only when `input_format_values_deduce_templates_of_expressions = 1`. Expressions for some column may have the same structure, but contain numeric literals of different types, e.g.

``` sql
(..., abs(0), ...),             -- UInt64 literal
(..., abs(3.141592654), ...),   -- Float64 literal
(..., abs(-1), ...),            -- Int64 literal
```

Possible values:

-   0 — Disabled.

    In this case, ClickHouse may use a more general type for some literals (e.g., `Float64` or `Int64` instead of `UInt64` for `42`), but it may cause overflow and precision issues.

-   1 — Enabled.

    In this case, ClickHouse checks the actual type of literal and uses an expression template of the corresponding type. In some cases, it may significantly slow down expression evaluation in `Values`.

Default value: 1.

## input\_format\_defaults\_for\_omitted\_fields {#session_settings-input_format_defaults_for_omitted_fields}

When performing `INSERT` queries, replace omitted input column values with default values of the respective columns. This option only applies to [JSONEachRow](../../interfaces/formats.md#jsoneachrow), [CSV](../../interfaces/formats.md#csv) and [TabSeparated](../../interfaces/formats.md#tabseparated) formats.

!!! note "Note"
    When this option is enabled, extended table metadata are sent from server to client. It consumes additional computing resources on the server and can reduce performance.

Possible values:

-   0 — Disabled.
-   1 — Enabled.

Default value: 1.

## input\_format\_tsv\_empty\_as\_default {#settings-input-format-tsv-empty-as-default}

When enabled, replace empty input fields in TSV with default values. For complex default expressions `input_format_defaults_for_omitted_fields` must be enabled too.

Disabled by default.

## input\_format\_null\_as\_default {#settings-input-format-null-as-default}

Enables or disables using default values if input data contain `NULL`, but the data type of the corresponding column in not `Nullable(T)` (for text input formats).

## input\_format\_skip\_unknown\_fields {#settings-input-format-skip-unknown-fields}

Enables or disables skipping insertion of extra data.

When writing data, ClickHouse throws an exception if input data contain columns that do not exist in the target table. If skipping is enabled, ClickHouse doesn’t insert extra data and doesn’t throw an exception.

Supported formats:

-   [JSONEachRow](../../interfaces/formats.md#jsoneachrow)
-   [CSVWithNames](../../interfaces/formats.md#csvwithnames)
-   [TabSeparatedWithNames](../../interfaces/formats.md#tabseparatedwithnames)
-   [TSKV](../../interfaces/formats.md#tskv)

Possible values:

-   0 — Disabled.
-   1 — Enabled.

Default value: 0.

## input\_format\_import\_nested\_json {#settings-input_format_import_nested_json}

Enables or disables the insertion of JSON data with nested objects.

Supported formats:

-   [JSONEachRow](../../interfaces/formats.md#jsoneachrow)

Possible values:

-   0 — Disabled.
-   1 — Enabled.

Default value: 0.

See also:

-   [Usage of Nested Structures](../../interfaces/formats.md#jsoneachrow-nested) with the `JSONEachRow` format.

## input\_format\_with\_names\_use\_header {#settings-input-format-with-names-use-header}

Enables or disables checking the column order when inserting data.

To improve insert performance, we recommend disabling this check if you are sure that the column order of the input data is the same as in the target table.

Supported formats:

-   [CSVWithNames](../../interfaces/formats.md#csvwithnames)
-   [TabSeparatedWithNames](../../interfaces/formats.md#tabseparatedwithnames)

Possible values:

-   0 — Disabled.
-   1 — Enabled.

Default value: 1.

## date\_time\_input\_format {#settings-date_time_input_format}

Allows choosing a parser of the text representation of date and time.

The setting doesn’t apply to [date and time functions](../../sql-reference/functions/date-time-functions.md).

Possible values:

-   `'best_effort'` — Enables extended parsing.

    ClickHouse can parse the basic `YYYY-MM-DD HH:MM:SS` format and all [ISO 8601](https://en.wikipedia.org/wiki/ISO_8601) date and time formats. For example, `'2018-06-08T01:02:03.000Z'`.

-   `'basic'` — Use basic parser.

    ClickHouse can parse only the basic `YYYY-MM-DD HH:MM:SS` format. For example, `'2019-08-20 10:18:56'`.

Default value: `'basic'`.

See also:

-   [DateTime data type.](../../sql-reference/data-types/datetime.md)
-   [Functions for working with dates and times.](../../sql-reference/functions/date-time-functions.md)

## join\_default\_strictness {#settings-join_default_strictness}

Sets default strictness for [JOIN clauses](../../sql-reference/statements/select/join.md#select-join).

Possible values:

-   `ALL` — If the right table has several matching rows, ClickHouse creates a [Cartesian product](https://en.wikipedia.org/wiki/Cartesian_product) from matching rows. This is the normal `JOIN` behaviour from standard SQL.
-   `ANY` — If the right table has several matching rows, only the first one found is joined. If the right table has only one matching row, the results of `ANY` and `ALL` are the same.
-   `ASOF` — For joining sequences with an uncertain match.
-   `Empty string` — If `ALL` or `ANY` is not specified in the query, ClickHouse throws an exception.

Default value: `ALL`.

## join\_any\_take\_last\_row {#settings-join_any_take_last_row}

Changes behaviour of join operations with `ANY` strictness.

!!! warning "Attention"
    This setting applies only for `JOIN` operations with [Join](../../engines/table-engines/special/join.md) engine tables.

Possible values:

-   0 — If the right table has more than one matching row, only the first one found is joined.
-   1 — If the right table has more than one matching row, only the last one found is joined.

Default value: 0.

See also:

-   [JOIN clause](../../sql-reference/statements/select/join.md#select-join)
-   [Join table engine](../../engines/table-engines/special/join.md)
-   [join\_default\_strictness](#settings-join_default_strictness)

## join\_use\_nulls {#join_use_nulls}

Sets the type of [JOIN](../../sql-reference/statements/select/join.md) behaviour. When merging tables, empty cells may appear. ClickHouse fills them differently based on this setting.

Possible values:

-   0 — The empty cells are filled with the default value of the corresponding field type.
-   1 — `JOIN` behaves the same way as in standard SQL. The type of the corresponding field is converted to [Nullable](../../sql-reference/data-types/nullable.md#data_type-nullable), and empty cells are filled with [NULL](../../sql-reference/syntax.md).

Default value: 0.

## partial\_merge\_join\_optimizations {#partial_merge_join_optimizations}

Disables optimizations in partial merge join algorithm for [JOIN](../../sql-reference/statements/select/join.md) queries.

By default, this setting enables improvements that could lead to wrong results. If you see suspicious results in your queries, disable optimizations by this setting. Optimizations can be different in different versions of the ClickHouse server.

Possible values:

-   0 — Optimizations disabled.
-   1 — Optimizations enabled.

Default value: 1.

## partial\_merge\_join\_rows\_in\_right\_blocks {#partial_merge_join_rows_in_right_blocks}

Limits sizes of right-hand join data blocks in partial merge join algorithm for [JOIN](../../sql-reference/statements/select/join.md) queries.

ClickHouse server:

1.  Splits right-hand join data into blocks with up to the specified number of rows.
2.  Indexes each block with its minimum and maximum values.
3.  Unloads prepared blocks to disk if it is possible.

Possible values:

-   Any positive integer. Recommended range of values: \[1000, 100000\].

Default value: 65536.

## join\_on\_disk\_max\_files\_to\_merge {#join_on_disk_max_files_to_merge}

Limits the number of files allowed for parallel sorting in MergeJoin operations when they are executed on disk.

The bigger the value of the setting, the more RAM used and the less disk I/O needed.

Possible values:

-   Any positive integer, starting from 2.

Default value: 64.

## any\_join\_distinct\_right\_table\_keys {#any_join_distinct_right_table_keys}

Enables legacy ClickHouse server behaviour in `ANY INNER|LEFT JOIN` operations.

!!! note "Warning"
    Use this setting only for backward compatibility if your use cases depend on legacy `JOIN` behaviour.

When the legacy behaviour enabled:

-   Results of `t1 ANY LEFT JOIN t2` and `t2 ANY RIGHT JOIN t1` operations are not equal because ClickHouse uses the logic with many-to-one left-to-right table keys mapping.
-   Results of `ANY INNER JOIN` operations contain all rows from the left table like the `SEMI LEFT JOIN` operations do.

When the legacy behaviour disabled:

-   Results of `t1 ANY LEFT JOIN t2` and `t2 ANY RIGHT JOIN t1` operations are equal because ClickHouse uses the logic which provides one-to-many keys mapping in `ANY RIGHT JOIN` operations.
-   Results of `ANY INNER JOIN` operations contain one row per key from both the left and right tables.

Possible values:

-   0 — Legacy behaviour is disabled.
-   1 — Legacy behaviour is enabled.

Default value: 0.

See also:

-   [JOIN strictness](../../sql-reference/statements/select/join.md#join-settings)

## temporary\_files\_codec {#temporary_files_codec}

Sets compression codec for temporary files used in sorting and joining operations on disk.

Possible values:

-   LZ4 — [LZ4](https://en.wikipedia.org/wiki/LZ4_(compression_algorithm)) compression is applied.
-   NONE — No compression is applied.

Default value: LZ4.

## max\_block\_size {#setting-max_block_size}

In ClickHouse, data is processed by blocks (sets of column parts). The internal processing cycles for a single block are efficient enough, but there are noticeable expenditures on each block. The `max_block_size` setting is a recommendation for what size of the block (in a count of rows) to load from tables. The block size shouldn’t be too small, so that the expenditures on each block are still noticeable, but not too large so that the query with LIMIT that is completed after the first block is processed quickly. The goal is to avoid consuming too much memory when extracting a large number of columns in multiple threads and to preserve at least some cache locality.

Default value: 65,536.

Blocks the size of `max_block_size` are not always loaded from the table. If it is obvious that less data needs to be retrieved, a smaller block is processed.

## preferred\_block\_size\_bytes {#preferred-block-size-bytes}

Used for the same purpose as `max_block_size`, but it sets the recommended block size in bytes by adapting it to the number of rows in the block.
However, the block size cannot be more than `max_block_size` rows.
By default: 1,000,000. It only works when reading from MergeTree engines.

## merge\_tree\_min\_rows\_for\_concurrent\_read {#setting-merge-tree-min-rows-for-concurrent-read}

If the number of rows to be read from a file of a [MergeTree](../../engines/table-engines/mergetree-family/mergetree.md) table exceeds `merge_tree_min_rows_for_concurrent_read` then ClickHouse tries to perform a concurrent reading from this file on several threads.

Possible values:

-   Any positive integer.

Default value: 163840.

## merge\_tree\_min\_bytes\_for\_concurrent\_read {#setting-merge-tree-min-bytes-for-concurrent-read}

If the number of bytes to read from one file of a [MergeTree](../../engines/table-engines/mergetree-family/mergetree.md)-engine table exceeds `merge_tree_min_bytes_for_concurrent_read`, then ClickHouse tries to concurrently read from this file in several threads.

Possible value:

-   Any positive integer.

Default value: 251658240.

## merge\_tree\_min\_rows\_for\_seek {#setting-merge-tree-min-rows-for-seek}

If the distance between two data blocks to be read in one file is less than `merge_tree_min_rows_for_seek` rows, then ClickHouse does not seek through the file but reads the data sequentially.

Possible values:

-   Any positive integer.

Default value: 0.

## merge\_tree\_min\_bytes\_for\_seek {#setting-merge-tree-min-bytes-for-seek}

If the distance between two data blocks to be read in one file is less than `merge_tree_min_bytes_for_seek` bytes, then ClickHouse sequentially reads a range of file that contains both blocks, thus avoiding extra seek.

Possible values:

-   Any positive integer.

Default value: 0.

## merge\_tree\_coarse\_index\_granularity {#setting-merge-tree-coarse-index-granularity}

When searching for data, ClickHouse checks the data marks in the index file. If ClickHouse finds that required keys are in some range, it divides this range into `merge_tree_coarse_index_granularity` subranges and searches the required keys there recursively.

Possible values:

-   Any positive even integer.

Default value: 8.

## merge\_tree\_max\_rows\_to\_use\_cache {#setting-merge-tree-max-rows-to-use-cache}

If ClickHouse should read more than `merge_tree_max_rows_to_use_cache` rows in one query, it doesn’t use the cache of uncompressed blocks.

The cache of uncompressed blocks stores data extracted for queries. ClickHouse uses this cache to speed up responses to repeated small queries. This setting protects the cache from trashing by queries that read a large amount of data. The [uncompressed\_cache\_size](../../operations/server-configuration-parameters/settings.md#server-settings-uncompressed_cache_size) server setting defines the size of the cache of uncompressed blocks.

Possible values:

-   Any positive integer.

Default value: 128 ✕ 8192.

## merge\_tree\_max\_bytes\_to\_use\_cache {#setting-merge-tree-max-bytes-to-use-cache}

If ClickHouse should read more than `merge_tree_max_bytes_to_use_cache` bytes in one query, it doesn’t use the cache of uncompressed blocks.

The cache of uncompressed blocks stores data extracted for queries. ClickHouse uses this cache to speed up responses to repeated small queries. This setting protects the cache from trashing by queries that read a large amount of data. The [uncompressed\_cache\_size](../../operations/server-configuration-parameters/settings.md#server-settings-uncompressed_cache_size) server setting defines the size of the cache of uncompressed blocks.

Possible value:

-   Any positive integer.

Default value: 2013265920.

## min\_bytes\_to\_use\_direct\_io {#settings-min-bytes-to-use-direct-io}

The minimum data volume required for using direct I/O access to the storage disk.

ClickHouse uses this setting when reading data from tables. If the total storage volume of all the data to be read exceeds `min_bytes_to_use_direct_io` bytes, then ClickHouse reads the data from the storage disk with the `O_DIRECT` option.

Possible values:

-   0 — Direct I/O is disabled.
-   Positive integer.

Default value: 0.

## network_compression_method {#network_compression_method}

Sets the method of data compression that is used for communication between servers and between server and [clickhouse-client](../../interfaces/cli.md).

Possible values:

-   `LZ4` — sets LZ4 compression method.
-   `ZSTD` — sets ZSTD compression method.

Default value: `LZ4`.

**See Also**

-   [network_zstd_compression_level](#network_zstd_compression_level)

## network_zstd_compression_level {#network_zstd_compression_level}

Adjusts the level of ZSTD compression. Used only when [network_compression_method](#network_compression_method) is set to `ZSTD`.

Possible values:

-   Positive integer from 1 to 15.

Default value: `1`.

## log\_queries {#settings-log-queries}

Setting up query logging.

Queries sent to ClickHouse with this setup are logged according to the rules in the [query\_log](../../operations/server-configuration-parameters/settings.md#server_configuration_parameters-query-log) server configuration parameter.

Example:

``` text
log_queries=1
```

## log\_queries\_min\_type {#settings-log-queries-min-type}

`query_log` minimal type to log.

Possible values:
- `QUERY_START` (`=1`)
- `QUERY_FINISH` (`=2`)
- `EXCEPTION_BEFORE_START` (`=3`)
- `EXCEPTION_WHILE_PROCESSING` (`=4`)

Default value: `QUERY_START`.

Can be used to limit which entities will go to `query_log`, say you are interested only in errors, then you can use `EXCEPTION_WHILE_PROCESSING`:

``` text
log_queries_min_type='EXCEPTION_WHILE_PROCESSING'
```

## log\_query\_threads {#settings-log-query-threads}

Setting up query threads logging.

Queries’ threads runned by ClickHouse with this setup are logged according to the rules in the [query\_thread\_log](../../operations/server-configuration-parameters/settings.md#server_configuration_parameters-query_thread_log) server configuration parameter.

Example:

``` text
log_query_threads=1
```

## max\_insert\_block\_size {#settings-max_insert_block_size}

The size of blocks (in a count of rows) to form for insertion into a table.
This setting only applies in cases when the server forms the blocks.
For example, for an INSERT via the HTTP interface, the server parses the data format and forms blocks of the specified size.
But when using clickhouse-client, the client parses the data itself, and the ‘max\_insert\_block\_size’ setting on the server doesn’t affect the size of the inserted blocks.
The setting also doesn’t have a purpose when using INSERT SELECT, since data is inserted using the same blocks that are formed after SELECT.

Default value: 1,048,576.

The default is slightly more than `max_block_size`. The reason for this is because certain table engines (`*MergeTree`) form a data part on the disk for each inserted block, which is a fairly large entity. Similarly, `*MergeTree` tables sort data during insertion, and a large enough block size allow sorting more data in RAM.

## min\_insert\_block\_size\_rows {#min-insert-block-size-rows}

Sets the minimum number of rows in the block which can be inserted into a table by an `INSERT` query. Smaller-sized blocks are squashed into bigger ones.

Possible values:

-   Positive integer.
-   0 — Squashing disabled.

Default value: 1048576.

## min\_insert\_block\_size\_bytes {#min-insert-block-size-bytes}

Sets the minimum number of bytes in the block which can be inserted into a table by an `INSERT` query. Smaller-sized blocks are squashed into bigger ones.

Possible values:

-   Positive integer.
-   0 — Squashing disabled.

Default value: 268435456.

## max\_replica\_delay\_for\_distributed\_queries {#settings-max_replica_delay_for_distributed_queries}

Disables lagging replicas for distributed queries. See [Replication](../../engines/table-engines/mergetree-family/replication.md).

Sets the time in seconds. If a replica lags more than the set value, this replica is not used.

Default value: 300.

Used when performing `SELECT` from a distributed table that points to replicated tables.

## max\_threads {#settings-max_threads}

The maximum number of query processing threads, excluding threads for retrieving data from remote servers (see the ‘max\_distributed\_connections’ parameter).

This parameter applies to threads that perform the same stages of the query processing pipeline in parallel.
For example, when reading from a table, if it is possible to evaluate expressions with functions, filter with WHERE and pre-aggregate for GROUP BY in parallel using at least ‘max\_threads’ number of threads, then ‘max\_threads’ are used.

Default value: the number of physical CPU cores.

If less than one SELECT query is normally run on a server at a time, set this parameter to a value slightly less than the actual number of processor cores.

For queries that are completed quickly because of a LIMIT, you can set a lower ‘max\_threads’. For example, if the necessary number of entries are located in every block and max\_threads = 8, then 8 blocks are retrieved, although it would have been enough to read just one.

The smaller the `max_threads` value, the less memory is consumed.

## max\_insert\_threads {#settings-max-insert-threads}

The maximum number of threads to execute the `INSERT SELECT` query.

Possible values:

-   0 (or 1) — `INSERT SELECT` no parallel execution.
-   Positive integer. Bigger than 1.

Default value: 0.

Parallel `INSERT SELECT` has effect only if the `SELECT` part is executed in parallel, see [max\_threads](#settings-max_threads) setting.
Higher values will lead to higher memory usage.

## max\_compress\_block\_size {#max-compress-block-size}

The maximum size of blocks of uncompressed data before compressing for writing to a table. By default, 1,048,576 (1 MiB). If the size is reduced, the compression rate is significantly reduced, the compression and decompression speed increases slightly due to cache locality, and memory consumption is reduced. There usually isn’t any reason to change this setting.

Don’t confuse blocks for compression (a chunk of memory consisting of bytes) with blocks for query processing (a set of rows from a table).

## min\_compress\_block\_size {#min-compress-block-size}

For [MergeTree](../../engines/table-engines/mergetree-family/mergetree.md)" tables. In order to reduce latency when processing queries, a block is compressed when writing the next mark if its size is at least ‘min\_compress\_block\_size’. By default, 65,536.

The actual size of the block, if the uncompressed data is less than ‘max\_compress\_block\_size’, is no less than this value and no less than the volume of data for one mark.

Let’s look at an example. Assume that ‘index\_granularity’ was set to 8192 during table creation.

We are writing a UInt32-type column (4 bytes per value). When writing 8192 rows, the total will be 32 KB of data. Since min\_compress\_block\_size = 65,536, a compressed block will be formed for every two marks.

We are writing a URL column with the String type (average size of 60 bytes per value). When writing 8192 rows, the average will be slightly less than 500 KB of data. Since this is more than 65,536, a compressed block will be formed for each mark. In this case, when reading data from the disk in the range of a single mark, extra data won’t be decompressed.

There usually isn’t any reason to change this setting.

## max\_query\_size {#settings-max_query_size}

The maximum part of a query that can be taken to RAM for parsing with the SQL parser.
The INSERT query also contains data for INSERT that is processed by a separate stream parser (that consumes O(1) RAM), which is not included in this restriction.

Default value: 256 KiB.

## max\_parser\_depth {#max_parser_depth}

Limits maximum recursion depth in the recursive descent parser. Allows controlling the stack size.

Possible values:

-   Positive integer.
-   0 — Recursion depth is unlimited.

Default value: 1000.

## interactive\_delay {#interactive-delay}

The interval in microseconds for checking whether request execution has been cancelled and sending the progress.

Default value: 100,000 (checks for cancelling and sends the progress ten times per second).

## connect\_timeout, receive\_timeout, send\_timeout {#connect-timeout-receive-timeout-send-timeout}

Timeouts in seconds on the socket used for communicating with the client.

Default value: 10, 300, 300.

## cancel\_http\_readonly\_queries\_on\_client\_close {#cancel-http-readonly-queries-on-client-close}

Cancels HTTP read-only queries (e.g. SELECT) when a client closes the connection without waiting for the response.

Default value: 0

## poll\_interval {#poll-interval}

Lock in a wait loop for the specified number of seconds.

Default value: 10.

## max\_distributed\_connections {#max-distributed-connections}

The maximum number of simultaneous connections with remote servers for distributed processing of a single query to a single Distributed table. We recommend setting a value no less than the number of servers in the cluster.

Default value: 1024.

The following parameters are only used when creating Distributed tables (and when launching a server), so there is no reason to change them at runtime.

## distributed\_connections\_pool\_size {#distributed-connections-pool-size}

The maximum number of simultaneous connections with remote servers for distributed processing of all queries to a single Distributed table. We recommend setting a value no less than the number of servers in the cluster.

Default value: 1024.

## connect\_timeout\_with\_failover\_ms {#connect-timeout-with-failover-ms}

The timeout in milliseconds for connecting to a remote server for a Distributed table engine, if the ‘shard’ and ‘replica’ sections are used in the cluster definition.
If unsuccessful, several attempts are made to connect to various replicas.

Default value: 50.

## connection\_pool\_max\_wait\_ms {#connection-pool-max-wait-ms}

The wait time in milliseconds for a connection when the connection pool is full.

Possible values:

- Positive integer.
- 0 — Infinite timeout.

Default value: 0.

## connections\_with\_failover\_max\_tries {#connections-with-failover-max-tries}

The maximum number of connection attempts with each replica for the Distributed table engine.

Default value: 3.

## extremes {#extremes}

Whether to count extreme values (the minimums and maximums in columns of a query result). Accepts 0 or 1. By default, 0 (disabled).
For more information, see the section “Extreme values”.

## kafka\_max\_wait\_ms {#kafka-max-wait-ms}

The wait time in milliseconds for reading messages from [Kafka](../../engines/table-engines/integrations/kafka.md#kafka) before retry.

Possible values:

- Positive integer.
- 0 — Infinite timeout.

Default value: 5000.

See also:

-   [Apache Kafka](https://kafka.apache.org/)

## use\_uncompressed\_cache {#setting-use_uncompressed_cache}

Whether to use a cache of uncompressed blocks. Accepts 0 or 1. By default, 0 (disabled).
Using the uncompressed cache (only for tables in the MergeTree family) can significantly reduce latency and increase throughput when working with a large number of short queries. Enable this setting for users who send frequent short requests. Also pay attention to the [uncompressed\_cache\_size](../../operations/server-configuration-parameters/settings.md#server-settings-uncompressed_cache_size) configuration parameter (only set in the config file) – the size of uncompressed cache blocks. By default, it is 8 GiB. The uncompressed cache is filled in as needed and the least-used data is automatically deleted.

For queries that read at least a somewhat large volume of data (one million rows or more), the uncompressed cache is disabled automatically to save space for truly small queries. This means that you can keep the ‘use\_uncompressed\_cache’ setting always set to 1.

## replace\_running\_query {#replace-running-query}

When using the HTTP interface, the ‘query\_id’ parameter can be passed. This is any string that serves as the query identifier.
If a query from the same user with the same ‘query\_id’ already exists at this time, the behaviour depends on the ‘replace\_running\_query’ parameter.

`0` (default) – Throw an exception (don’t allow the query to run if a query with the same ‘query\_id’ is already running).

`1` – Cancel the old query and start running the new one.

Yandex.Metrica uses this parameter set to 1 for implementing suggestions for segmentation conditions. After entering the next character, if the old query hasn’t finished yet, it should be cancelled.

## replace\_running\_query\_max\_wait\_ms {#replace-running-query-max-wait-ms}

The wait time for running the query with the same `query_id` to finish, when the [replace_running_query](#replace-running-query) setting is active.

Possible values:

- Positive integer.
- 0 — Throwing an exception that does not allow to run a new query if the server already executes a query with the same `query_id`.

Default value: 5000.

## stream\_flush\_interval\_ms {#stream-flush-interval-ms}

Works for tables with streaming in the case of a timeout, or when a thread generates [max\_insert\_block\_size](#settings-max_insert_block_size) rows.

The default value is 7500.

The smaller the value, the more often data is flushed into the table. Setting the value too low leads to poor performance.

## load\_balancing {#settings-load_balancing}

Specifies the algorithm of replicas selection that is used for distributed query processing.

ClickHouse supports the following algorithms of choosing replicas:

-   [Random](#load_balancing-random) (by default)
-   [Nearest hostname](#load_balancing-nearest_hostname)
-   [In order](#load_balancing-in_order)
-   [First or random](#load_balancing-first_or_random)
-   [Round robin](#load_balancing-round_robin)

See also:

-   [distributed\_replica\_max\_ignored\_errors](#settings-distributed_replica_max_ignored_errors)

### Random (by Default) {#load_balancing-random}

``` sql
load_balancing = random
```

The number of errors is counted for each replica. The query is sent to the replica with the fewest errors, and if there are several of these, to anyone of them.
Disadvantages: Server proximity is not accounted for; if the replicas have different data, you will also get different data.

### Nearest Hostname {#load_balancing-nearest_hostname}

``` sql
load_balancing = nearest_hostname
```

The number of errors is counted for each replica. Every 5 minutes, the number of errors is integrally divided by 2. Thus, the number of errors is calculated for a recent time with exponential smoothing. If there is one replica with a minimal number of errors (i.e. errors occurred recently on the other replicas), the query is sent to it. If there are multiple replicas with the same minimal number of errors, the query is sent to the replica with a hostname that is most similar to the server’s hostname in the config file (for the number of different characters in identical positions, up to the minimum length of both hostnames).

For instance, example01-01-1 and example01-01-2.yandex.ru are different in one position, while example01-01-1 and example01-02-2 differ in two places.
This method might seem primitive, but it doesn’t require external data about network topology, and it doesn’t compare IP addresses, which would be complicated for our IPv6 addresses.

Thus, if there are equivalent replicas, the closest one by name is preferred.
We can also assume that when sending a query to the same server, in the absence of failures, a distributed query will also go to the same servers. So even if different data is placed on the replicas, the query will return mostly the same results.

### In Order {#load_balancing-in_order}

``` sql
load_balancing = in_order
```

Replicas with the same number of errors are accessed in the same order as they are specified in the configuration.
This method is appropriate when you know exactly which replica is preferable.

### First or Random {#load_balancing-first_or_random}

``` sql
load_balancing = first_or_random
```

This algorithm chooses the first replica in the set or a random replica if the first is unavailable. It’s effective in cross-replication topology setups, but useless in other configurations.

The `first_or_random` algorithm solves the problem of the `in_order` algorithm. With `in_order`, if one replica goes down, the next one gets a double load while the remaining replicas handle the usual amount of traffic. When using the `first_or_random` algorithm, the load is evenly distributed among replicas that are still available.

It's possible to explicitly define what the first replica is by using the setting `load_balancing_first_offset`. This gives more control to rebalance query workloads among replicas.

### Round Robin {#load_balancing-round_robin}

``` sql
load_balancing = round_robin
```

This algorithm uses a round-robin policy across replicas with the same number of errors (only the queries with `round_robin` policy is accounted).

## prefer\_localhost\_replica {#settings-prefer-localhost-replica}

Enables/disables preferable using the localhost replica when processing distributed queries.

Possible values:

-   1 — ClickHouse always sends a query to the localhost replica if it exists.
-   0 — ClickHouse uses the balancing strategy specified by the [load\_balancing](#settings-load_balancing) setting.

Default value: 1.

!!! warning "Warning"
    Disable this setting if you use [max\_parallel\_replicas](#settings-max_parallel_replicas).

## totals\_mode {#totals-mode}

How to calculate TOTALS when HAVING is present, as well as when max\_rows\_to\_group\_by and group\_by\_overflow\_mode = ‘any’ are present.
See the section “WITH TOTALS modifier”.

## totals\_auto\_threshold {#totals-auto-threshold}

The threshold for `totals_mode = 'auto'`.
See the section “WITH TOTALS modifier”.

## max\_parallel\_replicas {#settings-max_parallel_replicas}

The maximum number of replicas for each shard when executing a query.
For consistency (to get different parts of the same data split), this option only works when the sampling key is set.
Replica lag is not controlled.

## compile {#compile}

Enable compilation of queries. By default, 0 (disabled).

The compilation is only used for part of the query-processing pipeline: for the first stage of aggregation (GROUP BY).
If this portion of the pipeline was compiled, the query may run faster due to the deployment of short cycles and inlining aggregate function calls. The maximum performance improvement (up to four times faster in rare cases) is seen for queries with multiple simple aggregate functions. Typically, the performance gain is insignificant. In very rare cases, it may slow down query execution.

## min\_count\_to\_compile {#min-count-to-compile}

How many times to potentially use a compiled chunk of code before running compilation. By default, 3.
For testing, the value can be set to 0: compilation runs synchronously and the query waits for the end of the compilation process before continuing execution. For all other cases, use values ​​starting with 1. Compilation normally takes about 5-10 seconds.
If the value is 1 or more, compilation occurs asynchronously in a separate thread. The result will be used as soon as it is ready, including queries that are currently running.

Compiled code is required for each different combination of aggregate functions used in the query and the type of keys in the GROUP BY clause.
The results of the compilation are saved in the build directory in the form of .so files. There is no restriction on the number of compilation results since they don’t use very much space. Old results will be used after server restarts, except in the case of a server upgrade – in this case, the old results are deleted.

## output\_format\_json\_quote\_64bit\_integers {#session_settings-output_format_json_quote_64bit_integers}

If the value is true, integers appear in quotes when using JSON\* Int64 and UInt64 formats (for compatibility with most JavaScript implementations); otherwise, integers are output without the quotes.

## output\_format\_json\_quote\_denormals {#settings-output_format_json_quote_denormals}

Enables `+nan`, `-nan`, `+inf`, `-inf` outputs in [JSON](../../interfaces/formats.md#json) output format.

Possible values:

-   0 — Disabled.
-   1 — Enabled.

Default value: 0.

**Example**

Consider the following table `account_orders`:

```text
┌─id─┬─name───┬─duration─┬─period─┬─area─┐
│  1 │ Andrew │       20 │      0 │  400 │
│  2 │ John   │       40 │      0 │    0 │
│  3 │ Bob    │       15 │      0 │ -100 │
└────┴────────┴──────────┴────────┴──────┘
```

When `output_format_json_quote_denormals = 0`, the query returns `null` values in output:

```sql
SELECT area/period FROM account_orders FORMAT JSON;
```

```json
{
        "meta":
        [
                {
                        "name": "divide(area, period)",
                        "type": "Float64"
                }
        ],

        "data":
        [
                {
                        "divide(area, period)": null
                },
                {
                        "divide(area, period)": null
                },
                {
                        "divide(area, period)": null
                }
        ],

        "rows": 3,

        "statistics":
        {
                "elapsed": 0.003648093,
                "rows_read": 3,
                "bytes_read": 24
        }
}
```

When `output_format_json_quote_denormals = 1`, the query returns:

```json
{
        "meta":
        [
                {
                        "name": "divide(area, period)",
                        "type": "Float64"
                }
        ],

        "data":
        [
                {
                        "divide(area, period)": "inf"
                },
                {
                        "divide(area, period)": "-nan"
                },
                {
                        "divide(area, period)": "-inf"
                }
        ],

        "rows": 3,

        "statistics":
        {
                "elapsed": 0.000070241,
                "rows_read": 3,
                "bytes_read": 24
        }
}
```

## format\_csv\_delimiter {#settings-format_csv_delimiter}

The character is interpreted as a delimiter in the CSV data. By default, the delimiter is `,`.

## input\_format\_csv\_unquoted\_null\_literal\_as\_null {#settings-input_format_csv_unquoted_null_literal_as_null}

For CSV input format enables or disables parsing of unquoted `NULL` as literal (synonym for `\N`).

## output\_format\_csv\_crlf\_end\_of\_line {#settings-output-format-csv-crlf-end-of-line}

Use DOS/Windows-style line separator (CRLF) in CSV instead of Unix style (LF).

## output\_format\_tsv\_crlf\_end\_of\_line {#settings-output-format-tsv-crlf-end-of-line}

Use DOC/Windows-style line separator (CRLF) in TSV instead of Unix style (LF).

## insert\_quorum {#settings-insert_quorum}

Enables the quorum writes.

-   If `insert_quorum < 2`, the quorum writes are disabled.
-   If `insert_quorum >= 2`, the quorum writes are enabled.

Default value: 0.

Quorum writes

`INSERT` succeeds only when ClickHouse manages to correctly write data to the `insert_quorum` of replicas during the `insert_quorum_timeout`. If for any reason the number of replicas with successful writes does not reach the `insert_quorum`, the write is considered failed and ClickHouse will delete the inserted block from all the replicas where data has already been written.

All the replicas in the quorum are consistent, i.e., they contain data from all previous `INSERT` queries. The `INSERT` sequence is linearized.

When reading the data written from the `insert_quorum`, you can use the [select\_sequential\_consistency](#settings-select_sequential_consistency) option.

ClickHouse generates an exception

-   If the number of available replicas at the time of the query is less than the `insert_quorum`.
-   At an attempt to write data when the previous block has not yet been inserted in the `insert_quorum` of replicas. This situation may occur if the user tries to perform an `INSERT` before the previous one with the `insert_quorum` is completed.

See also:

-   [insert\_quorum\_timeout](#settings-insert_quorum_timeout)
-   [select\_sequential\_consistency](#settings-select_sequential_consistency)

## insert\_quorum\_timeout {#settings-insert_quorum_timeout}

<<<<<<< HEAD
Write to a quorum timeout in seconds. If the timeout has passed and no write has taken place yet, ClickHouse will generate an exception and the client must repeat the query to write the same block to the same or any other replica.
=======
Write to quorum timeout in milliseconds. If the timeout has passed and no write has taken place yet, ClickHouse will generate an exception and the client must repeat the query to write the same block to the same or any other replica.
>>>>>>> a21b42f1

Default value: 600000 milliseconds (ten minutes).

See also:

-   [insert\_quorum](#settings-insert_quorum)
-   [select\_sequential\_consistency](#settings-select_sequential_consistency)

## select\_sequential\_consistency {#settings-select_sequential_consistency}

Enables or disables sequential consistency for `SELECT` queries:

Possible values:

-   0 — Disabled.
-   1 — Enabled.

Default value: 0.

Usage

When sequential consistency is enabled, ClickHouse allows the client to execute the `SELECT` query only for those replicas that contain data from all previous `INSERT` queries executed with `insert_quorum`. If the client refers to a partial replica, ClickHouse will generate an exception. The SELECT query will not include data that has not yet been written to the quorum of replicas.

See also:

-   [insert\_quorum](#settings-insert_quorum)
-   [insert\_quorum\_timeout](#settings-insert_quorum_timeout)

## insert\_deduplicate {#settings-insert-deduplicate}

Enables or disables block deduplication of `INSERT` (for Replicated\* tables).

Possible values:

-   0 — Disabled.
-   1 — Enabled.

Default value: 1.

By default, blocks inserted into replicated tables by the `INSERT` statement are deduplicated (see [Data Replication](../../engines/table-engines/mergetree-family/replication.md)).

## deduplicate\_blocks\_in\_dependent\_materialized\_views {#settings-deduplicate-blocks-in-dependent-materialized-views}

Enables or disables the deduplication check for materialized views that receive data from Replicated\* tables.

Possible values:

      0 — Disabled.
      1 — Enabled.

Default value: 0.

Usage

By default, deduplication is not performed for materialized views but is done upstream, in the source table.
If an INSERTed block is skipped due to deduplication in the source table, there will be no insertion into attached materialized views. This behaviour exists to enable the insertion of highly aggregated data into materialized views, for cases where inserted blocks are the same after materialized view aggregation but derived from different INSERTs into the source table.
At the same time, this behaviour “breaks” `INSERT` idempotency. If an `INSERT` into the main table was successful and `INSERT` into a materialized view failed (e.g. because of communication failure with Zookeeper) a client will get an error and can retry the operation. However, the materialized view won’t receive the second insert because it will be discarded by deduplication in the main (source) table. The setting `deduplicate_blocks_in_dependent_materialized_views` allows for changing this behaviour. On retry, a materialized view will receive the repeat insert and will perform a deduplication check by itself,
ignoring check result for the source table, and will insert rows lost because of the first failure.

## max\_network\_bytes {#settings-max-network-bytes}

Limits the data volume (in bytes) that is received or transmitted over the network when executing a query. This setting applies to every individual query.

Possible values:

-   Positive integer.
-   0 — Data volume control is disabled.

Default value: 0.

## max\_network\_bandwidth {#settings-max-network-bandwidth}

Limits the speed of the data exchange over the network in bytes per second. This setting applies to every query.

Possible values:

-   Positive integer.
-   0 — Bandwidth control is disabled.

Default value: 0.

## max\_network\_bandwidth\_for\_user {#settings-max-network-bandwidth-for-user}

Limits the speed of the data exchange over the network in bytes per second. This setting applies to all concurrently running queries performed by a single user.

Possible values:

-   Positive integer.
-   0 — Control of the data speed is disabled.

Default value: 0.

## max\_network\_bandwidth\_for\_all\_users {#settings-max-network-bandwidth-for-all-users}

Limits the speed that data is exchanged at over the network in bytes per second. This setting applies to all concurrently running queries on the server.

Possible values:

-   Positive integer.
-   0 — Control of the data speed is disabled.

Default value: 0.

## count\_distinct\_implementation {#settings-count_distinct_implementation}

Specifies which of the `uniq*` functions should be used to perform the [COUNT(DISTINCT …)](../../sql-reference/aggregate-functions/reference/count.md#agg_function-count) construction.

Possible values:

-   [uniq](../../sql-reference/aggregate-functions/reference/uniq.md#agg_function-uniq)
-   [uniqCombined](../../sql-reference/aggregate-functions/reference/uniqcombined.md#agg_function-uniqcombined)
-   [uniqCombined64](../../sql-reference/aggregate-functions/reference/uniqcombined64.md#agg_function-uniqcombined64)
-   [uniqHLL12](../../sql-reference/aggregate-functions/reference/uniqhll12.md#agg_function-uniqhll12)
-   [uniqExact](../../sql-reference/aggregate-functions/reference/uniqexact.md#agg_function-uniqexact)

Default value: `uniqExact`.

## skip\_unavailable\_shards {#settings-skip_unavailable_shards}

Enables or disables silently skipping of unavailable shards.

Shard is considered unavailable if all its replicas are unavailable. A replica is unavailable in the following cases:

-   ClickHouse can’t connect to replica for any reason.

    When connecting to a replica, ClickHouse performs several attempts. If all these attempts fail, the replica is considered unavailable.

-   Replica can’t be resolved through DNS.

    If replica’s hostname can’t be resolved through DNS, it can indicate the following situations:

    -   Replica’s host has no DNS record. It can occur in systems with dynamic DNS, for example, [Kubernetes](https://kubernetes.io), where nodes can be unresolvable during downtime, and this is not an error.

    -   Configuration error. ClickHouse configuration file contains a wrong hostname.

Possible values:

-   1 — skipping enabled.

    If a shard is unavailable, ClickHouse returns a result based on partial data and doesn’t report node availability issues.

-   0 — skipping disabled.

    If a shard is unavailable, ClickHouse throws an exception.

Default value: 0.

## distributed\_group\_by\_no\_merge {#distributed-group-by-no-merge}

Do not merge aggregation states from different servers for distributed query processing, you can use this in case it is for certain that there are different keys on different shards

Possible values:

-   0 — Disabled (final query processing is done on the initiator node).
-   1 - Do not merge aggregation states from different servers for distributed query processing (query completelly processed on the shard, initiator only proxy the data).
-   2 - Same as 1 but apply `ORDER BY` and `LIMIT` on the initiator (can be used for queries with `ORDER BY` and/or `LIMIT`).

**Example**

```sql
SELECT *
FROM remote('127.0.0.{2,3}', system.one)
GROUP BY dummy
LIMIT 1
SETTINGS distributed_group_by_no_merge = 1
FORMAT PrettyCompactMonoBlock

┌─dummy─┐
│     0 │
│     0 │
└───────┘
```

```sql
SELECT *
FROM remote('127.0.0.{2,3}', system.one)
GROUP BY dummy
LIMIT 1
SETTINGS distributed_group_by_no_merge = 2
FORMAT PrettyCompactMonoBlock

┌─dummy─┐
│     0 │
└───────┘
```

Default value: 0

## optimize\_skip\_unused\_shards {#optimize-skip-unused-shards}

Enables or disables skipping of unused shards for [SELECT](../../sql-reference/statements/select/index.md) queries that have sharding key condition in `WHERE/PREWHERE` (assuming that the data is distributed by sharding key, otherwise does nothing).

Possible values:

-   0 — Disabled.
-   1 — Enabled.

Default value: 0

## optimize\_skip\_unused\_shards\_nesting {#optimize-skip-unused-shards-nesting}

Controls [`optimize_skip_unused_shards`](#optimize-skip-unused-shards) (hence still requires [`optimize_skip_unused_shards`](#optimize-skip-unused-shards)) depends on the nesting level of the distributed query (case when you have `Distributed` table that look into another `Distributed` table).

Possible values:

-   0 — Disabled, `optimize_skip_unused_shards` works always.
-   1 — Enables `optimize_skip_unused_shards` only for the first level.
-   2 — Enables `optimize_skip_unused_shards` up to the second level.

Default value: 0

## force\_optimize\_skip\_unused\_shards {#force-optimize-skip-unused-shards}

Enables or disables query execution if [optimize\_skip\_unused\_shards](#optimize-skip-unused-shards) is enabled and skipping of unused shards is not possible. If the skipping is not possible and the setting is enabled, an exception will be thrown.

Possible values:

-   0 — Disabled. ClickHouse doesn’t throw an exception.
-   1 — Enabled. Query execution is disabled only if the table has a sharding key.
-   2 — Enabled. Query execution is disabled regardless of whether a sharding key is defined for the table.

Default value: 0

## force\_optimize\_skip\_unused\_shards\_nesting {#settings-force_optimize_skip_unused_shards_nesting}

Controls [`force_optimize_skip_unused_shards`](#force-optimize-skip-unused-shards) (hence still requires [`force_optimize_skip_unused_shards`](#force-optimize-skip-unused-shards)) depends on the nesting level of the distributed query (case when you have `Distributed` table that look into another `Distributed` table).

Possible values:

-   0 - Disabled, `force_optimize_skip_unused_shards` works always.
-   1 — Enables `force_optimize_skip_unused_shards` only for the first level.
-   2 — Enables `force_optimize_skip_unused_shards` up to the second level.

Default value: 0

## optimize\_distributed\_group\_by\_sharding\_key {#optimize-distributed-group-by-sharding-key}

Optimize `GROUP BY sharding_key` queries, by avoiding costly aggregation on the initiator server (which will reduce memory usage for the query on the initiator server).

The following types of queries are supported (and all combinations of them):

- `SELECT DISTINCT [..., ]sharding_key[, ...] FROM dist`
- `SELECT ... FROM dist GROUP BY sharding_key[, ...]`
- `SELECT ... FROM dist GROUP BY sharding_key[, ...] ORDER BY x`
- `SELECT ... FROM dist GROUP BY sharding_key[, ...] LIMIT 1`
- `SELECT ... FROM dist GROUP BY sharding_key[, ...] LIMIT 1 BY x`

The following types of queries are not supported (support for some of them may be added later):

- `SELECT ... GROUP BY sharding_key[, ...] WITH TOTALS`
- `SELECT ... GROUP BY sharding_key[, ...] WITH ROLLUP`
- `SELECT ... GROUP BY sharding_key[, ...] WITH CUBE`
- `SELECT ... GROUP BY sharding_key[, ...] SETTINGS extremes=1`

Possible values:

-   0 — Disabled.
-   1 — Enabled.

Default value: 0

See also:

-   [distributed\_group\_by\_no\_merge](#distributed-group-by-no-merge)
-   [optimize\_skip\_unused\_shards](#optimize-skip-unused-shards)

!!! note "Note"
    Right now it requires `optimize_skip_unused_shards` (the reason behind this is that one day it may be enabled by default, and it will work correctly only if data was inserted via Distributed table, i.e. data is distributed according to sharding_key).

## optimize\_throw\_if\_noop {#setting-optimize_throw_if_noop}

Enables or disables throwing an exception if an [OPTIMIZE](../../sql-reference/statements/misc.md#misc_operations-optimize) query didn’t perform a merge.

By default, `OPTIMIZE` returns successfully even if it didn’t do anything. This setting lets you differentiate these situations and get the reason in an exception message.

Possible values:

-   1 — Throwing an exception is enabled.
-   0 — Throwing an exception is disabled.

Default value: 0.

## distributed\_replica\_error\_half\_life {#settings-distributed_replica_error_half_life}

-   Type: seconds
-   Default value: 60 seconds

Controls how fast errors in distributed tables are zeroed. If a replica is unavailable for some time, accumulates 5 errors, and distributed\_replica\_error\_half\_life is set to 1 second, then the replica is considered normal 3 seconds after the last error.

See also:

-   [load\_balancing](#load_balancing-round_robin)
-   [Table engine Distributed](../../engines/table-engines/special/distributed.md)
-   [distributed\_replica\_error\_cap](#settings-distributed_replica_error_cap)
-   [distributed\_replica\_max\_ignored\_errors](#settings-distributed_replica_max_ignored_errors)

## distributed\_replica\_error\_cap {#settings-distributed_replica_error_cap}

-   Type: unsigned int
-   Default value: 1000

The error count of each replica is capped at this value, preventing a single replica from accumulating too many errors.

See also:

-   [load\_balancing](#load_balancing-round_robin)
-   [Table engine Distributed](../../engines/table-engines/special/distributed.md)
-   [distributed\_replica\_error\_half\_life](#settings-distributed_replica_error_half_life)
-   [distributed\_replica\_max\_ignored\_errors](#settings-distributed_replica_max_ignored_errors)

## distributed\_replica\_max\_ignored\_errors {#settings-distributed_replica_max_ignored_errors}

-   Type: unsigned int
-   Default value: 0

The number of errors that will be ignored while choosing replicas (according to `load_balancing` algorithm).

See also:

-   [load\_balancing](#load_balancing-round_robin)
-   [Table engine Distributed](../../engines/table-engines/special/distributed.md)
-   [distributed\_replica\_error\_cap](#settings-distributed_replica_error_cap)
-   [distributed\_replica\_error\_half\_life](#settings-distributed_replica_error_half_life)

## distributed\_directory\_monitor\_sleep\_time\_ms {#distributed_directory_monitor_sleep_time_ms}

Base interval for the [Distributed](../../engines/table-engines/special/distributed.md) table engine to send data. The actual interval grows exponentially in the event of errors.

Possible values:

-   A positive integer number of milliseconds.

Default value: 100 milliseconds.

## distributed\_directory\_monitor\_max\_sleep\_time\_ms {#distributed_directory_monitor_max_sleep_time_ms}

Maximum interval for the [Distributed](../../engines/table-engines/special/distributed.md) table engine to send data. Limits exponential growth of the interval set in the [distributed\_directory\_monitor\_sleep\_time\_ms](#distributed_directory_monitor_sleep_time_ms) setting.

Possible values:

-   A positive integer number of milliseconds.

Default value: 30000 milliseconds (30 seconds).

## distributed\_directory\_monitor\_batch\_inserts {#distributed_directory_monitor_batch_inserts}

Enables/disables inserted data sending in batches.

When batch sending is enabled, the [Distributed](../../engines/table-engines/special/distributed.md) table engine tries to send multiple files of inserted data in one operation instead of sending them separately. Batch sending improves cluster performance by better-utilizing server and network resources.

Possible values:

-   1 — Enabled.
-   0 — Disabled.

Default value: 0.

## os\_thread\_priority {#setting-os-thread-priority}

Sets the priority ([nice](https://en.wikipedia.org/wiki/Nice_(Unix))) for threads that execute queries. The OS scheduler considers this priority when choosing the next thread to run on each available CPU core.

!!! warning "Warning"
    To use this setting, you need to set the `CAP_SYS_NICE` capability. The `clickhouse-server` package sets it up during installation. Some virtual environments don’t allow you to set the `CAP_SYS_NICE` capability. In this case, `clickhouse-server` shows a message about it at the start.

Possible values:

-   You can set values in the range `[-20, 19]`.

Lower values mean higher priority. Threads with low `nice` priority values are executed more frequently than threads with high values. High values are preferable for long-running non-interactive queries because it allows them to quickly give up resources in favour of short interactive queries when they arrive.

Default value: 0.

## query\_profiler\_real\_time\_period\_ns {#query_profiler_real_time_period_ns}

Sets the period for a real clock timer of the [query profiler](../../operations/optimizing-performance/sampling-query-profiler.md). Real clock timer counts wall-clock time.

Possible values:

-   Positive integer number, in nanoseconds.

    Recommended values:

            - 10000000 (100 times a second) nanoseconds and less for single queries.
            - 1000000000 (once a second) for cluster-wide profiling.

-   0 for turning off the timer.

Type: [UInt64](../../sql-reference/data-types/int-uint.md).

Default value: 1000000000 nanoseconds (once a second).

See also:

-   System table [trace\_log](../../operations/system-tables/trace_log.md#system_tables-trace_log)

## query\_profiler\_cpu\_time\_period\_ns {#query_profiler_cpu_time_period_ns}

Sets the period for a CPU clock timer of the [query profiler](../../operations/optimizing-performance/sampling-query-profiler.md). This timer counts only CPU time.

Possible values:

-   A positive integer number of nanoseconds.

    Recommended values:

            - 10000000 (100 times a second) nanoseconds and more for single queries.
            - 1000000000 (once a second) for cluster-wide profiling.

-   0 for turning off the timer.

Type: [UInt64](../../sql-reference/data-types/int-uint.md).

Default value: 1000000000 nanoseconds.

See also:

-   System table [trace\_log](../../operations/system-tables/trace_log.md#system_tables-trace_log)

## allow\_introspection\_functions {#settings-allow_introspection_functions}

Enables or disables [introspections functions](../../sql-reference/functions/introspection.md) for query profiling.

Possible values:

-   1 — Introspection functions enabled.
-   0 — Introspection functions disabled.

Default value: 0.

**See Also**

-   [Sampling Query Profiler](../../operations/optimizing-performance/sampling-query-profiler.md)
-   System table [trace\_log](../../operations/system-tables/trace_log.md#system_tables-trace_log)

## input\_format\_parallel\_parsing {#input-format-parallel-parsing}

-   Type: bool
-   Default value: True

Enable order-preserving parallel parsing of data formats. Supported only for TSV, TKSV, CSV, and JSONEachRow formats.

## min\_chunk\_bytes\_for\_parallel\_parsing {#min-chunk-bytes-for-parallel-parsing}

-   Type: unsigned int
-   Default value: 1 MiB

The minimum chunk size in bytes, which each thread will parse in parallel.

## output\_format\_avro\_codec {#settings-output_format_avro_codec}

Sets the compression codec used for output Avro file.

Type: string

Possible values:

-   `null` — No compression
-   `deflate` — Compress with Deflate (zlib)
-   `snappy` — Compress with [Snappy](https://google.github.io/snappy/)

Default value: `snappy` (if available) or `deflate`.

## output\_format\_avro\_sync\_interval {#settings-output_format_avro_sync_interval}

Sets minimum data size (in bytes) between synchronization markers for output Avro file.

Type: unsigned int

Possible values: 32 (32 bytes) - 1073741824 (1 GiB)

Default value: 32768 (32 KiB)

## format\_avro\_schema\_registry\_url {#format_avro_schema_registry_url}

Sets [Confluent Schema Registry](https://docs.confluent.io/current/schema-registry/index.html) URL to use with [AvroConfluent](../../interfaces/formats.md#data-format-avro-confluent) format.

Default value: `Empty`.

## input_format_avro_allow_missing_fields {#input_format_avro_allow_missing_fields}

Enables using fields that are not specified in [Avro](../../interfaces/formats.md#data-format-avro) or [AvroConfluent](../../interfaces/formats.md#data-format-avro-confluent) format schema. When a field is not found in the schema, ClickHouse uses the default value instead of throwing an exception.

Possible values:

-   0 — Disabled.
-   1 — Enabled.

Default value: 0.

## background\_pool\_size {#background_pool_size}

Sets the number of threads performing background operations in table engines (for example, merges in [MergeTree engine](../../engines/table-engines/mergetree-family/index.md) tables). This setting is applied from the `default` profile at the ClickHouse server start and can’t be changed in a user session. By adjusting this setting, you manage CPU and disk load. Smaller pool size utilizes less CPU and disk resources, but background processes advance slower which might eventually impact query performance.

Before changing it, please also take a look at related [MergeTree settings](../../operations/server-configuration-parameters/settings.md#server_configuration_parameters-merge_tree), such as `number_of_free_entries_in_pool_to_lower_max_size_of_merge` and `number_of_free_entries_in_pool_to_execute_mutation`.

Possible values:

-   Any positive integer.

Default value: 16.

## parallel_distributed_insert_select {#parallel_distributed_insert_select}

Enables parallel distributed `INSERT ... SELECT` query.

If we execute `INSERT INTO distributed_table_a SELECT ... FROM distributed_table_b` queries and both tables use the same cluster, and both tables are either [replicated](../../engines/table-engines/mergetree-family/replication.md) or non-replicated, then this query is processed locally on every shard.

Possible values:

-   0 — Disabled.
-   1 — `SELECT` will be executed on each shard from the underlying table of the distributed engine.
-   2 — `SELECT` and `INSERT` will be executed on each shard from/to the underlying table of the distributed engine.

Default value: 0.

## insert_distributed_sync {#insert_distributed_sync}

Enables or disables synchronous data insertion into a [Distributed](../../engines/table-engines/special/distributed.md#distributed) table.

By default, when inserting data into a `Distributed` table, the ClickHouse server sends data to cluster nodes in asynchronous mode. When `insert_distributed_sync=1`, the data is processed synchronously, and the `INSERT` operation succeeds only after all the data is saved on all shards (at least one replica for each shard if `internal_replication` is true). 

Possible values:

-   0 — Data is inserted in asynchronous mode.
-   1 — Data is inserted in synchronous mode.

Default value: `0`.

**See Also**

-   [Distributed Table Engine](../../engines/table-engines/special/distributed.md#distributed)
-   [Managing Distributed Tables](../../sql-reference/statements/system.md#query-language-system-distributed)
## background\_buffer\_flush\_schedule\_pool\_size {#background_buffer_flush_schedule_pool_size}

Sets the number of threads performing background flush in [Buffer](../../engines/table-engines/special/buffer.md)-engine tables. This setting is applied at the ClickHouse server start and can’t be changed in a user session.

Possible values:

-   Any positive integer.

Default value: 16.

## background\_move\_pool\_size {#background_move_pool_size}

Sets the number of threads performing background moves of data parts for [MergeTree](../../engines/table-engines/mergetree-family/mergetree.md#table_engine-mergetree-multiple-volumes)-engine tables. This setting is applied at the ClickHouse server start and can’t be changed in a user session.

Possible values:

-   Any positive integer.

Default value: 8.

## background\_schedule\_pool\_size {#background_schedule_pool_size}

Sets the number of threads performing background tasks for [replicated](../../engines/table-engines/mergetree-family/replication.md) tables, [Kafka](../../engines/table-engines/integrations/kafka.md) streaming, [DNS cache updates](../../operations/server-configuration-parameters/settings.md#server-settings-dns-cache-update-period). This setting is applied at ClickHouse server start and can’t be changed in a user session.

Possible values:

-   Any positive integer.

Default value: 16.

## always\_fetch\_merged\_part {#always_fetch_merged_part}

Prohibits data parts merging in [Replicated\*MergeTree](../../engines/table-engines/mergetree-family/replication.md)-engine tables.

When merging is prohibited, the replica never merges parts and always downloads merged parts from other replicas. If there is no required data yet, the replica waits for it. CPU and disk load on the replica server decreases, but the network load on the cluster increases. This setting can be useful on servers with relatively weak CPUs or slow disks, such as servers for backups storage.

Possible values:

-   0 — `Replicated*MergeTree`-engine tables merge data parts at the replica.
-   1 — `Replicated*MergeTree`-engine tables don’t merge data parts at the replica. The tables download merged data parts from other replicas.

Default value: 0.

**See Also**

-   [Data Replication](../../engines/table-engines/mergetree-family/replication.md)

## background\_distributed\_schedule\_pool\_size {#background_distributed_schedule_pool_size}

Sets the number of threads performing background tasks for [distributed](../../engines/table-engines/special/distributed.md) sends. This setting is applied at the ClickHouse server start and can’t be changed in a user session.

Possible values:

-   Any positive integer.

Default value: 16.

## validate\_polygons {#validate_polygons}

Enables or disables throwing an exception in the [pointInPolygon](../../sql-reference/functions/geo/index.md#pointinpolygon) function, if the polygon is self-intersecting or self-tangent.

Possible values:

- 0 — Throwing an exception is disabled. `pointInPolygon` accepts invalid polygons and returns possibly incorrect results for them.
- 1 — Throwing an exception is enabled.

Default value: 1.

## transform\_null\_in {#transform_null_in}

Enables equality of [NULL](../../sql-reference/syntax.md#null-literal) values for [IN](../../sql-reference/operators/in.md) operator.

By default, `NULL` values can’t be compared because `NULL` means undefined value. Thus, comparison `expr = NULL` must always return `false`. With this setting `NULL = NULL` returns `true` for `IN` operator.

Possible values:

-   0 — Comparison of `NULL` values in `IN` operator returns `false`.
-   1 — Comparison of `NULL` values in `IN` operator returns `true`.

Default value: 0.

**Example**

Consider the `null_in` table:

``` text
┌──idx─┬─────i─┐
│    1 │     1 │
│    2 │  NULL │
│    3 │     3 │
└──────┴───────┘
```

Query:

``` sql
SELECT idx, i FROM null_in WHERE i IN (1, NULL) SETTINGS transform_null_in = 0;
```

Result:

``` text
┌──idx─┬────i─┐
│    1 │    1 │
└──────┴──────┘
```

Query:

``` sql
SELECT idx, i FROM null_in WHERE i IN (1, NULL) SETTINGS transform_null_in = 1;
```

Result:

``` text
┌──idx─┬─────i─┐
│    1 │     1 │
│    2 │  NULL │
└──────┴───────┘
```

**See Also**

-   [NULL Processing in IN Operators](../../sql-reference/operators/in.md#in-null-processing)

## low\_cardinality\_max\_dictionary\_size {#low_cardinality_max_dictionary_size}

Sets a maximum size in rows of a shared global dictionary for the [LowCardinality](../../sql-reference/data-types/lowcardinality.md) data type that can be written to a storage file system. This setting prevents issues with RAM in case of unlimited dictionary growth. All the data that can’t be encoded due to maximum dictionary size limitation ClickHouse writes in an ordinary method.

Possible values:

-   Any positive integer.

Default value: 8192.

## low\_cardinality\_use\_single\_dictionary\_for\_part {#low_cardinality_use_single_dictionary_for_part}

Turns on or turns off using of single dictionary for the data part.

By default, the ClickHouse server monitors the size of dictionaries and if a dictionary overflows then the server starts to write the next one. To prohibit creating several dictionaries set `low_cardinality_use_single_dictionary_for_part = 1`.

Possible values:

-   1 — Creating several dictionaries for the data part is prohibited.
-   0 — Creating several dictionaries for the data part is not prohibited.

Default value: 0.

## low\_cardinality\_allow\_in\_native\_format {#low_cardinality_allow_in_native_format}

Allows or restricts using the [LowCardinality](../../sql-reference/data-types/lowcardinality.md) data type with the [Native](../../interfaces/formats.md#native) format.

If usage of `LowCardinality` is restricted, ClickHouse server converts `LowCardinality`-columns to ordinary ones for `SELECT` queries, and convert ordinary columns to `LowCardinality`-columns for `INSERT` queries.

This setting is required mainly for third-party clients which don’t support `LowCardinality` data type.

Possible values:

-   1 — Usage of `LowCardinality` is not restricted.
-   0 — Usage of `LowCardinality` is restricted.

Default value: 1.

## allow\_suspicious\_low\_cardinality\_types {#allow_suspicious_low_cardinality_types}

Allows or restricts using [LowCardinality](../../sql-reference/data-types/lowcardinality.md) with data types with fixed size of 8 bytes or less: numeric data types and `FixedString(8_bytes_or_less)`.

For small fixed values using of `LowCardinality` is usually inefficient, because ClickHouse stores a numeric index for each row. As a result:

-   Disk space usage can rise.
-   RAM consumption can be higher, depending on a dictionary size.
-   Some functions can work slower due to extra coding/encoding operations.

Merge times in [MergeTree](../../engines/table-engines/mergetree-family/mergetree.md)-engine tables can grow due to all the reasons described above.

Possible values:

-   1 — Usage of `LowCardinality` is not restricted.
-   0 — Usage of `LowCardinality` is restricted.

Default value: 0.

## min\_insert\_block\_size\_rows\_for\_materialized\_views {#min-insert-block-size-rows-for-materialized-views}

Sets the minimum number of rows in the block which can be inserted into a table by an `INSERT` query. Smaller-sized blocks are squashed into bigger ones. This setting is applied only for blocks inserted into [materialized view](../../sql-reference/statements/create/view.md). By adjusting this setting, you control blocks squashing while pushing to materialized view and avoid excessive memory usage.

Possible values:

-   Any positive integer.
-   0 — Squashing disabled.

Default value: 1048576.

**See Also**

-   [min\_insert\_block\_size\_rows](#min-insert-block-size-rows)

## min\_insert\_block\_size\_bytes\_for\_materialized\_views {#min-insert-block-size-bytes-for-materialized-views}

Sets the minimum number of bytes in the block which can be inserted into a table by an `INSERT` query. Smaller-sized blocks are squashed into bigger ones. This setting is applied only for blocks inserted into [materialized view](../../sql-reference/statements/create/view.md). By adjusting this setting, you control blocks squashing while pushing to materialized view and avoid excessive memory usage.

Possible values:

-   Any positive integer.
-   0 — Squashing disabled.

Default value: 268435456.

**See also**

-   [min\_insert\_block\_size\_bytes](#min-insert-block-size-bytes)

## output\_format\_pretty\_grid\_charset {#output-format-pretty-grid-charset}

Allows changing a charset which is used for printing grids borders. Available charsets are UTF-8, ASCII.

**Example**

``` text
SET output_format_pretty_grid_charset = 'UTF-8';
SELECT * FROM a;
┌─a─┐
│ 1 │
└───┘

SET output_format_pretty_grid_charset = 'ASCII';
SELECT * FROM a;
+-a-+
| 1 |
+---+
```
## optimize_read_in_order {#optimize_read_in_order}

Enables [ORDER BY](../../sql-reference/statements/select/order-by.md#optimize_read_in_order) optimization in [SELECT](../../sql-reference/statements/select/index.md) queries for reading data from [MergeTree](../../engines/table-engines/mergetree-family/mergetree.md) tables.

Possible values:

-   0 — `ORDER BY` optimization is disabled. 
-   1 — `ORDER BY` optimization is enabled. 

Default value: `1`.

**See Also**

-   [ORDER BY Clause](../../sql-reference/statements/select/order-by.md#optimize_read_in_order)

## mutations_sync {#mutations_sync}

Allows to execute `ALTER TABLE ... UPDATE|DELETE` queries ([mutations](../../sql-reference/statements/alter/index.md#mutations)) synchronously.

Possible values:

-   0 - Mutations execute asynchronously. 
-   1 - The query waits for all mutations to complete on the current server. 
-   2 - The query waits for all mutations to complete on all replicas (if they exist).

Default value: `0`.

**See Also**

-   [Synchronicity of ALTER Queries](../../sql-reference/statements/alter/index.md#synchronicity-of-alter-queries)
-   [Mutations](../../sql-reference/statements/alter/index.md#mutations)

## ttl_only_drop_parts {#ttl_only_drop_parts}

Enables or disables complete dropping of data parts where all rows are expired in [MergeTree](../../engines/table-engines/mergetree-family/mergetree.md) tables. 

When `ttl_only_drop_parts` is disabled (by default), the ClickHouse server only deletes expired rows according to their TTL. 

When `ttl_only_drop_parts` is enabled, the ClickHouse server drops a whole part when all rows in it are expired. 

Dropping whole parts instead of partial cleaning TTL-d rows allows having shorter `merge_with_ttl_timeout` times and lower impact on system performance.

Possible values:

-   0 — The complete dropping of data parts is disabled.
-   1 — The complete dropping of data parts is enabled.

Default value: `0`.

**See Also** 

-   [CREATE TABLE query clauses and settings](../../engines/table-engines/mergetree-family/mergetree.md#mergetree-query-clauses) (`merge_with_ttl_timeout` setting)
-   [Table TTL](../../engines/table-engines/mergetree-family/mergetree.md#mergetree-table-ttl)

## lock_acquire_timeout {#lock_acquire_timeout}

Defines how many seconds a locking request waits before failing. 

Locking timeout is used to protect from deadlocks while executing read/write operations with tables. When the timeout expires and the locking request fails, the ClickHouse server throws an exception "Locking attempt timed out! Possible deadlock avoided. Client should retry." with error code `DEADLOCK_AVOIDED`.

Possible values:

-   Positive integer (in seconds).
-   0 — No locking timeout.

Default value: `120` seconds.

## output_format_pretty_max_value_width {#output_format_pretty_max_value_width}

Limits the width of value displayed in [Pretty](../../interfaces/formats.md#pretty) formats. If the value width exceeds the limit, the value is cut. 

Possible values:

-   Positive integer. 
-   0 — The value is cut completely.

Default value: `10000` symbols.

**Examples**

Query:
```sql
SET output_format_pretty_max_value_width = 10;
SELECT range(number) FROM system.numbers LIMIT 10 FORMAT PrettyCompactNoEscapes;
```
Result:
```text
┌─range(number)─┐
│ []            │
│ [0]           │
│ [0,1]         │
│ [0,1,2]       │
│ [0,1,2,3]     │
│ [0,1,2,3,4⋯   │
│ [0,1,2,3,4⋯   │
│ [0,1,2,3,4⋯   │
│ [0,1,2,3,4⋯   │
│ [0,1,2,3,4⋯   │
└───────────────┘
```

Query with zero width:
```sql
SET output_format_pretty_max_value_width = 0;
SELECT range(number) FROM system.numbers LIMIT 5 FORMAT PrettyCompactNoEscapes;
```
Result:
```text
┌─range(number)─┐
│ ⋯             │
│ ⋯             │
│ ⋯             │
│ ⋯             │
│ ⋯             │
└───────────────┘
```

[Original article](https://clickhouse.tech/docs/en/operations/settings/settings/) <!-- hide -->

## allow_experimental_bigint_types {#allow_experimental_bigint_types}

Enables or disables integer values exceeding the range that is supported by the int data type.

Possible values:

-   1 — The bigint data type is enabled.
-   0 — The bigint data type is disabled.

Default value: `0`.<|MERGE_RESOLUTION|>--- conflicted
+++ resolved
@@ -1173,11 +1173,7 @@
 
 ## insert\_quorum\_timeout {#settings-insert_quorum_timeout}
 
-<<<<<<< HEAD
-Write to a quorum timeout in seconds. If the timeout has passed and no write has taken place yet, ClickHouse will generate an exception and the client must repeat the query to write the same block to the same or any other replica.
-=======
-Write to quorum timeout in milliseconds. If the timeout has passed and no write has taken place yet, ClickHouse will generate an exception and the client must repeat the query to write the same block to the same or any other replica.
->>>>>>> a21b42f1
+Write to a quorum timeout in milliseconds. If the timeout has passed and no write has taken place yet, ClickHouse will generate an exception and the client must repeat the query to write the same block to the same or any other replica.
 
 Default value: 600000 milliseconds (ten minutes).
 

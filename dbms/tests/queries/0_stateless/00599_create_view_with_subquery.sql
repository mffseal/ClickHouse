<<<<<<< HEAD
DROP TABLE IF EXISTS test;
DROP TABLE IF EXISTS test_view;

CREATE TABLE test(id UInt64) ENGINE = Log;
CREATE VIEW test_view AS SELECT * FROM test WHERE id = (SELECT 1);

DETACH TABLE test_view;
ATTACH TABLE test_view;

SHOW CREATE TABLE test_view;

DROP TABLE test;
DROP TABLE test_view;
=======
DROP TABLE IF EXISTS test.test_00599;
DROP TABLE IF EXISTS test.test_view_00599;

CREATE TABLE test.test_00599(id UInt64) ENGINE = Log;
CREATE VIEW test.test_view_00599 AS SELECT * FROM test.test_00599 WHERE id = (SELECT 1);

DETACH TABLE test.test_view_00599;
ATTACH TABLE test.test_view_00599;

SHOW CREATE TABLE test.test_view_00599;

DROP TABLE IF EXISTS test.test_00599;
DROP TABLE IF EXISTS test.test_view_00599;
>>>>>>> 00a1ac64
<|MERGE_RESOLUTION|>--- conflicted
+++ resolved
@@ -1,18 +1,3 @@
-<<<<<<< HEAD
-DROP TABLE IF EXISTS test;
-DROP TABLE IF EXISTS test_view;
-
-CREATE TABLE test(id UInt64) ENGINE = Log;
-CREATE VIEW test_view AS SELECT * FROM test WHERE id = (SELECT 1);
-
-DETACH TABLE test_view;
-ATTACH TABLE test_view;
-
-SHOW CREATE TABLE test_view;
-
-DROP TABLE test;
-DROP TABLE test_view;
-=======
 DROP TABLE IF EXISTS test.test_00599;
 DROP TABLE IF EXISTS test.test_view_00599;
 
@@ -25,5 +10,4 @@
 SHOW CREATE TABLE test.test_view_00599;
 
 DROP TABLE IF EXISTS test.test_00599;
-DROP TABLE IF EXISTS test.test_view_00599;
->>>>>>> 00a1ac64
+DROP TABLE IF EXISTS test.test_view_00599;
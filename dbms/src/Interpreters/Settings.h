#pragma once

#include <Poco/Util/AbstractConfiguration.h>
#include <Core/Defines.h>
#include <Core/Field.h>

#include <Interpreters/SettingsCommon.h>


namespace DB
{

/** Settings of query execution.
  */
struct Settings
{
    /// For initialization from empty initializer-list to be "value initialization", not "aggregate initialization" in C++14.
    /// http://en.cppreference.com/w/cpp/language/aggregate_initialization
    Settings() {}

    /** List of settings: type, name, default value.
      *
      * This looks rather unconvenient. It is done that way to avoid repeating settings in different places.
      * Note: as an alternative, we could implement settings to be completely dynamic in form of map: String -> Field,
      *  but we are not going to do it, because settings is used everywhere as static struct fields.
      */

#define APPLY_FOR_SETTINGS(M) \
    M(SettingUInt64, min_compress_block_size, DEFAULT_MIN_COMPRESS_BLOCK_SIZE, "The actual size of the block to compress, if the uncompressed data less than max_compress_block_size is no less than this value and no less than the volume of data for one mark.") \
    M(SettingUInt64, max_compress_block_size, DEFAULT_MAX_COMPRESS_BLOCK_SIZE, "The maximum size of blocks of uncompressed data before compressing for writing to a table.") \
    M(SettingUInt64, max_block_size, DEFAULT_BLOCK_SIZE, "Maximum block size for reading") \
    M(SettingUInt64, max_insert_block_size, DEFAULT_INSERT_BLOCK_SIZE, "The maximum block size for insertion, if we control the creation of blocks for insertion.") \
    M(SettingUInt64, min_insert_block_size_rows, DEFAULT_INSERT_BLOCK_SIZE, "Squash blocks passed to INSERT query to specified size in rows, if blocks are not big enough.") \
    M(SettingUInt64, min_insert_block_size_bytes, (DEFAULT_INSERT_BLOCK_SIZE * 256), "Squash blocks passed to INSERT query to specified size in bytes, if blocks are not big enough.") \
    M(SettingMaxThreads, max_threads, 0, "The maximum number of threads to execute the request. By default, it is determined automatically.") \
    M(SettingUInt64, max_read_buffer_size, DBMS_DEFAULT_BUFFER_SIZE, "The maximum size of the buffer to read from the filesystem.") \
    M(SettingUInt64, max_distributed_connections, DEFAULT_MAX_DISTRIBUTED_CONNECTIONS, "The maximum number of connections for distributed processing of one query (should be greater than max_threads).") \
    M(SettingUInt64, max_query_size, DEFAULT_MAX_QUERY_SIZE, "Which part of the query can be read into RAM for parsing (the remaining data for INSERT, if any, is read later)") \
    M(SettingUInt64, interactive_delay, DEFAULT_INTERACTIVE_DELAY, "The interval in microseconds to check if the request is cancelled, and to send progress info.") \
    M(SettingSeconds, connect_timeout, DBMS_DEFAULT_CONNECT_TIMEOUT_SEC, "Connection timeout if there are no replicas.") \
    M(SettingMilliseconds, connect_timeout_with_failover_ms, DBMS_DEFAULT_CONNECT_TIMEOUT_WITH_FAILOVER_MS, "Connection timeout for selecting first healthy replica.") \
    M(SettingSeconds, receive_timeout, DBMS_DEFAULT_RECEIVE_TIMEOUT_SEC, "") \
    M(SettingSeconds, send_timeout, DBMS_DEFAULT_SEND_TIMEOUT_SEC, "") \
    M(SettingMilliseconds, queue_max_wait_ms, DEFAULT_QUERIES_QUEUE_WAIT_TIME_MS, "The wait time in the request queue, if the number of concurrent requests exceeds the maximum.") \
    M(SettingUInt64, poll_interval, DBMS_DEFAULT_POLL_INTERVAL, "Block at the query wait loop on the server for the specified number of seconds.") \
    M(SettingUInt64, distributed_connections_pool_size, DBMS_DEFAULT_DISTRIBUTED_CONNECTIONS_POOL_SIZE, "Maximum number of connections with one remote server in the pool.") \
    M(SettingUInt64, connections_with_failover_max_tries, DBMS_CONNECTION_POOL_WITH_FAILOVER_DEFAULT_MAX_TRIES, "The maximum number of attempts to connect to replicas.") \
    M(SettingBool, extremes, false, "Calculate minimums and maximums of the result columns. They can be output in JSON-formats.") \
    M(SettingBool, use_uncompressed_cache, true, "Whether to use the cache of uncompressed blocks.") \
    M(SettingBool, replace_running_query, false, "Whether the running request should be canceled with the same id as the new one.") \
    M(SettingUInt64, background_pool_size, DBMS_DEFAULT_BACKGROUND_POOL_SIZE, "Number of threads performing background work for tables (for example, merging in merge tree). Only has meaning at server startup.") \
    \
    M(SettingMilliseconds, distributed_directory_monitor_sleep_time_ms, DBMS_DISTRIBUTED_DIRECTORY_MONITOR_SLEEP_TIME_MS, "Sleep time for StorageDistributed DirectoryMonitors in case there is no work or exception has been thrown.") \
    \
    M(SettingBool, distributed_directory_monitor_batch_inserts, false, "Should StorageDistributed DirectoryMonitors try to batch individual inserts into bigger ones.") \
    \
    M(SettingBool, optimize_move_to_prewhere, true, "Allows disabling WHERE to PREWHERE optimization in SELECT queries from MergeTree.") \
    \
    M(SettingUInt64, replication_alter_partitions_sync, 1, "Wait for actions to manipulate the partitions. 0 - do not wait, 1 - wait for execution only of itself, 2 - wait for everyone.") \
    M(SettingUInt64, replication_alter_columns_timeout, 60, "Wait for actions to change the table structure within the specified number of seconds. 0 - wait unlimited time.") \
    \
    M(SettingLoadBalancing, load_balancing, LoadBalancing::RANDOM, "Which replicas (among healthy replicas) to preferably send a query to (on the first attempt) for distributed processing.") \
    \
    M(SettingTotalsMode, totals_mode, TotalsMode::AFTER_HAVING_EXCLUSIVE, "How to calculate TOTALS when HAVING is present, as well as when max_rows_to_group_by and group_by_overflow_mode = ‘any’ are present.") \
    M(SettingFloat, totals_auto_threshold, 0.5, "The threshold for totals_mode = 'auto'.") \
    \
    M(SettingBool, compile, false, "Whether query compilation is enabled.") \
    M(SettingUInt64, min_count_to_compile, 3, "The number of structurally identical queries before they are compiled.") \
    M(SettingUInt64, group_by_two_level_threshold, 100000, "From what number of keys, a two-level aggregation starts. 0 - the threshold is not set.") \
    M(SettingUInt64, group_by_two_level_threshold_bytes, 100000000, "From what size of the aggregation state in bytes, a two-level aggregation begins to be used. 0 - the threshold is not set. Two-level aggregation is used when at least one of the thresholds is triggered.") \
    M(SettingBool, distributed_aggregation_memory_efficient, false, "Is the memory-saving mode of distributed aggregation enabled.") \
    M(SettingUInt64, aggregation_memory_efficient_merge_threads, 0, "Number of threads to use for merge intermediate aggregation results in memory efficient mode. When bigger, then more memory is consumed. 0 means - same as 'max_threads'.") \
    \
    M(SettingUInt64, max_parallel_replicas, 1, "The maximum number of replicas of each shard used when the query is executed. For consistency (to get different parts of the same partition), this option only works for the specified sampling key. The lag of the replicas is not controlled.") \
    M(SettingUInt64, parallel_replicas_count, 0, "") \
    M(SettingUInt64, parallel_replica_offset, 0, "") \
    \
    M(SettingBool, skip_unavailable_shards, false, "Silently skip unavailable shards.") \
    \
    M(SettingBool, distributed_group_by_no_merge, false, "Do not merge aggregation states from different servers for distributed query processing - in case it is for certain that there are different keys on different shards.") \
    \
    M(SettingUInt64, merge_tree_min_rows_for_concurrent_read, (20 * 8192), "If at least as many lines are read from one file, the reading can be parallelized.") \
    M(SettingUInt64, merge_tree_min_rows_for_seek, 0, "You can skip reading more than that number of rows at the price of one seek per file.") \
    M(SettingUInt64, merge_tree_coarse_index_granularity, 8, "If the index segment can contain the required keys, divide it into as many parts and recursively check them. ") \
    M(SettingUInt64, merge_tree_max_rows_to_use_cache, (1024 * 1024), "The maximum number of rows per request, to use the cache of uncompressed data. If the request is large, the cache is not used. (For large queries not to flush out the cache.)") \
    \
    M(SettingBool, merge_tree_uniform_read_distribution, true, "Distribute read from MergeTree over threads evenly, ensuring stable average execution time of each thread within one read operation.") \
    \
    M(SettingUInt64, optimize_min_equality_disjunction_chain_length, 3, "The minimum length of the expression `expr = x1 OR ... expr = xN` for optimization ") \
    \
    M(SettingUInt64, min_bytes_to_use_direct_io, 0, "The minimum number of bytes for input/output operations is bypassing the page cache. 0 - disabled.") \
    \
    M(SettingBool, force_index_by_date, 0, "Throw an exception if there is a partition key in a table, and it is not used.") \
    M(SettingBool, force_primary_key, 0, "Throw an exception if there is primary key in a table, and it is not used.") \
    \
    M(SettingUInt64, mark_cache_min_lifetime, 10000, "If the maximum size of mark_cache is exceeded, delete only records older than mark_cache_min_lifetime seconds.") \
    \
    M(SettingFloat, max_streams_to_max_threads_ratio, 1, "Allows you to use more sources than the number of threads - to more evenly distribute work across threads. It is assumed that this is a temporary solution, since it will be possible in the future to make the number of sources equal to the number of threads, but for each source to dynamically select available work for itself.") \
    \
    M(SettingCompressionMethod, network_compression_method, CompressionMethod::LZ4, "Allows you to select the method of data compression when writing.") \
    \
    M(SettingInt64, network_zstd_compression_level, 1, "Allows you to select the level of ZSTD compression.") \
    \
    M(SettingUInt64, priority, 0, "Priority of the query. 1 - the highest, higher value - lower priority; 0 - do not use priorities.") \
    \
    M(SettingBool, log_queries, 0, "Log requests and write the log to the system table.") \
    \
    M(SettingUInt64, log_queries_cut_to_length, 100000, "If query length is greater than specified threshold (in bytes), then cut query when writing to query log. Also limit length of printed query in ordinary text log.") \
    \
    M(SettingDistributedProductMode, distributed_product_mode, DistributedProductMode::DENY, "How are distributed subqueries performed inside IN or JOIN sections?") \
    \
    M(SettingUInt64, max_concurrent_queries_for_user, 0, "The maximum number of concurrent requests per user.") \
    \
    M(SettingBool, insert_deduplicate, true, "For INSERT queries in the replicated table, specifies that deduplication of insertings blocks should be preformed") \
    \
    M(SettingUInt64, insert_quorum, 0, "For INSERT queries in the replicated table, wait writing for the specified number of replicas and linearize the addition of the data. 0 - disabled.") \
    M(SettingMilliseconds, insert_quorum_timeout, 600000, "") \
    M(SettingUInt64, select_sequential_consistency, 0, "For SELECT queries from the replicated table, throw an exception if the replica does not have a chunk written with the quorum; do not read the parts that have not yet been written with the quorum.") \
    M(SettingUInt64, table_function_remote_max_addresses, 1000, "The maximum number of different shards and the maximum number of replicas of one shard in the `remote` function.") \
    M(SettingMilliseconds, read_backoff_min_latency_ms, 1000, "Setting to reduce the number of threads in case of slow reads. Pay attention only to reads that took at least that much time.") \
    M(SettingUInt64, read_backoff_max_throughput, 1048576, "Settings to reduce the number of threads in case of slow reads. Count events when the read bandwidth is less than that many bytes per second.") \
    M(SettingMilliseconds, read_backoff_min_interval_between_events_ms, 1000, "Settings to reduce the number of threads in case of slow reads. Do not pay attention to the event, if the previous one has passed less than a certain amount of time.") \
    M(SettingUInt64, read_backoff_min_events, 2, "Settings to reduce the number of threads in case of slow reads. The number of events after which the number of threads will be reduced.") \
    \
    M(SettingFloat, memory_tracker_fault_probability, 0., "For testing of `exception safety` - throw an exception every time you allocate memory with the specified probability.") \
    \
    M(SettingBool, enable_http_compression, 0, "Compress the result if the client over HTTP said that it understands data compressed by gzip or deflate.") \
    M(SettingInt64, http_zlib_compression_level, 3, "Compression level - used if the client on HTTP said that it understands data compressed by gzip or deflate.") \
    \
    M(SettingBool, http_native_compression_disable_checksumming_on_decompress, 0, "If you uncompress the POST data from the client compressed by the native format, do not check the checksum.") \
    \
    M(SettingString, count_distinct_implementation, "uniqExact", "What aggregate function to use for implementation of count(DISTINCT ...)") \
    \
    M(SettingBool, output_format_write_statistics, true, "Write statistics about read rows, bytes, time elapsed in suitable output formats.") \
    \
    M(SettingBool, add_http_cors_header, false, "Write add http CORS header.") \
    \
    M(SettingBool, input_format_skip_unknown_fields, false, "Skip columns with unknown names from input data (it works for JSONEachRow and TSKV formats).") \
    \
    M(SettingBool, input_format_values_interpret_expressions, true, "For Values format: if field could not be parsed by streaming parser, run SQL parser and try to interpret it as SQL expression.") \
    \
    M(SettingBool, output_format_json_quote_64bit_integers, true, "Controls quoting of 64-bit integers in JSON output format.") \
    \
    M(SettingBool, output_format_json_quote_denormals, false, "Enables '+nan', '-nan', '+inf', '-inf' outputs in JSON output format.") \
    \
    M(SettingUInt64, output_format_pretty_max_rows, 10000, "Rows limit for Pretty formats.") \
    \
    M(SettingBool, use_client_time_zone, false, "Use client timezone for interpreting DateTime string values, instead of adopting server timezone.") \
    \
    M(SettingBool, send_progress_in_http_headers, false, "Send progress notifications using X-ClickHouse-Progress headers. Some clients do not support high amount of HTTP headers (Python requests in particular), so it is disabled by default.") \
    \
    M(SettingUInt64, http_headers_progress_interval_ms, 100, "Do not send HTTP headers X-ClickHouse-Progress more frequently than at each specified interval.") \
    \
    M(SettingBool, fsync_metadata, 1, "Do fsync after changing metadata for tables and databases (.sql files). Could be disabled in case of poor latency on server with high load of DDL queries and high load of disk subsystem.") \
    \
    M(SettingUInt64, input_format_allow_errors_num, 0, "Maximum absolute amount of errors while reading text formats (like CSV, TSV). In case of error, if both absolute and relative values are non-zero, and at least absolute or relative amount of errors is lower than corresponding value, will skip until next line and continue.") \
    M(SettingFloat, input_format_allow_errors_ratio, 0, "Maximum relative amount of errors while reading text formats (like CSV, TSV). In case of error, if both absolute and relative values are non-zero, and at least absolute or relative amount of errors is lower than corresponding value, will skip until next line and continue.") \
    \
    M(SettingBool, join_use_nulls, 0, "Use NULLs for non-joined rows of outer JOINs. If false, use default value of corresponding columns data type.") \
    \
    M(SettingUInt64, preferred_block_size_bytes, 1000000, "") \
    \
    M(SettingUInt64, max_replica_delay_for_distributed_queries, 300, "If set, distributed queries of Replicated tables will choose servers with replication delay in seconds less than the specified value (not inclusive). Zero means do not take delay into account.") \
    M(SettingBool, fallback_to_stale_replicas_for_distributed_queries, 1, "Suppose max_replica_delay_for_distributed_queries is set and all replicas for the queried table are stale. If this setting is enabled, the query will be performed anyway, otherwise the error will be reported.") \
    M(SettingUInt64, preferred_max_column_in_block_size_bytes, 0, "Limit on max column size in block while reading. Helps to decrease cache misses count. Should be close to L2 cache size.") \
    \
    M(SettingBool, insert_distributed_sync, false, "If setting is enabled, insert query into distributed waits until data will be sent to all nodes in cluster.") \
    M(SettingUInt64, insert_distributed_timeout, 0, "Timeout for insert query into distributed. Setting is used only with insert_distributed_sync enabled. Zero value means no timeout.") \
    M(SettingInt64, distributed_ddl_task_timeout, 180, "Timeout for DDL query responses from all hosts in cluster. Negative value means infinite.") \
    M(SettingMilliseconds, stream_flush_interval_ms, DEFAULT_QUERY_LOG_FLUSH_INTERVAL_MILLISECONDS, "Timeout for flushing data from streaming storages.") \
    M(SettingString, format_schema, "", "Schema identifier (used by schema-based formats)") \
    M(SettingBool, insert_allow_materialized_columns, 0, "If setting is enabled, Allow materialized columns in INSERT.") \
    M(SettingSeconds, http_connection_timeout, DEFAULT_HTTP_READ_BUFFER_CONNECTION_TIMEOUT, "HTTP connection timeout.") \
    M(SettingSeconds, http_send_timeout, DEFAULT_HTTP_READ_BUFFER_TIMEOUT, "HTTP send timeout") \
    M(SettingSeconds, http_receive_timeout, DEFAULT_HTTP_READ_BUFFER_TIMEOUT, "HTTP receive timeout") \
    M(SettingBool, optimize_throw_if_noop, false, "If setting is enabled and OPTIMIZE query didn't actually assign a merge then an explanatory exception is thrown") \
    M(SettingBool, use_index_for_in_with_subqueries, true, "Try using an index if there is a subquery or a table expression on the right side of the IN operator.") \
    \
    M(SettingBool, empty_result_for_aggregation_by_empty_set, false, "Return empty result when aggregating without keys on empty set.") \
    M(SettingBool, allow_distributed_ddl, true, "If it is set to true, then a user is allowed to executed distributed DDL queries.") \
    M(SettingUInt64, odbc_max_field_size, 1024, "Max size of filed can be read from ODBC dictionary. Long strings are truncated.") \
    \
    \
    /** Limits during query execution are part of the settings. \
      * Used to provide a more safe execution of queries from the user interface. \
      * Basically, limits are checked for each block (not every row). That is, the limits can be slightly violated. \
      * Almost all limits apply only to SELECTs. \
      * Almost all limits apply to each stream individually. \
      */ \
    \
    M(SettingUInt64, max_rows_to_read, 0, "Limit on read rows from the most 'deep' sources. That is, only in the deepest subquery. When reading from a remote server, it is only checked on a remote server.") \
    M(SettingUInt64, max_bytes_to_read, 0, "Limit on read bytes (after decompression) from the most 'deep' sources. That is, only in the deepest subquery. When reading from a remote server, it is only checked on a remote server.") \
    M(SettingOverflowMode<false>, read_overflow_mode, OverflowMode::THROW, "What to do when the limit is exceeded.") \
    \
    M(SettingUInt64, max_rows_to_group_by, 0, "") \
    M(SettingOverflowMode<true>, group_by_overflow_mode, OverflowMode::THROW, "What to do when the limit is exceeded.") \
    M(SettingUInt64, max_bytes_before_external_group_by, 0, "") \
    \
    M(SettingUInt64, max_rows_to_sort, 0, "") \
    M(SettingUInt64, max_bytes_to_sort, 0, "") \
    M(SettingOverflowMode<false>, sort_overflow_mode, OverflowMode::THROW, "What to do when the limit is exceeded.") \
    M(SettingUInt64, max_bytes_before_external_sort, 0, "") \
    \
    M(SettingUInt64, max_result_rows, 0, "Limit on result size in rows. Also checked for intermediate data sent from remote servers.") \
    M(SettingUInt64, max_result_bytes, 0, "Limit on result size in bytes (uncompressed). Also checked for intermediate data sent from remote servers.") \
    M(SettingOverflowMode<false>, result_overflow_mode, OverflowMode::THROW, "What to do when the limit is exceeded.") \
    \
    /* TODO: Check also when merging and finalizing aggregate functions. */ \
    M(SettingSeconds, max_execution_time, 0, "") \
    M(SettingOverflowMode<false>, timeout_overflow_mode, OverflowMode::THROW, "What to do when the limit is exceeded.") \
    \
    M(SettingUInt64, min_execution_speed, 0, "In rows per second.") \
    M(SettingSeconds, timeout_before_checking_execution_speed, 0, "Check that the speed is not too low after the specified time has elapsed.") \
    \
    M(SettingUInt64, max_columns_to_read, 0, "") \
    M(SettingUInt64, max_temporary_columns, 0, "") \
    M(SettingUInt64, max_temporary_non_const_columns, 0, "") \
    \
    M(SettingUInt64, max_subquery_depth, 100, "") \
    M(SettingUInt64, max_pipeline_depth, 1000, "") \
    M(SettingUInt64, max_ast_depth, 1000, "Maximum depth of query syntax tree. Checked after parsing.") \
    M(SettingUInt64, max_ast_elements, 50000, "Maximum size of query syntax tree in number of nodes. Checked after parsing.") \
    M(SettingUInt64, max_expanded_ast_elements, 500000, "Maximum size of query syntax tree in number of nodes after expansion of aliases and the asterisk.") \
    \
    M(SettingUInt64, readonly, 0, "0 - everything is allowed. 1 - only read requests. 2 - only read requests, as well as changing settings, except for the 'readonly' setting.") \
    \
    M(SettingUInt64, max_rows_in_set, 0, "Maximum size of the set (in number of elements) resulting from the execution of the IN section.") \
    M(SettingUInt64, max_bytes_in_set, 0, "Maximum size of the set (in bytes in memory) resulting from the execution of the IN section.") \
    M(SettingOverflowMode<false>, set_overflow_mode, OverflowMode::THROW, "What to do when the limit is exceeded.") \
    \
    M(SettingUInt64, max_rows_in_join, 0, "Maximum size of the hash table for JOIN (in number of rows).") \
    M(SettingUInt64, max_bytes_in_join, 0, "Maximum size of the hash table for JOIN (in number of bytes in memory).") \
    M(SettingOverflowMode<false>, join_overflow_mode, OverflowMode::THROW, "What to do when the limit is exceeded.") \
    \
    M(SettingUInt64, max_rows_to_transfer, 0, "Maximum size (in rows) of the transmitted external table obtained when the GLOBAL IN/JOIN section is executed.") \
    M(SettingUInt64, max_bytes_to_transfer, 0, "Maximum size (in uncompressed bytes) of the transmitted external table obtained when the GLOBAL IN/JOIN section is executed.") \
    M(SettingOverflowMode<false>, transfer_overflow_mode, OverflowMode::THROW, "What to do when the limit is exceeded.") \
    \
    M(SettingUInt64, max_rows_in_distinct, 0, "Maximum number of elements during execution of DISTINCT.") \
    M(SettingUInt64, max_bytes_in_distinct, 0, "Maximum total size of state (in uncompressed bytes) in memory for the execution of DISTINCT.") \
    M(SettingOverflowMode<false>, distinct_overflow_mode, OverflowMode::THROW, "What to do when the limit is exceeded.") \
    \
    M(SettingUInt64, max_memory_usage, 0, "Maximum memory usage for processing of single query. Zero means unlimited.") \
    M(SettingUInt64, max_memory_usage_for_user, 0, "Maximum memory usage for processing all concurrently running queries for the user. Zero means unlimited.") \
    M(SettingUInt64, max_memory_usage_for_all_queries, 0, "Maximum memory usage for processing all concurrently running queries on the server. Zero means unlimited.") \
    \
    M(SettingUInt64, max_network_bandwidth, 0, "The maximum speed of data exchange over the network in bytes per second for a query. Zero means unlimited.") \
    M(SettingUInt64, max_network_bytes, 0, "The maximum number of bytes (compressed) to receive or transmit over the network for execution of the query.") \
    M(SettingUInt64, max_network_bandwidth_for_user, 0, "The maximum speed of data exchange over the network in bytes per second for all concurrently running user queries. Zero means unlimited.")\
    M(SettingUInt64, max_network_bandwidth_for_all_users, 0, "The maximum speed of data exchange over the network in bytes per second for all concurrently running queries. Zero means unlimited.") \
<<<<<<< HEAD
    M(SettingUInt64, enable_conditional_computation, 0, "Enable conditional computations") \
=======
    M(SettingChar, format_csv_delimiter, ',', "The character to be considered as a delimiter in CSV data. If setting with a string, a string has to have a length of 1.") \
>>>>>>> 093c054b

#define DECLARE(TYPE, NAME, DEFAULT, DESCRIPTION) \
    TYPE NAME {DEFAULT};

    APPLY_FOR_SETTINGS(DECLARE)

#undef DECLARE

    /// Set setting by name.
    void set(const String & name, const Field & value);

    /// Set setting by name. Read value, serialized in binary form from buffer (for inter-server communication).
    void set(const String & name, ReadBuffer & buf);

    /// Skip value, serialized in binary form in buffer.
    void ignore(const String & name, ReadBuffer & buf);

    /// Set setting by name. Read value in text form from string (for example, from configuration file or from URL parameter).
    void set(const String & name, const String & value);

    /// Get setting by name. Converts value to String.
    String get(const String & name) const;

    bool tryGet(const String & name, String & value) const;

    /** Set multiple settings from "profile" (in server configuration file (users.xml), profiles contain groups of multiple settings).
      * The profile can also be set using the `set` functions, like the profile setting.
      */
    void setProfile(const String & profile_name, Poco::Util::AbstractConfiguration & config);

    /// Load settings from configuration file, at "path" prefix in configuration.
    void loadSettingsFromConfig(const String & path, const Poco::Util::AbstractConfiguration & config);

    /// Read settings from buffer. They are serialized as list of contiguous name-value pairs, finished with empty name.
    /// If readonly=1 is set, ignore read settings.
    void deserialize(ReadBuffer & buf);

    /// Write changed settings to buffer. (For example, to be sent to remote server.)
    void serialize(WriteBuffer & buf) const;
};


}<|MERGE_RESOLUTION|>--- conflicted
+++ resolved
@@ -248,12 +248,8 @@
     M(SettingUInt64, max_network_bytes, 0, "The maximum number of bytes (compressed) to receive or transmit over the network for execution of the query.") \
     M(SettingUInt64, max_network_bandwidth_for_user, 0, "The maximum speed of data exchange over the network in bytes per second for all concurrently running user queries. Zero means unlimited.")\
     M(SettingUInt64, max_network_bandwidth_for_all_users, 0, "The maximum speed of data exchange over the network in bytes per second for all concurrently running queries. Zero means unlimited.") \
-<<<<<<< HEAD
+    M(SettingChar, format_csv_delimiter, ',', "The character to be considered as a delimiter in CSV data. If setting with a string, a string has to have a length of 1.") \
     M(SettingUInt64, enable_conditional_computation, 0, "Enable conditional computations") \
-=======
-    M(SettingChar, format_csv_delimiter, ',', "The character to be considered as a delimiter in CSV data. If setting with a string, a string has to have a length of 1.") \
->>>>>>> 093c054b
-
 #define DECLARE(TYPE, NAME, DEFAULT, DESCRIPTION) \
     TYPE NAME {DEFAULT};
 

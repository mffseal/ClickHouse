#include <Common/typeid_cast.h>
#include <Parsers/ASTFunction.h>
#include <Parsers/ASTIdentifier.h>
#include <Parsers/ASTIndexDeclaration.h>
#include <Parsers/ASTExpressionList.h>
#include <Parsers/ASTCreateQuery.h>
#include <Parsers/ASTSetQuery.h>
#include <Parsers/ASTSelectWithUnionQuery.h>
#include <Parsers/ExpressionListParsers.h>
#include <Parsers/ParserCreateQuery.h>
#include <Parsers/ParserSelectWithUnionQuery.h>
#include <Parsers/ParserSetQuery.h>
#include <Parsers/ASTConstraintDeclaration.h>
#include <Parsers/ParserDictionary.h>
#include <Parsers/ParserDictionaryAttributeDeclaration.h>


namespace DB
{

bool ParserNestedTable::parseImpl(Pos & pos, ASTPtr & node, Expected & expected)
{
    ParserToken open(TokenType::OpeningRoundBracket);
    ParserToken close(TokenType::ClosingRoundBracket);
    ParserIdentifier name_p;
    ParserNameTypePairList columns_p;

    ASTPtr name;
    ASTPtr columns;

    /// For now `name == 'Nested'`, probably alternative nested data structures will appear
    if (!name_p.parse(pos, name, expected))
        return false;

    if (!open.ignore(pos))
        return false;

    if (!columns_p.parse(pos, columns, expected))
        return false;

    if (!close.ignore(pos))
        return false;

    auto func = std::make_shared<ASTFunction>();
    tryGetIdentifierNameInto(name, func->name);
    func->arguments = columns;
    func->children.push_back(columns);
    node = func;

    return true;
}


bool ParserIdentifierWithParameters::parseImpl(Pos & pos, ASTPtr & node, Expected & expected)
{
    ParserFunction function_or_array;
    if (function_or_array.parse(pos, node, expected))
        return true;

    ParserNestedTable nested;
    return nested.parse(pos, node, expected);
}

bool ParserNameTypePairList::parseImpl(Pos & pos, ASTPtr & node, Expected & expected)
{
    return ParserList(std::make_unique<ParserNameTypePair>(), std::make_unique<ParserToken>(TokenType::Comma), false)
        .parse(pos, node, expected);
}

bool ParserColumnDeclarationList::parseImpl(Pos & pos, ASTPtr & node, Expected & expected)
{
    return ParserList(std::make_unique<ParserColumnDeclaration>(), std::make_unique<ParserToken>(TokenType::Comma), false)
        .parse(pos, node, expected);
}

bool ParserNameList::parseImpl(Pos & pos, ASTPtr & node, Expected & expected)
{
    return ParserList(std::make_unique<ParserCompoundIdentifier>(), std::make_unique<ParserToken>(TokenType::Comma), false)
        .parse(pos, node, expected);
}

bool ParserIndexDeclaration::parseImpl(Pos & pos, ASTPtr & node, Expected & expected)
{
    ParserKeyword s_type("TYPE");
    ParserKeyword s_granularity("GRANULARITY");

    ParserIdentifier name_p;
    ParserIdentifierWithOptionalParameters ident_with_optional_params_p;
    ParserExpression expression_p;
    ParserUnsignedInteger granularity_p;

    ASTPtr name;
    ASTPtr expr;
    ASTPtr type;
    ASTPtr granularity;

    if (!name_p.parse(pos, name, expected))
        return false;

    if (!expression_p.parse(pos, expr, expected))
        return false;

    if (!s_type.ignore(pos, expected))
        return false;

    if (!ident_with_optional_params_p.parse(pos, type, expected))
        return false;

    if (!s_granularity.ignore(pos, expected))
        return false;

    if (!granularity_p.parse(pos, granularity, expected))
        return false;

    auto index = std::make_shared<ASTIndexDeclaration>();
    index->name = name->as<ASTIdentifier &>().name;
    index->granularity = granularity->as<ASTLiteral &>().value.safeGet<UInt64>();
    index->set(index->expr, expr);
    index->set(index->type, type);
    node = index;

    return true;
}

bool ParserConstraintDeclaration::parseImpl(Pos & pos, ASTPtr & node, Expected & expected)
{
    ParserKeyword s_check("CHECK");

    ParserIdentifier name_p;
    ParserLogicalOrExpression expression_p;

    ASTPtr name;
    ASTPtr expr;

    if (!name_p.parse(pos, name, expected))
        return false;

    if (!s_check.ignore(pos, expected))
        return false;

    if (!expression_p.parse(pos, expr, expected))
        return false;

    auto constraint = std::make_shared<ASTConstraintDeclaration>();
    constraint->name = name->as<ASTIdentifier &>().name;
    constraint->set(constraint->expr, expr);
    node = constraint;

    return true;
}


bool ParserTablePropertyDeclaration::parseImpl(Pos & pos, ASTPtr & node, Expected & expected)
{
    ParserKeyword s_index("INDEX");
    ParserKeyword s_constraint("CONSTRAINT");

    ParserIndexDeclaration index_p;
    ParserConstraintDeclaration constraint_p;
    ParserColumnDeclaration column_p;

    ASTPtr new_node = nullptr;

    if (s_index.ignore(pos, expected))
    {
        if (!index_p.parse(pos, new_node, expected))
            return false;
    }
    else if (s_constraint.ignore(pos, expected))
    {
        if (!constraint_p.parse(pos, new_node, expected))
            return false;
    }
    else
    {
        if (!column_p.parse(pos, new_node, expected))
            return false;
    }

    node = new_node;
    return true;
}

bool ParserIndexDeclarationList::parseImpl(Pos & pos, ASTPtr & node, Expected & expected)
{
    return ParserList(std::make_unique<ParserIndexDeclaration>(), std::make_unique<ParserToken>(TokenType::Comma), false)
            .parse(pos, node, expected);
}

bool ParserConstraintDeclarationList::parseImpl(Pos & pos, ASTPtr & node, Expected & expected)
{
    return ParserList(std::make_unique<ParserConstraintDeclaration>(), std::make_unique<ParserToken>(TokenType::Comma), false)
            .parse(pos, node, expected);
}

bool ParserTablePropertiesDeclarationList::parseImpl(Pos & pos, ASTPtr & node, Expected & expected)
{
    ASTPtr list;
    if (!ParserList(
            std::make_unique<ParserTablePropertyDeclaration>(),
                    std::make_unique<ParserToken>(TokenType::Comma), false)
            .parse(pos, list, expected))
        return false;

    ASTPtr columns = std::make_shared<ASTExpressionList>();
    ASTPtr indices = std::make_shared<ASTExpressionList>();
    ASTPtr constraints = std::make_shared<ASTExpressionList>();

    for (const auto & elem : list->children)
    {
        if (elem->as<ASTColumnDeclaration>())
            columns->children.push_back(elem);
        else if (elem->as<ASTIndexDeclaration>())
            indices->children.push_back(elem);
        else if (elem->as<ASTConstraintDeclaration>())
            constraints->children.push_back(elem);
        else
            return false;
    }

    auto res = std::make_shared<ASTColumns>();

    if (!columns->children.empty())
        res->set(res->columns, columns);
    if (!indices->children.empty())
        res->set(res->indices, indices);
    if (!constraints->children.empty())
        res->set(res->constraints, constraints);

    node = res;

    return true;
}


bool ParserStorage::parseImpl(Pos & pos, ASTPtr & node, Expected & expected)
{
    ParserKeyword s_engine("ENGINE");
    ParserToken s_eq(TokenType::Equals);
    ParserKeyword s_partition_by("PARTITION BY");
    ParserKeyword s_primary_key("PRIMARY KEY");
    ParserKeyword s_order_by("ORDER BY");
    ParserKeyword s_sample_by("SAMPLE BY");
    ParserKeyword s_ttl("TTL");
    ParserKeyword s_settings("SETTINGS");

    ParserIdentifierWithOptionalParameters ident_with_optional_params_p;
    ParserExpression expression_p;
    ParserSetQuery settings_p(/* parse_only_internals_ = */ true);
    ParserTTLExpressionList parser_ttl_list;

    ASTPtr engine;
    ASTPtr partition_by;
    ASTPtr primary_key;
    ASTPtr order_by;
    ASTPtr sample_by;
    ASTPtr ttl_table;
    ASTPtr settings;

    if (!s_engine.ignore(pos, expected))
        return false;

    s_eq.ignore(pos, expected);

    if (!ident_with_optional_params_p.parse(pos, engine, expected))
        return false;

    while (true)
    {
        if (!partition_by && s_partition_by.ignore(pos, expected))
        {
            if (expression_p.parse(pos, partition_by, expected))
                continue;
            else
                return false;
        }

        if (!primary_key && s_primary_key.ignore(pos, expected))
        {
            if (expression_p.parse(pos, primary_key, expected))
                continue;
            else
                return false;
        }

        if (!order_by && s_order_by.ignore(pos, expected))
        {
            if (expression_p.parse(pos, order_by, expected))
                continue;
            else
                return false;
        }

        if (!sample_by && s_sample_by.ignore(pos, expected))
        {
            if (expression_p.parse(pos, sample_by, expected))
                continue;
            else
                return false;
        }

        if (!ttl_table && s_ttl.ignore(pos, expected))
        {
            if (parser_ttl_list.parse(pos, ttl_table, expected))
                continue;
            else
                return false;
        }

        if (s_settings.ignore(pos, expected))
        {
            if (!settings_p.parse(pos, settings, expected))
                return false;
        }

        break;
    }

    auto storage = std::make_shared<ASTStorage>();
    storage->set(storage->engine, engine);
    storage->set(storage->partition_by, partition_by);
    storage->set(storage->primary_key, primary_key);
    storage->set(storage->order_by, order_by);
    storage->set(storage->sample_by, sample_by);
    storage->set(storage->ttl_table, ttl_table);

    storage->set(storage->settings, settings);

    node = storage;
    return true;
}


bool ParserCreateTableQuery::parseImpl(Pos & pos, ASTPtr & node, Expected & expected)
{
    ParserKeyword s_create("CREATE");
    ParserKeyword s_attach("ATTACH");
    ParserKeyword s_temporary("TEMPORARY");
    ParserKeyword s_table("TABLE");
    ParserKeyword s_if_not_exists("IF NOT EXISTS");
    ParserKeyword s_on("ON");
    ParserKeyword s_as("AS");
    ParserToken s_dot(TokenType::Dot);
    ParserToken s_lparen(TokenType::OpeningRoundBracket);
    ParserToken s_rparen(TokenType::ClosingRoundBracket);
    ParserStorage storage_p;
    ParserIdentifier name_p;
    ParserTablePropertiesDeclarationList table_properties_p;
    ParserSelectWithUnionQuery select_p;
    ParserFunction table_function_p;
    ParserNameList names_p;

    StorageID table_id = StorageID::createEmpty();
    ASTPtr columns_list;
    ASTPtr storage;
    ASTPtr as_database;
    ASTPtr as_table;
    ASTPtr as_table_function;
    ASTPtr select;

    String cluster_str;
    bool attach = false;
    bool if_not_exists = false;
    bool is_temporary = false;

    if (!s_create.ignore(pos, expected))
    {
        if (s_attach.ignore(pos, expected))
            attach = true;
        else
            return false;
    }

    if (s_temporary.ignore(pos, expected))
    {
        is_temporary = true;
    }
    if (!s_table.ignore(pos, expected))
        return false;

    if (s_if_not_exists.ignore(pos, expected))
        if_not_exists = true;

    if (!parseStorageID(pos, table_id, expected))
        return false;

    if (s_on.ignore(pos, expected))
    {
        if (!ASTQueryWithOnCluster::parse(pos, cluster_str, expected))
            return false;
    }

    // Shortcut for ATTACH a previously detached table
    if (attach && (!pos.isValid() || pos.get().type == TokenType::Semicolon))
    {
        auto query = std::make_shared<ASTCreateQuery>();
        node = query;

        query->attach = attach;
        query->if_not_exists = if_not_exists;
        query->cluster = cluster_str;

        query->database = table_id.database_name;
        query->table = table_id.table_name;
        query->uuid = table_id.uuid;

        return true;
    }

    /// List of columns.
    if (s_lparen.ignore(pos, expected))
    {
        if (!table_properties_p.parse(pos, columns_list, expected))
            return false;

        if (!s_rparen.ignore(pos, expected))
            return false;

        if (!storage_p.parse(pos, storage, expected) && !is_temporary)
            return false;
    }
    else
    {
        storage_p.parse(pos, storage, expected);

        if (!s_as.ignore(pos, expected))
            return false;

        if (!select_p.parse(pos, select, expected)) /// AS SELECT ...
        {
            if (!table_function_p.parse(pos, as_table_function, expected))
            {
                /// AS [db.]table
                if (!name_p.parse(pos, as_table, expected))
                    return false;

                if (s_dot.ignore(pos, expected))
                {
                    as_database = as_table;
                    if (!name_p.parse(pos, as_table, expected))
                        return false;
                }

                /// Optional - ENGINE can be specified.
                if (!storage)
                    storage_p.parse(pos, storage, expected);
            }
        }
    }


    auto query = std::make_shared<ASTCreateQuery>();
    node = query;

    if (as_table_function)
        query->as_table_function = as_table_function;

    query->attach = attach;
    query->if_not_exists = if_not_exists;
    query->temporary = is_temporary;

    query->database = table_id.database_name;
    query->table = table_id.table_name;
    query->uuid = table_id.uuid;
    query->cluster = cluster_str;

    query->set(query->columns_list, columns_list);
    query->set(query->storage, storage);

    tryGetIdentifierNameInto(as_database, query->as_database);
    tryGetIdentifierNameInto(as_table, query->as_table);
    query->set(query->select, select);

    return true;
}

bool ParserCreateLiveViewQuery::parseImpl(Pos & pos, ASTPtr & node, Expected & expected)
{
    ParserKeyword s_create("CREATE");
    ParserKeyword s_attach("ATTACH");
    ParserKeyword s_if_not_exists("IF NOT EXISTS");
    ParserKeyword s_as("AS");
    ParserKeyword s_view("VIEW");
    ParserKeyword s_live("LIVE");
    ParserToken s_dot(TokenType::Dot);
    ParserToken s_lparen(TokenType::OpeningRoundBracket);
    ParserToken s_rparen(TokenType::ClosingRoundBracket);
    ParserStorage storage_p;
    ParserIdentifier name_p;
    ParserTablePropertiesDeclarationList table_properties_p;
    ParserSelectWithUnionQuery select_p;

    StorageID table_id = StorageID::createEmpty();
    StorageID to_table_id = StorageID::createEmpty();
    ASTPtr columns_list;
    ASTPtr storage;
    ASTPtr as_database;
    ASTPtr as_table;
    ASTPtr select;
    ASTPtr live_view_timeout;

    String cluster_str;
    bool attach = false;
    bool if_not_exists = false;

    if (!s_create.ignore(pos, expected))
    {
        if (s_attach.ignore(pos, expected))
            attach = true;
        else
            return false;
    }

    if (!s_live.ignore(pos, expected))
        return false;

    if (!s_view.ignore(pos, expected))
       return false;

    if (s_if_not_exists.ignore(pos, expected))
       if_not_exists = true;

    if (!parseStorageID(pos, table_id, expected))
        return false;

<<<<<<< HEAD
=======
    if (s_dot.ignore(pos, expected))
    {
        database = table;
        if (!name_p.parse(pos, table, expected))
            return false;
    }

    if (ParserKeyword{"WITH TIMEOUT"}.ignore(pos, expected))
    {
        if (!ParserNumber{}.parse(pos, live_view_timeout, expected))
            live_view_timeout = std::make_shared<ASTLiteral>(static_cast<UInt64>(DEFAULT_TEMPORARY_LIVE_VIEW_TIMEOUT_SEC));
    }

>>>>>>> 11d4fc98
    if (ParserKeyword{"ON"}.ignore(pos, expected))
    {
        if (!ASTQueryWithOnCluster::parse(pos, cluster_str, expected))
            return false;
    }

    // TO [db.]table
    if (ParserKeyword{"TO"}.ignore(pos, expected))
    {
        if (!parseStorageID(pos, to_table_id, expected))
            return false;
    }

    /// Optional - a list of columns can be specified. It must fully comply with SELECT.
    if (s_lparen.ignore(pos, expected))
    {
        if (!table_properties_p.parse(pos, columns_list, expected))
            return false;

        if (!s_rparen.ignore(pos, expected))
            return false;
    }

    /// AS SELECT ...
    if (!s_as.ignore(pos, expected))
        return false;

    if (!select_p.parse(pos, select, expected))
        return false;


    auto query = std::make_shared<ASTCreateQuery>();
    node = query;

    query->attach = attach;
    query->if_not_exists = if_not_exists;
    query->is_live_view = true;

    query->database = table_id.database_name;
    query->table = table_id.table_name;
    query->uuid = table_id.uuid;
    query->cluster = cluster_str;

    query->to_table_id = to_table_id;

    query->set(query->columns_list, columns_list);

    tryGetIdentifierNameInto(as_database, query->as_database);
    tryGetIdentifierNameInto(as_table, query->as_table);
    query->set(query->select, select);

    if (live_view_timeout)
        query->live_view_timeout.emplace(live_view_timeout->as<ASTLiteral &>().value.safeGet<UInt64>());

    return true;
}

bool ParserCreateDatabaseQuery::parseImpl(Pos & pos, ASTPtr & node, Expected & expected)
{
    ParserKeyword s_create("CREATE");
    ParserKeyword s_attach("ATTACH");
    ParserKeyword s_database("DATABASE");
    ParserKeyword s_if_not_exists("IF NOT EXISTS");
    ParserStorage storage_p;
    ParserIdentifier name_p;

    ASTPtr database;
    ASTPtr storage;

    String cluster_str;
    bool attach = false;
    bool if_not_exists = false;

    if (!s_create.ignore(pos, expected))
    {
        if (s_attach.ignore(pos, expected))
            attach = true;
        else
            return false;
    }

    if (!s_database.ignore(pos, expected))
        return false;

    if (s_if_not_exists.ignore(pos, expected))
        if_not_exists = true;

    if (!name_p.parse(pos, database, expected))
        return false;

    if (ParserKeyword{"ON"}.ignore(pos, expected))
    {
        if (!ASTQueryWithOnCluster::parse(pos, cluster_str, expected))
            return false;
    }

    storage_p.parse(pos, storage, expected);


    auto query = std::make_shared<ASTCreateQuery>();
    node = query;

    query->attach = attach;
    query->if_not_exists = if_not_exists;

    tryGetIdentifierNameInto(database, query->database);
    query->cluster = cluster_str;

    query->set(query->storage, storage);

    return true;
}

bool ParserCreateViewQuery::parseImpl(Pos & pos, ASTPtr & node, Expected & expected)
{
    ParserKeyword s_create("CREATE");
    ParserKeyword s_attach("ATTACH");
    ParserKeyword s_if_not_exists("IF NOT EXISTS");
    ParserKeyword s_uuid("UUID");
    ParserKeyword s_as("AS");
    ParserKeyword s_view("VIEW");
    ParserKeyword s_materialized("MATERIALIZED");
    ParserKeyword s_populate("POPULATE");
    ParserKeyword s_or_replace("OR REPLACE");
    ParserToken s_dot(TokenType::Dot);
    ParserToken s_lparen(TokenType::OpeningRoundBracket);
    ParserToken s_rparen(TokenType::ClosingRoundBracket);
    ParserStorage storage_p;
    ParserIdentifier name_p;
    ParserTablePropertiesDeclarationList table_properties_p;
    ParserSelectWithUnionQuery select_p;
    ParserNameList names_p;
    ParserStringLiteral uuid_p;

    StorageID table_id = StorageID::createEmpty();
    StorageID to_table_id = StorageID::createEmpty();
    ASTPtr columns_list;
    ASTPtr storage;
    ASTPtr as_database;
    ASTPtr as_table;
    ASTPtr select;

    String cluster_str;
    bool attach = false;
    bool if_not_exists = false;
    bool is_view = false;
    bool is_materialized_view = false;
    bool is_populate = false;
    bool replace_view = false;

    if (!s_create.ignore(pos, expected))
    {
        if (s_attach.ignore(pos, expected))
            attach = true;
        else
            return false;
    }

    /// VIEW or MATERIALIZED VIEW
    if (s_or_replace.ignore(pos, expected))
    {
        replace_view = true;
    }

    if (!replace_view && s_materialized.ignore(pos, expected))
    {
        is_materialized_view = true;
    }
    else
        is_view = true;

    if (!s_view.ignore(pos, expected))
        return false;

    if (!replace_view && s_if_not_exists.ignore(pos, expected))
        if_not_exists = true;

    if (!parseStorageID(pos, table_id, expected))
        return false;

    if (ParserKeyword{"ON"}.ignore(pos, expected))
    {
        if (!ASTQueryWithOnCluster::parse(pos, cluster_str, expected))
            return false;
    }

    // TO [db.]table
    if (ParserKeyword{"TO"}.ignore(pos, expected))
    {
        if (!parseStorageID(pos, to_table_id, expected))
            return false;
    }

    /// Optional - a list of columns can be specified. It must fully comply with SELECT.
    if (s_lparen.ignore(pos, expected))
    {
        if (!table_properties_p.parse(pos, columns_list, expected))
            return false;

        if (!s_rparen.ignore(pos, expected))
            return false;
    }

    if (is_materialized_view && to_table_id.empty())
    {
        /// Internal ENGINE for MATERIALIZED VIEW must be specified.
        if (!storage_p.parse(pos, storage, expected))
            return false;

        if (s_populate.ignore(pos, expected))
            is_populate = true;
    }

    /// AS SELECT ...
    if (!s_as.ignore(pos, expected))
        return false;

    if (!select_p.parse(pos, select, expected))
        return false;


    auto query = std::make_shared<ASTCreateQuery>();
    node = query;

    query->attach = attach;
    query->if_not_exists = if_not_exists;
    query->is_view = is_view;
    query->is_materialized_view = is_materialized_view;
    query->is_populate = is_populate;
    query->replace_view = replace_view;

    query->database = table_id.database_name;
    query->table = table_id.table_name;
    query->uuid = table_id.uuid;
    query->cluster = cluster_str;

    query->to_table_id = to_table_id;

    query->set(query->columns_list, columns_list);
    query->set(query->storage, storage);

    tryGetIdentifierNameInto(as_database, query->as_database);
    tryGetIdentifierNameInto(as_table, query->as_table);
    query->set(query->select, select);

    return true;

}

bool ParserCreateDictionaryQuery::parseImpl(IParser::Pos & pos, ASTPtr & node, Expected & expected)
{
    ParserKeyword s_create("CREATE");
    ParserKeyword s_attach("ATTACH");
    ParserKeyword s_dictionary("DICTIONARY");
    ParserKeyword s_if_not_exists("IF NOT EXISTS");
    ParserKeyword s_on("ON");
    ParserIdentifier name_p;
    ParserToken s_left_paren(TokenType::OpeningRoundBracket);
    ParserToken s_right_paren(TokenType::ClosingRoundBracket);
    ParserToken s_dot(TokenType::Dot);
    ParserDictionaryAttributeDeclarationList attributes_p;
    ParserDictionary dictionary_p;


    bool if_not_exists = false;

    ASTPtr database;
    ASTPtr name;
    ASTPtr attributes;
    ASTPtr dictionary;
    String cluster_str;

    bool attach = false;
    if (!s_create.ignore(pos, expected))
    {
        if (s_attach.ignore(pos, expected))
            attach = true;
        else
            return false;
    }

    if (!s_dictionary.ignore(pos, expected))
        return false;

    if (s_if_not_exists.ignore(pos, expected))
        if_not_exists = true;

    if (!name_p.parse(pos, name, expected))
        return false;

    if (s_dot.ignore(pos))
    {
        database = name;
        if (!name_p.parse(pos, name, expected))
            return false;
    }

    if (s_on.ignore(pos, expected))
    {
        if (!ASTQueryWithOnCluster::parse(pos, cluster_str, expected))
            return false;
    }

    if (!attach)
    {
        if (!s_left_paren.ignore(pos, expected))
            return false;

        if (!attributes_p.parse(pos, attributes, expected))
            return false;

        if (!s_right_paren.ignore(pos, expected))
            return false;

        if (!dictionary_p.parse(pos, dictionary, expected))
            return false;
    }

    auto query = std::make_shared<ASTCreateQuery>();
    node = query;
    query->is_dictionary = true;
    query->attach = attach;

    tryGetIdentifierNameInto(database, query->database);
    tryGetIdentifierNameInto(name, query->table);

    query->if_not_exists = if_not_exists;
    query->set(query->dictionary_attributes_list, attributes);
    query->set(query->dictionary, dictionary);
    query->cluster = cluster_str;

    return true;
}


bool ParserCreateQuery::parseImpl(Pos & pos, ASTPtr & node, Expected & expected)
{
    ParserCreateTableQuery table_p;
    ParserCreateDatabaseQuery database_p;
    ParserCreateViewQuery view_p;
    ParserCreateDictionaryQuery dictionary_p;
    ParserCreateLiveViewQuery live_view_p;

    return table_p.parse(pos, node, expected)
        || database_p.parse(pos, node, expected)
        || view_p.parse(pos, node, expected)
        || dictionary_p.parse(pos, node, expected)
        || live_view_p.parse(pos, node, expected);
}

}<|MERGE_RESOLUTION|>--- conflicted
+++ resolved
@@ -523,22 +523,12 @@
     if (!parseStorageID(pos, table_id, expected))
         return false;
 
-<<<<<<< HEAD
-=======
-    if (s_dot.ignore(pos, expected))
-    {
-        database = table;
-        if (!name_p.parse(pos, table, expected))
-            return false;
-    }
-
     if (ParserKeyword{"WITH TIMEOUT"}.ignore(pos, expected))
     {
         if (!ParserNumber{}.parse(pos, live_view_timeout, expected))
             live_view_timeout = std::make_shared<ASTLiteral>(static_cast<UInt64>(DEFAULT_TEMPORARY_LIVE_VIEW_TIMEOUT_SEC));
     }
 
->>>>>>> 11d4fc98
     if (ParserKeyword{"ON"}.ignore(pos, expected))
     {
         if (!ASTQueryWithOnCluster::parse(pos, cluster_str, expected))

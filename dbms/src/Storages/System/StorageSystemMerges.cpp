#include <Interpreters/Context.h>
#include <Storages/MergeTree/MergeList.h>
#include <Storages/System/StorageSystemMerges.h>


namespace DB
{

NamesAndTypesList StorageSystemMerges::getNamesAndTypes()
{
    return {
        {"database", std::make_shared<DataTypeString>()},
        {"table", std::make_shared<DataTypeString>()},
        {"elapsed", std::make_shared<DataTypeFloat64>()},
        {"progress", std::make_shared<DataTypeFloat64>()},
        {"num_parts", std::make_shared<DataTypeUInt64>()},
        {"source_part_names", std::make_shared<DataTypeArray>(std::make_shared<DataTypeString>())},
        {"result_part_name", std::make_shared<DataTypeString>()},
        {"total_size_bytes_compressed", std::make_shared<DataTypeUInt64>()},
        {"total_size_marks", std::make_shared<DataTypeUInt64>()},
        {"bytes_read_uncompressed", std::make_shared<DataTypeUInt64>()},
        {"rows_read", std::make_shared<DataTypeUInt64>()},
        {"bytes_written_uncompressed", std::make_shared<DataTypeUInt64>()},
        {"rows_written", std::make_shared<DataTypeUInt64>()},
        {"columns_written", std::make_shared<DataTypeUInt64>()},
        {"memory_usage", std::make_shared<DataTypeUInt64>()},
        {"thread_number", std::make_shared<DataTypeUInt64>()},
    };
}


<<<<<<< HEAD
BlockInputStreams StorageSystemMerges::read(
    const Names & column_names,
    const SelectQueryInfo &,
    const Context & context,
    QueryProcessingStage::Enum processed_stage,
    const size_t,
    const unsigned)
{
    check(column_names);
    checkQueryProcessingStage(processed_stage, context);

    MutableColumns res_columns = getSampleBlock().cloneEmptyColumns();

=======
void StorageSystemMerges::fillData(MutableColumns & res_columns, const Context & context, const SelectQueryInfo &) const
{
>>>>>>> 2ebe6beb
    for (const auto & merge : context.getMergeList().get())
    {
        size_t i = 0;
        res_columns[i++]->insert(merge.database);
        res_columns[i++]->insert(merge.table);
        res_columns[i++]->insert(merge.elapsed);
        res_columns[i++]->insert(merge.progress);
        res_columns[i++]->insert(merge.num_parts);
        res_columns[i++]->insert(merge.source_part_names);
        res_columns[i++]->insert(merge.result_part_name);
        res_columns[i++]->insert(merge.total_size_bytes_compressed);
        res_columns[i++]->insert(merge.total_size_marks);
        res_columns[i++]->insert(merge.bytes_read_uncompressed);
        res_columns[i++]->insert(merge.rows_read);
        res_columns[i++]->insert(merge.bytes_written_uncompressed);
        res_columns[i++]->insert(merge.rows_written);
        res_columns[i++]->insert(merge.columns_written);
        res_columns[i++]->insert(merge.memory_usage);
        res_columns[i++]->insert(merge.thread_number);
    }
}

}<|MERGE_RESOLUTION|>--- conflicted
+++ resolved
@@ -29,24 +29,8 @@
 }
 
 
-<<<<<<< HEAD
-BlockInputStreams StorageSystemMerges::read(
-    const Names & column_names,
-    const SelectQueryInfo &,
-    const Context & context,
-    QueryProcessingStage::Enum processed_stage,
-    const size_t,
-    const unsigned)
-{
-    check(column_names);
-    checkQueryProcessingStage(processed_stage, context);
-
-    MutableColumns res_columns = getSampleBlock().cloneEmptyColumns();
-
-=======
 void StorageSystemMerges::fillData(MutableColumns & res_columns, const Context & context, const SelectQueryInfo &) const
 {
->>>>>>> 2ebe6beb
     for (const auto & merge : context.getMergeList().get())
     {
         size_t i = 0;

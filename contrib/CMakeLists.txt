set (CMAKE_CXX_FLAGS "${CMAKE_CXX_FLAGS} -Wno-old-style-cast")

if (USE_INTERNAL_BOOST_LIBRARY)
    add_subdirectory (libboost)
endif ()


if (USE_INTERNAL_LZ4_LIBRARY)
    add_subdirectory (lz4-cmake)
endif ()

if (USE_INTERNAL_ZSTD_LIBRARY)
    add_subdirectory (zstd-cmake)
endif ()

if (USE_INTERNAL_RE2_LIBRARY)
    add_subdirectory (libre2)
endif ()

if (USE_INTERNAL_DOUBLE_CONVERSION_LIBRARY)
    add_subdirectory (libdouble-conversion)
endif ()

if (USE_INTERNAL_ZOOKEEPER_LIBRARY)
    add_subdirectory (zookeeper/src/c)
endif ()

if (USE_INTERNAL_CITYHASH_LIBRARY)
    add_subdirectory (libcityhash)
endif ()

if (USE_INTERNAL_FARMHASH_LIBRARY)
    add_subdirectory (libfarmhash)
endif ()

if (USE_INTERNAL_METROHASH_LIBRARY)
    add_subdirectory (libmetrohash)
endif ()

if (USE_INTERNAL_BTRIE_LIBRARY)
    add_subdirectory (libbtrie)
endif ()

if (USE_INTERNAL_UNWIND_LIBRARY)
    add_subdirectory (libunwind)
endif ()

if (USE_INTERNAL_ZLIB_LIBRARY)
    add_subdirectory (libzlib-ng)
endif ()

if (USE_INTERNAL_CCTZ_LIBRARY)
    add_subdirectory (libcctz)
endif ()

if (ENABLE_LIBTCMALLOC AND USE_INTERNAL_GPERFTOOLS_LIBRARY)
    add_subdirectory (libtcmalloc)
endif ()

if (NOT ARCH_ARM)
    add_subdirectory (libcpuid)
endif ()

<<<<<<< HEAD
if (USE_INTERNAL_RDKAFKA_LIBRARY)
    set(RDKAFKA_BUILD_EXAMPLES OFF)
    set(RDKAFKA_BUILD_TESTS OFF)
    mark_as_advanced(ZLIB_INCLUDE_DIR)
    add_subdirectory (librdkafka)
=======
if (USE_INTERNAL_POCO_LIBRARY)
    set (_save ${ENABLE_TESTS})
    set (ENABLE_TESTS 0)
    set (CMAKE_DISABLE_FIND_PACKAGE_ZLIB 1)
    add_subdirectory (poco)
    unset (CMAKE_DISABLE_FIND_PACKAGE_ZLIB)
    set (ENABLE_TESTS ${_save})
>>>>>>> 5af5c8d1
endif ()<|MERGE_RESOLUTION|>--- conflicted
+++ resolved
@@ -61,13 +61,13 @@
     add_subdirectory (libcpuid)
 endif ()
 
-<<<<<<< HEAD
 if (USE_INTERNAL_RDKAFKA_LIBRARY)
     set(RDKAFKA_BUILD_EXAMPLES OFF)
     set(RDKAFKA_BUILD_TESTS OFF)
     mark_as_advanced(ZLIB_INCLUDE_DIR)
     add_subdirectory (librdkafka)
-=======
+endif ()
+
 if (USE_INTERNAL_POCO_LIBRARY)
     set (_save ${ENABLE_TESTS})
     set (ENABLE_TESTS 0)
@@ -75,5 +75,4 @@
     add_subdirectory (poco)
     unset (CMAKE_DISABLE_FIND_PACKAGE_ZLIB)
     set (ENABLE_TESTS ${_save})
->>>>>>> 5af5c8d1
 endif ()
#include <Storages/MergeTree/MergeTreeReaderWide.h>

#include <Columns/ColumnArray.h>
#include <Columns/ColumnSparse.h>
#include <DataTypes/DataTypeArray.h>
#include <DataTypes/NestedUtils.h>
#include <DataTypes/DataTypeNested.h>
#include <Interpreters/inplaceBlockConversions.h>
#include <Interpreters/Context.h>
#include <Storages/MergeTree/IMergeTreeReader.h>
#include <Storages/MergeTree/MergeTreeDataPartWide.h>
#include <Storages/MergeTree/checkDataPart.h>
#include <Common/escapeForFileName.h>
#include <Common/typeid_cast.h>

namespace DB
{

namespace
{
    constexpr auto DATA_FILE_EXTENSION = ".bin";
}

MergeTreeReaderWide::MergeTreeReaderWide(
    MergeTreeDataPartInfoForReaderPtr data_part_info_,
    NamesAndTypesList columns_,
    const VirtualFields & virtual_fields_,
    const StorageSnapshotPtr & storage_snapshot_,
    UncompressedCache * uncompressed_cache_,
    MarkCache * mark_cache_,
    MarkRanges mark_ranges_,
    MergeTreeReaderSettings settings_,
    IMergeTreeDataPart::ValueSizeMap avg_value_size_hints_,
    const ReadBufferFromFileBase::ProfileCallback & profile_callback_,
    clockid_t clock_type_)
    : IMergeTreeReader(
        data_part_info_,
        columns_,
        virtual_fields_,
        storage_snapshot_,
        uncompressed_cache_,
        mark_cache_,
        mark_ranges_,
        settings_,
        avg_value_size_hints_)
    , profile_callback(profile_callback_)
    , clock_type(clock_type_)
    , read_without_marks(
        settings.can_read_part_without_marks
        && all_mark_ranges.isOneRangeForWholePart(data_part_info_for_read->getMarksCount()))
{
    try
    {
        for (size_t i = 0; i < columns_to_read.size(); ++i)
            addStreams(columns_to_read[i], serializations[i]);
    }
    catch (...)
    {
        if (!isRetryableException(std::current_exception()))
            data_part_info_for_read->reportBroken();
        throw;
    }
}

void MergeTreeReaderWide::prefetchBeginOfRange(Priority priority)
{
    prefetched_streams.clear();

    try
    {
        prefetchForAllColumns(priority, columns_to_read.size(), all_mark_ranges.front().begin, all_mark_ranges.back().end, false);
        prefetched_from_mark = all_mark_ranges.front().begin;
        /// Arguments explanation:
        /// Current prefetch is done for read tasks before they can be picked by reading threads in IMergeTreeReadPool::getTask method.
        /// 1. columns_to_read.size() == requested_columns.size() == readRows::res_columns.size().
        /// 3. current_task_last_mark argument in readRows() (which is used only for reading from remote fs to make precise
        /// ranged read requests) is different from current reader's IMergeTreeReader::all_mark_ranges.back().end because
        /// the same reader can be reused between read tasks - if the new task mark ranges correspond to the same part we last
        /// read, so we cannot rely on all_mark_ranges and pass actual current_task_last_mark. But here we can do prefetch for begin
        /// of range only once so there is no such problem.
        /// 4. continue_reading == false, as we haven't read anything yet.
    }
    catch (...)
    {
        if (!isRetryableException(std::current_exception()))
            data_part_info_for_read->reportBroken();
        throw;
    }
}

void MergeTreeReaderWide::prefetchForAllColumns(
    Priority priority, size_t num_columns, size_t from_mark, size_t current_task_last_mark, bool continue_reading)
{
    bool do_prefetch = data_part_info_for_read->getDataPartStorage()->isStoredOnRemoteDisk()
        ? settings.read_settings.remote_fs_prefetch
        : settings.read_settings.local_fs_prefetch;

    if (!do_prefetch)
        return;

    /// Request reading of data in advance,
    /// so if reading can be asynchronous, it will also be performed in parallel for all columns.
    for (size_t pos = 0; pos < num_columns; ++pos)
    {
        try
        {
            auto & cache = caches[columns_to_read[pos].getNameInStorage()];
            auto & deserialize_states_cache = deserialize_states_caches[columns_to_read[pos].getNameInStorage()];
            prefetchForColumn(
                priority, columns_to_read[pos], serializations[pos], from_mark, continue_reading,
                current_task_last_mark, cache, deserialize_states_cache);
        }
        catch (Exception & e)
        {
            /// Better diagnostics.
            e.addMessage("(while reading column " + columns_to_read[pos].name + ")");
            throw;
        }
    }
}

size_t MergeTreeReaderWide::readRows(
    size_t from_mark, size_t current_task_last_mark, bool continue_reading, size_t max_rows_to_read, Columns & res_columns)
{
    size_t read_rows = 0;
    if (prefetched_from_mark != -1 && static_cast<size_t>(prefetched_from_mark) != from_mark)
    {
        prefetched_streams.clear();
        prefetched_from_mark = -1;
    }

    try
    {
        size_t num_columns = res_columns.size();
        checkNumberOfColumns(num_columns);

        if (num_columns == 0)
            return max_rows_to_read;

        prefetchForAllColumns(Priority{}, num_columns, from_mark, current_task_last_mark, continue_reading);

        for (size_t pos = 0; pos < num_columns; ++pos)
        {
            const auto & column_to_read = columns_to_read[pos];

            /// The column is already present in the block so we will append the values to the end.
            bool append = res_columns[pos] != nullptr;
            if (!append)
                res_columns[pos] = column_to_read.type->createColumn(*serializations[pos]);

            auto & column = res_columns[pos];
            try
            {
                size_t column_size_before_reading = column->size();
                auto & cache = caches[column_to_read.getNameInStorage()];
                auto & deserialize_states_cache = deserialize_states_caches[column_to_read.getNameInStorage()];

                readData(
                    column_to_read, serializations[pos], column,
                    from_mark, continue_reading, current_task_last_mark,
                    max_rows_to_read, cache, deserialize_states_cache, /* was_prefetched =*/ !prefetched_streams.empty());

                /// For elements of Nested, column_size_before_reading may be greater than column size
                ///  if offsets are not empty and were already read, but elements are empty.
                if (!column->empty())
                    read_rows = std::max(read_rows, column->size() - column_size_before_reading);
            }
            catch (Exception & e)
            {
                /// Better diagnostics.
                e.addMessage("(while reading column " + column_to_read.name + ")");
                throw;
            }

            if (column->empty())
                res_columns[pos] = nullptr;
        }

        prefetched_streams.clear();
        caches.clear();

        /// NOTE: positions for all streams must be kept in sync.
        /// In particular, even if for some streams there are no rows to be read,
        /// you must ensure that no seeks are skipped and at this point they all point to to_mark.
    }
    catch (...)
    {
        if (!isRetryableException(std::current_exception()))
            data_part_info_for_read->reportBroken();

        /// Better diagnostics.
        try
        {
            rethrow_exception(std::current_exception());
        }
        catch (Exception & e)
        {
            e.addMessage(getMessageForDiagnosticOfBrokenPart(from_mark, max_rows_to_read));
        }

        throw;
    }

    return read_rows;
}

void MergeTreeReaderWide::addStreams(
    const NameAndTypePair & name_and_type,
    const SerializationPtr & serialization)
{
    bool has_any_stream = false;
    bool has_all_streams = true;

    ISerialization::StreamCallback callback = [&] (const ISerialization::SubstreamPath & substream_path)
    {
        auto stream_name = IMergeTreeDataPart::getStreamNameForColumn(name_and_type, substream_path, data_part_info_for_read->getChecksums());

        /** If data file is missing then we will not try to open it.
          * It is necessary since it allows to add new column to structure of the table without creating new files for old parts.
          */
        if (!stream_name)
        {
            has_all_streams = false;
            return;
        }

        if (streams.contains(*stream_name))
        {
            has_any_stream = true;
            return;
        }

        addStream(substream_path, *stream_name);
        has_any_stream = true;
    };

    serialization->enumerateStreams(callback);

    if (has_any_stream && !has_all_streams)
        partially_read_columns.insert(name_and_type.name);
}

MergeTreeReaderWide::FileStreams::iterator MergeTreeReaderWide::addStream(const ISerialization::SubstreamPath & substream_path, const String & stream_name)
{
    auto context = data_part_info_for_read->getContext();
    auto * load_marks_threadpool = settings.read_settings.load_marks_asynchronously ? &context->getLoadMarksThreadpool() : nullptr;
    size_t num_marks_in_part = data_part_info_for_read->getMarksCount();

    auto marks_loader = std::make_shared<MergeTreeMarksLoader>(
        data_part_info_for_read,
        mark_cache,
        data_part_info_for_read->getIndexGranularityInfo().getMarksFilePath(stream_name),
        num_marks_in_part,
        data_part_info_for_read->getIndexGranularityInfo(),
        settings.save_marks_in_cache,
        settings.read_settings,
        load_marks_threadpool,
        /*num_columns_in_mark=*/ 1);

    auto stream_settings = settings;
    stream_settings.is_low_cardinality_dictionary = substream_path.size() > 1 && substream_path[substream_path.size() - 2].type == ISerialization::Substream::Type::DictionaryKeys;

    auto create_stream = [&]<typename Stream>()
    {
        return std::make_unique<Stream>(
            data_part_info_for_read->getDataPartStorage(), stream_name, DATA_FILE_EXTENSION,
            num_marks_in_part, all_mark_ranges, stream_settings,
            uncompressed_cache, data_part_info_for_read->getFileSizeOrZero(stream_name + DATA_FILE_EXTENSION),
            std::move(marks_loader), profile_callback, clock_type);
    };

    if (read_without_marks)
        return streams.emplace(stream_name, create_stream.operator()<MergeTreeReaderStreamSingleColumnWholePart>()).first;

    marks_loader->startAsyncLoad();
    return streams.emplace(stream_name, create_stream.operator()<MergeTreeReaderStreamSingleColumn>()).first;
}

ReadBuffer * MergeTreeReaderWide::getStream(
    bool seek_to_start,
    const ISerialization::SubstreamPath & substream_path,
    const MergeTreeDataPartChecksums & checksums,
    const NameAndTypePair & name_and_type,
    size_t from_mark,
    bool seek_to_mark,
    size_t current_task_last_mark,
    ISerialization::SubstreamsCache & cache)
{
    /// If substream have already been read.
    if (cache.contains(ISerialization::getSubcolumnNameForStream(substream_path)))
        return nullptr;

    auto stream_name = IMergeTreeDataPart::getStreamNameForColumn(name_and_type, substream_path, checksums);
    if (!stream_name)
        return nullptr;

    auto it = streams.find(*stream_name);
    if (it == streams.end())
    {
        /// If we didn't create requested stream, but file with this path exists, create a stream for it.
        /// It may happen during reading of columns with dynamic subcolumns, because all streams are known
        /// only after deserializing of binary bulk prefix.

        it = addStream(substream_path, *stream_name);
    }

    MergeTreeReaderStream & stream = *it->second;
    stream.adjustRightMark(current_task_last_mark);

    if (seek_to_start)
        stream.seekToStart();
    else if (seek_to_mark)
        stream.seekToMark(from_mark);

    return stream.getDataBuffer();
}

void MergeTreeReaderWide::deserializePrefix(
    const SerializationPtr & serialization,
    const NameAndTypePair & name_and_type,
    size_t current_task_last_mark,
    ISerialization::SubstreamsCache & cache,
    ISerialization::SubstreamsDeserializeStatesCache & deserialize_states_cache)
{
    const auto & name = name_and_type.name;
    if (!deserialize_binary_bulk_state_map.contains(name))
    {
        ISerialization::DeserializeBinaryBulkSettings deserialize_settings;
        deserialize_settings.dynamic_read_statistics = true;
        deserialize_settings.getter = [&](const ISerialization::SubstreamPath & substream_path)
        {
            return getStream(/* seek_to_start = */true, substream_path, data_part_info_for_read->getChecksums(), name_and_type, 0, /* seek_to_mark = */false, current_task_last_mark, cache);
        };
        serialization->deserializeBinaryBulkStatePrefix(deserialize_settings, deserialize_binary_bulk_state_map[name], &deserialize_states_cache);
    }
}

void MergeTreeReaderWide::prefetchForColumn(
    Priority priority,
    const NameAndTypePair & name_and_type,
    const SerializationPtr & serialization,
    size_t from_mark,
    bool continue_reading,
    size_t current_task_last_mark,
    ISerialization::SubstreamsCache & cache,
    ISerialization::SubstreamsDeserializeStatesCache & deserialize_states_cache)
{
    deserializePrefix(serialization, name_and_type, current_task_last_mark, cache, deserialize_states_cache);
<<<<<<< HEAD

    serialization->enumerateStreams([&](const ISerialization::SubstreamPath & substream_path)
=======
    auto callback = [&](const ISerialization::SubstreamPath & substream_path)
>>>>>>> e513fc19
    {
        auto stream_name = IMergeTreeDataPart::getStreamNameForColumn(name_and_type, substream_path, data_part_info_for_read->getChecksums());

        if (stream_name && !prefetched_streams.contains(*stream_name))
        {
            bool seek_to_mark = !continue_reading && !read_without_marks;
            if (ReadBuffer * buf = getStream(false, substream_path, data_part_info_for_read->getChecksums(), name_and_type, from_mark, seek_to_mark, current_task_last_mark, cache))
            {
                buf->prefetch(priority);
                prefetched_streams.insert(*stream_name);
            }
        }
    };

    auto data = ISerialization::SubstreamData(serialization).withType(name_and_type.type).withDeserializeState(deserialize_binary_bulk_state_map[name_and_type.name]);
    ISerialization::EnumerateStreamsSettings settings;
    serialization->enumerateStreams(settings, callback, data);
}


void MergeTreeReaderWide::readData(
<<<<<<< HEAD
    const NameAndTypePair & name_and_type, const SerializationPtr & serialization, ColumnPtr & column,
    size_t from_mark, bool continue_reading, size_t current_task_last_mark,
    size_t max_rows_to_read, ISerialization::SubstreamsCache & cache,
    ISerialization::SubstreamsDeserializeStatesCache & deserialize_states_cache, bool was_prefetched)
=======
    const NameAndTypePair & name_and_type,
    const SerializationPtr & serialization,
    ColumnPtr & column,
    size_t from_mark,
    bool continue_reading,
    size_t current_task_last_mark,
    size_t max_rows_to_read,
    ISerialization::SubstreamsCache & cache,
    ISerialization::SubstreamsDeserializeStatesCache & deserialize_states_cache,
    bool was_prefetched)
>>>>>>> e513fc19
{
    double & avg_value_size_hint = avg_value_size_hints[name_and_type.name];
    ISerialization::DeserializeBinaryBulkSettings deserialize_settings;
    deserialize_settings.avg_value_size_hint = avg_value_size_hint;

    deserializePrefix(serialization, name_and_type, current_task_last_mark, cache, deserialize_states_cache);

    deserialize_settings.getter = [&](const ISerialization::SubstreamPath & substream_path)
    {
        bool seek_to_mark = !was_prefetched && !continue_reading && !read_without_marks;

        return getStream(
            /* seek_to_start = */false, substream_path,
            data_part_info_for_read->getChecksums(),
            name_and_type, from_mark, seek_to_mark, current_task_last_mark, cache);
    };

    deserialize_settings.continuous_reading = continue_reading;
    auto & deserialize_state = deserialize_binary_bulk_state_map[name_and_type.name];

    serialization->deserializeBinaryBulkWithMultipleStreams(column, max_rows_to_read, deserialize_settings, deserialize_state, &cache);
    IDataType::updateAvgValueSizeHint(*column, avg_value_size_hint);
}

}<|MERGE_RESOLUTION|>--- conflicted
+++ resolved
@@ -346,12 +346,7 @@
     ISerialization::SubstreamsDeserializeStatesCache & deserialize_states_cache)
 {
     deserializePrefix(serialization, name_and_type, current_task_last_mark, cache, deserialize_states_cache);
-<<<<<<< HEAD
-
-    serialization->enumerateStreams([&](const ISerialization::SubstreamPath & substream_path)
-=======
     auto callback = [&](const ISerialization::SubstreamPath & substream_path)
->>>>>>> e513fc19
     {
         auto stream_name = IMergeTreeDataPart::getStreamNameForColumn(name_and_type, substream_path, data_part_info_for_read->getChecksums());
 
@@ -373,12 +368,6 @@
 
 
 void MergeTreeReaderWide::readData(
-<<<<<<< HEAD
-    const NameAndTypePair & name_and_type, const SerializationPtr & serialization, ColumnPtr & column,
-    size_t from_mark, bool continue_reading, size_t current_task_last_mark,
-    size_t max_rows_to_read, ISerialization::SubstreamsCache & cache,
-    ISerialization::SubstreamsDeserializeStatesCache & deserialize_states_cache, bool was_prefetched)
-=======
     const NameAndTypePair & name_and_type,
     const SerializationPtr & serialization,
     ColumnPtr & column,
@@ -389,7 +378,6 @@
     ISerialization::SubstreamsCache & cache,
     ISerialization::SubstreamsDeserializeStatesCache & deserialize_states_cache,
     bool was_prefetched)
->>>>>>> e513fc19
 {
     double & avg_value_size_hint = avg_value_size_hints[name_and_type.name];
     ISerialization::DeserializeBinaryBulkSettings deserialize_settings;

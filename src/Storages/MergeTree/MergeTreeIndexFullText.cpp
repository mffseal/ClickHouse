#include <Storages/MergeTree/MergeTreeIndexFullText.h>

#include <Common/StringUtils/StringUtils.h>
#include <Common/UTF8Helpers.h>
#include <DataTypes/DataTypesNumber.h>
#include <DataTypes/DataTypeArray.h>
#include <IO/WriteHelpers.h>
#include <IO/ReadHelpers.h>
#include <Interpreters/ExpressionActions.h>
#include <Interpreters/ExpressionAnalyzer.h>
#include <Interpreters/TreeRewriter.h>
#include <Interpreters/misc.h>
#include <Storages/MergeTree/MergeTreeData.h>
#include <Storages/MergeTree/RPNBuilder.h>
#include <Parsers/ASTIdentifier.h>
#include <Parsers/ASTLiteral.h>
#include <Parsers/ASTSubquery.h>
#include <Core/Defines.h>
#include <Columns/ColumnMap.h>
#include <DataTypes/DataTypeMap.h>

#include <Poco/Logger.h>

#include <boost/algorithm/string.hpp>

#if defined(__SSE2__)
#include <immintrin.h>

#if defined(__SSE4_2__)
#include <nmmintrin.h>
#endif

#endif


namespace DB
{

namespace ErrorCodes
{
    extern const int LOGICAL_ERROR;
    extern const int INCORRECT_QUERY;
    extern const int BAD_ARGUMENTS;
}


/// Adds all tokens from string to bloom filter.
static void stringToBloomFilter(
    const String & string, TokenExtractorPtr token_extractor, BloomFilter & bloom_filter)
{
    const char * data = string.data();
    size_t size = string.size();

    size_t cur = 0;
    size_t token_start = 0;
    size_t token_len = 0;
    while (cur < size && token_extractor->nextInField(data, size, &cur, &token_start, &token_len))
        bloom_filter.add(data + token_start, token_len);
}

static void columnToBloomFilter(
    const char * data, size_t size, TokenExtractorPtr token_extractor, BloomFilter & bloom_filter)
{
    size_t cur = 0;
    size_t token_start = 0;
    size_t token_len = 0;
    while (cur < size && token_extractor->nextInColumn(data, size, &cur, &token_start, &token_len))
        bloom_filter.add(data + token_start, token_len);
}


/// Adds all tokens from like pattern string to bloom filter. (Because like pattern can contain `\%` and `\_`.)
static void likeStringToBloomFilter(
    const String & data, TokenExtractorPtr token_extractor, BloomFilter & bloom_filter)
{
    size_t cur = 0;
    String token;
    while (cur < data.size() && token_extractor->nextLike(data, &cur, token))
        bloom_filter.add(token.c_str(), token.size());
}

/// Unified condition for equals, startsWith and endsWith
bool MergeTreeConditionFullText::createFunctionEqualsCondition(
    RPNElement & out, const Field & value, const BloomFilterParameters & params, TokenExtractorPtr token_extractor)
{
    out.function = RPNElement::FUNCTION_EQUALS;
    out.bloom_filter = std::make_unique<BloomFilter>(params);
    stringToBloomFilter(value.get<String>(), token_extractor, *out.bloom_filter);
    return true;
}

MergeTreeIndexGranuleFullText::MergeTreeIndexGranuleFullText(
    const String & index_name_,
    size_t columns_number,
    const BloomFilterParameters & params_)
    : index_name(index_name_)
    , params(params_)
    , bloom_filters(
        columns_number, BloomFilter(params))
    , has_elems(false)
{
}

void MergeTreeIndexGranuleFullText::serializeBinary(WriteBuffer & ostr) const
{
    if (empty())
        throw Exception(ErrorCodes::LOGICAL_ERROR, "Attempt to write empty fulltext index {}.", backQuote(index_name));

    for (const auto & bloom_filter : bloom_filters)
        ostr.write(reinterpret_cast<const char *>(bloom_filter.getFilter().data()), params.filter_size);
}

void MergeTreeIndexGranuleFullText::deserializeBinary(ReadBuffer & istr, MergeTreeIndexVersion version)
{
    if (version != 1)
        throw Exception(ErrorCodes::LOGICAL_ERROR, "Unknown index version {}.", version);

    for (auto & bloom_filter : bloom_filters)
    {
        istr.read(reinterpret_cast<char *>(
                bloom_filter.getFilter().data()), params.filter_size);
    }
    has_elems = true;
}


MergeTreeIndexAggregatorFullText::MergeTreeIndexAggregatorFullText(
    const Names & index_columns_,
    const String & index_name_,
    const BloomFilterParameters & params_,
    TokenExtractorPtr token_extractor_)
    : index_columns(index_columns_)
    , index_name (index_name_)
    , params(params_)
    , token_extractor(token_extractor_)
    , granule(
        std::make_shared<MergeTreeIndexGranuleFullText>(
            index_name, index_columns.size(), params))
{
}

MergeTreeIndexGranulePtr MergeTreeIndexAggregatorFullText::getGranuleAndReset()
{
    auto new_granule = std::make_shared<MergeTreeIndexGranuleFullText>(
        index_name, index_columns.size(), params);
    new_granule.swap(granule);
    return new_granule;
}

void MergeTreeIndexAggregatorFullText::update(const Block & block, size_t * pos, size_t limit)
{
    if (*pos >= block.rows())
        throw Exception(
                "The provided position is not less than the number of block rows. Position: "
                + toString(*pos) + ", Block rows: " + toString(block.rows()) + ".", ErrorCodes::LOGICAL_ERROR);

    size_t rows_read = std::min(limit, block.rows() - *pos);

    for (size_t col = 0; col < index_columns.size(); ++col)
    {
<<<<<<< HEAD
        const auto & column = block.getByName(index_columns[col]).column;

        size_t current_position = *pos;

        if (column->getDataType() == TypeIndex::Map)
        {
            //update for the key of Map type
            auto * column_map = assert_cast<ColumnMap *>(const_cast<IColumn *>(column.get()));
            auto & column_array = assert_cast<ColumnArray &>(column_map->getNestedColumn());
            auto & column_tuple = assert_cast<ColumnTuple &>(column_array.getData());
            auto & column_key = column_tuple.getColumn(0);

            for (size_t i = 0; i < rows_read; ++i)
            {
                size_t element_start_row = column_array.getOffsets()[current_position - 1];
                size_t elements_size = column_array.getOffsets()[current_position] - element_start_row;
=======
        const auto & column_with_type = block.getByName(index_columns[col]);
        const auto & column = column_with_type.column;
        size_t current_position = *pos;

        if (isArray(column_with_type.type))
        {
            const auto & column_array = assert_cast<const ColumnArray &>(*column);
            const auto & column_offsets = column_array.getOffsets();
            const auto & column_key = column_array.getData();

            for (size_t i = 0; i < rows_read; ++i)
            {
                size_t element_start_row = column_offsets[current_position - 1];
                size_t elements_size = column_offsets[current_position] - element_start_row;
>>>>>>> 0341b99c

                for (size_t row_num = 0; row_num < elements_size; row_num++)
                {
                    auto ref = column_key.getDataAt(element_start_row + row_num);
                    columnToBloomFilter(ref.data, ref.size, token_extractor, granule->bloom_filters[col]);
                }

                current_position += 1;
            }
        }
        else
        {
            for (size_t i = 0; i < rows_read; ++i)
            {
                auto ref = column->getDataAt(current_position + i);
                columnToBloomFilter(ref.data, ref.size, token_extractor, granule->bloom_filters[col]);
            }
        }
    }

    granule->has_elems = true;
    *pos += rows_read;
}


MergeTreeConditionFullText::MergeTreeConditionFullText(
    const SelectQueryInfo & query_info,
    ContextPtr context,
    const Block & index_sample_block,
    const BloomFilterParameters & params_,
    TokenExtractorPtr token_extactor_)
    : index_columns(index_sample_block.getNames())
    , index_data_types(index_sample_block.getNamesAndTypesList().getTypes())
    , params(params_)
    , token_extractor(token_extactor_)
    , prepared_sets(query_info.sets)
{
    rpn = std::move(
            RPNBuilder<RPNElement>(
                    query_info, context,
                    [this] (const ASTPtr & node, ContextPtr /* context */, Block & block_with_constants, RPNElement & out) -> bool
                    {
                        return this->atomFromAST(node, block_with_constants, out);
                    }).extractRPN());
}

bool MergeTreeConditionFullText::alwaysUnknownOrTrue() const
{
    /// Check like in KeyCondition.
    std::vector<bool> rpn_stack;

    for (const auto & element : rpn)
    {
        if (element.function == RPNElement::FUNCTION_UNKNOWN
            || element.function == RPNElement::ALWAYS_TRUE)
        {
            rpn_stack.push_back(true);
        }
        else if (element.function == RPNElement::FUNCTION_EQUALS
             || element.function == RPNElement::FUNCTION_NOT_EQUALS
             || element.function == RPNElement::FUNCTION_HAS
             || element.function == RPNElement::FUNCTION_IN
             || element.function == RPNElement::FUNCTION_NOT_IN
             || element.function == RPNElement::FUNCTION_MULTI_SEARCH
             || element.function == RPNElement::ALWAYS_FALSE)
        {
            rpn_stack.push_back(false);
        }
        else if (element.function == RPNElement::FUNCTION_NOT)
        {
            // do nothing
        }
        else if (element.function == RPNElement::FUNCTION_AND)
        {
            auto arg1 = rpn_stack.back();
            rpn_stack.pop_back();
            auto arg2 = rpn_stack.back();
            rpn_stack.back() = arg1 && arg2;
        }
        else if (element.function == RPNElement::FUNCTION_OR)
        {
            auto arg1 = rpn_stack.back();
            rpn_stack.pop_back();
            auto arg2 = rpn_stack.back();
            rpn_stack.back() = arg1 || arg2;
        }
        else
            throw Exception("Unexpected function type in KeyCondition::RPNElement", ErrorCodes::LOGICAL_ERROR);
    }

    return rpn_stack[0];
}

bool MergeTreeConditionFullText::mayBeTrueOnGranule(MergeTreeIndexGranulePtr idx_granule) const
{
    std::shared_ptr<MergeTreeIndexGranuleFullText> granule
            = std::dynamic_pointer_cast<MergeTreeIndexGranuleFullText>(idx_granule);
    if (!granule)
        throw Exception(
                "BloomFilter index condition got a granule with the wrong type.", ErrorCodes::LOGICAL_ERROR);

    /// Check like in KeyCondition.
    std::vector<BoolMask> rpn_stack;
    for (const auto & element : rpn)
    {
        if (element.function == RPNElement::FUNCTION_UNKNOWN)
        {
            rpn_stack.emplace_back(true, true);
        }
        else if (element.function == RPNElement::FUNCTION_EQUALS
             || element.function == RPNElement::FUNCTION_NOT_EQUALS
             || element.function == RPNElement::FUNCTION_HAS)
        {
            rpn_stack.emplace_back(granule->bloom_filters[element.key_column].contains(*element.bloom_filter), true);

            if (element.function == RPNElement::FUNCTION_NOT_EQUALS)
                rpn_stack.back() = !rpn_stack.back();
        }
        else if (element.function == RPNElement::FUNCTION_IN
             || element.function == RPNElement::FUNCTION_NOT_IN)
        {
            std::vector<bool> result(element.set_bloom_filters.back().size(), true);

            for (size_t column = 0; column < element.set_key_position.size(); ++column)
            {
                const size_t key_idx = element.set_key_position[column];

                const auto & bloom_filters = element.set_bloom_filters[column];
                for (size_t row = 0; row < bloom_filters.size(); ++row)
                    result[row] = result[row] && granule->bloom_filters[key_idx].contains(bloom_filters[row]);
            }

            rpn_stack.emplace_back(
                    std::find(std::cbegin(result), std::cend(result), true) != std::end(result), true);
            if (element.function == RPNElement::FUNCTION_NOT_IN)
                rpn_stack.back() = !rpn_stack.back();
        }
        else if (element.function == RPNElement::FUNCTION_MULTI_SEARCH)
        {
            std::vector<bool> result(element.set_bloom_filters.back().size(), true);

            const auto & bloom_filters = element.set_bloom_filters[0];

            for (size_t row = 0; row < bloom_filters.size(); ++row)
                result[row] = result[row] && granule->bloom_filters[element.key_column].contains(bloom_filters[row]);

            rpn_stack.emplace_back(
                    std::find(std::cbegin(result), std::cend(result), true) != std::end(result), true);
        }
        else if (element.function == RPNElement::FUNCTION_NOT)
        {
            rpn_stack.back() = !rpn_stack.back();
        }
        else if (element.function == RPNElement::FUNCTION_AND)
        {
            auto arg1 = rpn_stack.back();
            rpn_stack.pop_back();
            auto arg2 = rpn_stack.back();
            rpn_stack.back() = arg1 & arg2;
        }
        else if (element.function == RPNElement::FUNCTION_OR)
        {
            auto arg1 = rpn_stack.back();
            rpn_stack.pop_back();
            auto arg2 = rpn_stack.back();
            rpn_stack.back() = arg1 | arg2;
        }
        else if (element.function == RPNElement::ALWAYS_FALSE)
        {
            rpn_stack.emplace_back(false, true);
        }
        else if (element.function == RPNElement::ALWAYS_TRUE)
        {
            rpn_stack.emplace_back(true, false);
        }
        else
            throw Exception("Unexpected function type in BloomFilterCondition::RPNElement", ErrorCodes::LOGICAL_ERROR);
    }

    if (rpn_stack.size() != 1)
        throw Exception("Unexpected stack size in BloomFilterCondition::mayBeTrueOnGranule", ErrorCodes::LOGICAL_ERROR);

    return rpn_stack[0].can_be_true;
}

bool MergeTreeConditionFullText::getKey(const std::string & key_column_name, size_t & key_column_num)
{
    auto it = std::find(index_columns.begin(), index_columns.end(), key_column_name);
    if (it == index_columns.end())
        return false;

    key_column_num = static_cast<size_t>(it - index_columns.begin());
    return true;
}

bool MergeTreeConditionFullText::atomFromAST(
    const ASTPtr & node, Block & block_with_constants, RPNElement & out)
{
    Field const_value;
    DataTypePtr const_type;
    if (const auto * func = typeid_cast<const ASTFunction *>(node.get()))
    {
        const ASTs & args = typeid_cast<const ASTExpressionList &>(*func->arguments).children;

        if (args.size() != 2)
            return false;

        size_t key_arg_pos;           /// Position of argument with key column (non-const argument)
        size_t key_column_num = -1;   /// Number of a key column (inside key_column_names array)
        const auto & func_name = func->name;

        if (functionIsInOrGlobalInOperator(func_name) && tryPrepareSetBloomFilter(args, out))
        {
            key_arg_pos = 0;
        }
        else if (KeyCondition::getConstant(args[1], block_with_constants, const_value, const_type) && getKey(args[0]->getColumnName(), key_column_num))
        {
            key_arg_pos = 0;
        }
        else if (KeyCondition::getConstant(args[0], block_with_constants, const_value, const_type) && getKey(args[1]->getColumnName(), key_column_num))
        {
            key_arg_pos = 1;
        }
        else if (const auto * index_function = args[0].get()->as<ASTFunction>())
        {
            if (index_function->name == "arrayElement")
            {
                auto column_name = assert_cast<ASTIdentifier *>(index_function->arguments.get()->children[0].get())->name();

                if (!getKey(column_name, key_column_num))
                    return false;

                key_arg_pos = 0;

                auto & argument = index_function->arguments.get()->children[1];

                if (const auto * literal = argument->as<ASTLiteral>())
                {
                    const_value = literal->value;

                    if (const_value.getType() != Field::Types::String)
                        return false;

                    const_type = std::make_shared<DataTypeString>();
                }
                else
                {
                    return false;
                }
            }
            else
            {
                return false;
            }
        }
        else
        {
            return false;
        }

        if (const_type && const_type->getTypeId() != TypeIndex::String
                       && const_type->getTypeId() != TypeIndex::FixedString
                       && const_type->getTypeId() != TypeIndex::Array)
        {
            return false;
        }

        if (key_arg_pos == 1 && (func_name != "equals" && func_name != "notEquals"))
            return false;
        else if (!token_extractor->supportLike() && (func_name == "like" || func_name == "notLike"))
            return false;

        if (func_name == "has")
        {
            out.key_column = key_column_num;
            out.function = RPNElement::FUNCTION_HAS;
            out.bloom_filter = std::make_unique<BloomFilter>(params);
            stringToBloomFilter(const_value.get<String>(), token_extractor, *out.bloom_filter);

            return true;
        }
        if (func_name == "notEquals")
        {
            out.key_column = key_column_num;
            out.function = RPNElement::FUNCTION_NOT_EQUALS;
            out.bloom_filter = std::make_unique<BloomFilter>(params);
            stringToBloomFilter(const_value.get<String>(), token_extractor, *out.bloom_filter);
            return true;
        }
        else if (func_name == "equals")
        {
            out.key_column = key_column_num;
            return createFunctionEqualsCondition(out, const_value, params, token_extractor);
        }
        else if (func_name == "like")
        {
            out.key_column = key_column_num;
            out.function = RPNElement::FUNCTION_EQUALS;
            out.bloom_filter = std::make_unique<BloomFilter>(params);
            likeStringToBloomFilter(const_value.get<String>(), token_extractor, *out.bloom_filter);
            return true;
        }
        else if (func_name == "notLike")
        {
            out.key_column = key_column_num;
            out.function = RPNElement::FUNCTION_NOT_EQUALS;
            out.bloom_filter = std::make_unique<BloomFilter>(params);
            likeStringToBloomFilter(const_value.get<String>(), token_extractor, *out.bloom_filter);
            return true;
        }
        else if (func_name == "hasToken")
        {
            out.key_column = key_column_num;
            out.function = RPNElement::FUNCTION_EQUALS;
            out.bloom_filter = std::make_unique<BloomFilter>(params);
            stringToBloomFilter(const_value.get<String>(), token_extractor, *out.bloom_filter);
            return true;
        }
        else if (func_name == "startsWith")
        {
            out.key_column = key_column_num;
            return createFunctionEqualsCondition(out, const_value, params, token_extractor);
        }
        else if (func_name == "endsWith")
        {
            out.key_column = key_column_num;
            return createFunctionEqualsCondition(out, const_value, params, token_extractor);
        }
        else if (func_name == "multiSearchAny")
        {
            out.key_column = key_column_num;
            out.function = RPNElement::FUNCTION_MULTI_SEARCH;

            /// 2d vector is not needed here but is used because already exists for FUNCTION_IN
            std::vector<std::vector<BloomFilter>> bloom_filters;
            bloom_filters.emplace_back();
            for (const auto & element : const_value.get<Array>())
            {
                if (element.getType() != Field::Types::String)
                    return false;

                bloom_filters.back().emplace_back(params);
                stringToBloomFilter(element.get<String>(), token_extractor, bloom_filters.back().back());
            }
            out.set_bloom_filters = std::move(bloom_filters);
            return true;
        }
        else if (func_name == "notIn")
        {
            out.key_column = key_column_num;
            out.function = RPNElement::FUNCTION_NOT_IN;
            return true;
        }
        else if (func_name == "in")
        {
            out.key_column = key_column_num;
            out.function = RPNElement::FUNCTION_IN;
            return true;
        }

        return false;
    }
    else if (KeyCondition::getConstant(node, block_with_constants, const_value, const_type))
    {
        /// Check constant like in KeyCondition
        if (const_value.getType() == Field::Types::UInt64
            || const_value.getType() == Field::Types::Int64
            || const_value.getType() == Field::Types::Float64)
        {
            /// Zero in all types is represented in memory the same way as in UInt64.
            out.function = const_value.get<UInt64>()
                           ? RPNElement::ALWAYS_TRUE
                           : RPNElement::ALWAYS_FALSE;

            return true;
        }
    }

    return false;
}

bool MergeTreeConditionFullText::tryPrepareSetBloomFilter(
    const ASTs & args,
    RPNElement & out)
{
    const ASTPtr & left_arg = args[0];
    const ASTPtr & right_arg = args[1];

    std::vector<KeyTuplePositionMapping> key_tuple_mapping;
    DataTypes data_types;

    const auto * left_arg_tuple = typeid_cast<const ASTFunction *>(left_arg.get());
    if (left_arg_tuple && left_arg_tuple->name == "tuple")
    {
        const auto & tuple_elements = left_arg_tuple->arguments->children;
        for (size_t i = 0; i < tuple_elements.size(); ++i)
        {
            size_t key = 0;
            if (getKey(tuple_elements[i]->getColumnName(), key))
            {
                key_tuple_mapping.emplace_back(i, key);
                data_types.push_back(index_data_types[key]);
            }
        }
    }
    else
    {
        size_t key = 0;
        if (getKey(left_arg->getColumnName(), key))
        {
            key_tuple_mapping.emplace_back(0, key);
            data_types.push_back(index_data_types[key]);
        }
    }

    if (key_tuple_mapping.empty())
        return false;

    PreparedSetKey set_key;
    if (typeid_cast<const ASTSubquery *>(right_arg.get()) || typeid_cast<const ASTIdentifier *>(right_arg.get()))
        set_key = PreparedSetKey::forSubquery(*right_arg);
    else
        set_key = PreparedSetKey::forLiteral(*right_arg, data_types);

    auto set_it = prepared_sets.find(set_key);
    if (set_it == prepared_sets.end())
        return false;

    const SetPtr & prepared_set = set_it->second;
    if (!prepared_set->hasExplicitSetElements())
        return false;

    for (const auto & data_type : prepared_set->getDataTypes())
        if (data_type->getTypeId() != TypeIndex::String && data_type->getTypeId() != TypeIndex::FixedString)
            return false;

    std::vector<std::vector<BloomFilter>> bloom_filters;
    std::vector<size_t> key_position;

    Columns columns = prepared_set->getSetElements();
    for (const auto & elem : key_tuple_mapping)
    {
        bloom_filters.emplace_back();
        key_position.push_back(elem.key_index);

        size_t tuple_idx = elem.tuple_index;
        const auto & column = columns[tuple_idx];
        for (size_t row = 0; row < prepared_set->getTotalRowCount(); ++row)
        {
            bloom_filters.back().emplace_back(params);
            auto ref = column->getDataAt(row);
            columnToBloomFilter(ref.data, ref.size, token_extractor, bloom_filters.back().back());
        }
    }

    out.set_key_position = std::move(key_position);
    out.set_bloom_filters = std::move(bloom_filters);

    return true;
}

MergeTreeIndexGranulePtr MergeTreeIndexFullText::createIndexGranule() const
{
    return std::make_shared<MergeTreeIndexGranuleFullText>(index.name, index.column_names.size(), params);
}

MergeTreeIndexAggregatorPtr MergeTreeIndexFullText::createIndexAggregator() const
{
    return std::make_shared<MergeTreeIndexAggregatorFullText>(index.column_names, index.name, params, token_extractor.get());
}

MergeTreeIndexConditionPtr MergeTreeIndexFullText::createIndexCondition(
        const SelectQueryInfo & query, ContextPtr context) const
{
    return std::make_shared<MergeTreeConditionFullText>(query, context, index.sample_block, params, token_extractor.get());
};

bool MergeTreeIndexFullText::mayBenefitFromIndexForIn(const ASTPtr & node) const
{
    return std::find(std::cbegin(index.column_names), std::cend(index.column_names), node->getColumnName()) != std::cend(index.column_names);
}


bool NgramTokenExtractor::nextInField(const char * data, size_t len, size_t * pos, size_t * token_start, size_t * token_len) const
{
    *token_start = *pos;
    *token_len = 0;
    size_t code_points = 0;
    for (; code_points < n && *token_start + *token_len < len; ++code_points)
    {
        size_t sz = UTF8::seqLength(static_cast<UInt8>(data[*token_start + *token_len]));
        *token_len += sz;
    }
    *pos += UTF8::seqLength(static_cast<UInt8>(data[*pos]));
    return code_points == n;
}

bool NgramTokenExtractor::nextLike(const String & str, size_t * pos, String & token) const
{
    token.clear();

    size_t code_points = 0;
    bool escaped = false;
    for (size_t i = *pos; i < str.size();)
    {
        if (escaped && (str[i] == '%' || str[i] == '_' || str[i] == '\\'))
        {
            token += str[i];
            ++code_points;
            escaped = false;
            ++i;
        }
        else if (!escaped && (str[i] == '%' || str[i] == '_'))
        {
            /// This token is too small, go to the next.
            token.clear();
            code_points = 0;
            escaped = false;
            *pos = ++i;
        }
        else if (!escaped && str[i] == '\\')
        {
            escaped = true;
            ++i;
        }
        else
        {
            const size_t sz = UTF8::seqLength(static_cast<UInt8>(str[i]));
            for (size_t j = 0; j < sz; ++j)
                token += str[i + j];
            i += sz;
            ++code_points;
            escaped = false;
        }

        if (code_points == n)
        {
            *pos += UTF8::seqLength(static_cast<UInt8>(str[*pos]));
            return true;
        }
    }

    return false;
}


bool SplitTokenExtractor::nextInField(const char * data, size_t len, size_t * pos, size_t * token_start, size_t * token_len) const
{
    *token_start = *pos;
    *token_len = 0;

    while (*pos < len)
    {
        if (isASCII(data[*pos]) && !isAlphaNumericASCII(data[*pos]))
        {
            /// Finish current token if any
            if (*token_len > 0)
                return true;
            *token_start = ++*pos;
        }
        else
        {
            /// Note that UTF-8 sequence is completely consisted of non-ASCII bytes.
            ++*pos;
            ++*token_len;
        }
    }

    return *token_len > 0;
}

bool SplitTokenExtractor::nextInColumn(const char * data, size_t len, size_t * pos, size_t * token_start, size_t * token_len) const
{
    *token_start = *pos;
    *token_len = 0;

    while (*pos < len)
    {
#if defined(__SSE2__) && !defined(MEMORY_SANITIZER) /// We read uninitialized bytes and decide on the calculated mask
        // NOTE: we assume that `data` string is padded from the right with 15 bytes.
        const __m128i haystack = _mm_loadu_si128(reinterpret_cast<const __m128i *>(data + *pos));
        const size_t haystack_length = 16;

#if defined(__SSE4_2__)
        // With the help of https://www.strchr.com/strcmp_and_strlen_using_sse_4.2
        const auto alnum_chars_ranges = _mm_set_epi8(0, 0, 0, 0, 0, 0, 0, 0,
                '\xFF', '\x80', 'z', 'a', 'Z', 'A', '9', '0');
        // Every bit represents if `haystack` character is in the ranges (1) or not (0)
        const int result_bitmask = _mm_cvtsi128_si32(_mm_cmpestrm(alnum_chars_ranges, 8, haystack, haystack_length, _SIDD_CMP_RANGES));
#else
        // NOTE: -1 and +1 required since SSE2 has no `>=` and `<=` instructions on packed 8-bit integers (epi8).
        const auto number_begin =      _mm_set1_epi8('0' - 1);
        const auto number_end =        _mm_set1_epi8('9' + 1);
        const auto alpha_lower_begin = _mm_set1_epi8('a' - 1);
        const auto alpha_lower_end =   _mm_set1_epi8('z' + 1);
        const auto alpha_upper_begin = _mm_set1_epi8('A' - 1);
        const auto alpha_upper_end =   _mm_set1_epi8('Z' + 1);
        const auto zero =              _mm_set1_epi8(0);

        // every bit represents if `haystack` character `c` satisfies condition:
        // (c < 0) || (c > '0' - 1 && c < '9' + 1) || (c > 'a' - 1 && c < 'z' + 1) || (c > 'A' - 1 && c < 'Z' + 1)
        // < 0 since _mm_cmplt_epi8 threats chars as SIGNED, and so all chars > 0x80 are negative.
        const int result_bitmask = _mm_movemask_epi8(_mm_or_si128(_mm_or_si128(_mm_or_si128(
                _mm_cmplt_epi8(haystack, zero),
                _mm_and_si128(_mm_cmpgt_epi8(haystack, number_begin),      _mm_cmplt_epi8(haystack, number_end))),
                _mm_and_si128(_mm_cmpgt_epi8(haystack, alpha_lower_begin), _mm_cmplt_epi8(haystack, alpha_lower_end))),
                _mm_and_si128(_mm_cmpgt_epi8(haystack, alpha_upper_begin), _mm_cmplt_epi8(haystack, alpha_upper_end))));
#endif
        if (result_bitmask == 0)
        {
            if (*token_len != 0)
                // end of token started on previous haystack
                return true;

            *pos += haystack_length;
            continue;
        }

        const auto token_start_pos_in_current_haystack = getTrailingZeroBitsUnsafe(result_bitmask);
        if (*token_len == 0)
            // new token
            *token_start = *pos + token_start_pos_in_current_haystack;
        else if (token_start_pos_in_current_haystack != 0)
            // end of token starting in one of previous haystacks
            return true;

        const auto token_bytes_in_current_haystack = getTrailingZeroBitsUnsafe(~(result_bitmask >> token_start_pos_in_current_haystack));
        *token_len += token_bytes_in_current_haystack;

        *pos += token_start_pos_in_current_haystack + token_bytes_in_current_haystack;
        if (token_start_pos_in_current_haystack + token_bytes_in_current_haystack == haystack_length)
            // check if there are leftovers in next `haystack`
            continue;

        break;
#else
        if (isASCII(data[*pos]) && !isAlphaNumericASCII(data[*pos]))
        {
            /// Finish current token if any
            if (*token_len > 0)
                return true;
            *token_start = ++*pos;
        }
        else
        {
            /// Note that UTF-8 sequence is completely consisted of non-ASCII bytes.
            ++*pos;
            ++*token_len;
        }
#endif
    }

#if defined(__SSE2__) && !defined(MEMORY_SANITIZER)
    // Could happen only if string is not padded with zeros, and we accidentally hopped over the end of data.
    if (*token_start > len)
        return false;
    *token_len = std::min(len - *token_start, *token_len);
#endif

    return *token_len > 0;
}

bool SplitTokenExtractor::nextLike(const String & str, size_t * pos, String & token) const
{
    token.clear();
    bool bad_token = false; // % or _ before token
    bool escaped = false;
    while (*pos < str.size())
    {
        if (!escaped && (str[*pos] == '%' || str[*pos] == '_'))
        {
            token.clear();
            bad_token = true;
            ++*pos;
        }
        else if (!escaped && str[*pos] == '\\')
        {
            escaped = true;
            ++*pos;
        }
        else if (isASCII(str[*pos]) && !isAlphaNumericASCII(str[*pos]))
        {
            if (!bad_token && !token.empty())
                return true;

            token.clear();
            bad_token = false;
            escaped = false;
            ++*pos;
        }
        else
        {
            const size_t sz = UTF8::seqLength(static_cast<UInt8>(str[*pos]));
            for (size_t j = 0; j < sz; ++j)
            {
                token += str[*pos];
                ++*pos;
            }
            escaped = false;
        }
    }

    return !bad_token && !token.empty();
}


MergeTreeIndexPtr bloomFilterIndexCreator(
    const IndexDescription & index)
{
    if (index.type == NgramTokenExtractor::getName())
    {
        size_t n = index.arguments[0].get<size_t>();
        BloomFilterParameters params(
            index.arguments[1].get<size_t>(),
            index.arguments[2].get<size_t>(),
            index.arguments[3].get<size_t>());

        auto tokenizer = std::make_unique<NgramTokenExtractor>(n);

        return std::make_shared<MergeTreeIndexFullText>(index, params, std::move(tokenizer));
    }
    else if (index.type == SplitTokenExtractor::getName())
    {
        BloomFilterParameters params(
            index.arguments[0].get<size_t>(),
            index.arguments[1].get<size_t>(),
            index.arguments[2].get<size_t>());

        auto tokenizer = std::make_unique<SplitTokenExtractor>();

        return std::make_shared<MergeTreeIndexFullText>(index, params, std::move(tokenizer));
    }
    else
    {
        throw Exception("Unknown index type: " + backQuote(index.name), ErrorCodes::LOGICAL_ERROR);
    }
}

void bloomFilterIndexValidator(const IndexDescription & index, bool /*attach*/)
{
    for (const auto & index_data_type : index.data_types)
    {
<<<<<<< HEAD
        DataTypePtr index_key_data_type = data_type;

        if (data_type->getTypeId() == TypeIndex::Map)
        {
            DataTypeMap * map_type = assert_cast<DataTypeMap *>(const_cast<IDataType *>(data_type.get()));
            index_key_data_type = map_type->getKeyType();
        }

        if (index_key_data_type->getTypeId() != TypeIndex::String && index_key_data_type->getTypeId() != TypeIndex::FixedString)
                throw Exception(ErrorCodes::INCORRECT_QUERY,
                    "Bloom filter index can be used only with `String`,`FixedString` or `Map` with key of `String` or `FixedString` type.");
=======
        WhichDataType data_type(index_data_type);

        if (data_type.isArray())
        {
            const auto & array_type = assert_cast<const DataTypeArray &>(*index_data_type);
            data_type = WhichDataType(array_type.getNestedType());
        }

        if (!data_type.isString() && !data_type.isFixedString())
            throw Exception("Bloom filter index can be used only with `String`, `FixedString` column or Array with `String` or `FixedString` values column.", ErrorCodes::INCORRECT_QUERY);
>>>>>>> 0341b99c
    }

    if (index.type == NgramTokenExtractor::getName())
    {
        if (index.arguments.size() != 4)
            throw Exception("`ngrambf` index must have exactly 4 arguments.", ErrorCodes::INCORRECT_QUERY);
    }
    else if (index.type == SplitTokenExtractor::getName())
    {
        if (index.arguments.size() != 3)
            throw Exception("`tokenbf` index must have exactly 3 arguments.", ErrorCodes::INCORRECT_QUERY);
    }
    else
    {
        throw Exception("Unknown index type: " + backQuote(index.name), ErrorCodes::LOGICAL_ERROR);
    }

    assert(index.arguments.size() >= 3);

    for (const auto & arg : index.arguments)
        if (arg.getType() != Field::Types::UInt64)
            throw Exception("All parameters to *bf_v1 index must be unsigned integers", ErrorCodes::BAD_ARGUMENTS);

    /// Just validate
    BloomFilterParameters params(
        index.arguments[0].get<size_t>(),
        index.arguments[1].get<size_t>(),
        index.arguments[2].get<size_t>());
}

}<|MERGE_RESOLUTION|>--- conflicted
+++ resolved
@@ -158,24 +158,6 @@
 
     for (size_t col = 0; col < index_columns.size(); ++col)
     {
-<<<<<<< HEAD
-        const auto & column = block.getByName(index_columns[col]).column;
-
-        size_t current_position = *pos;
-
-        if (column->getDataType() == TypeIndex::Map)
-        {
-            //update for the key of Map type
-            auto * column_map = assert_cast<ColumnMap *>(const_cast<IColumn *>(column.get()));
-            auto & column_array = assert_cast<ColumnArray &>(column_map->getNestedColumn());
-            auto & column_tuple = assert_cast<ColumnTuple &>(column_array.getData());
-            auto & column_key = column_tuple.getColumn(0);
-
-            for (size_t i = 0; i < rows_read; ++i)
-            {
-                size_t element_start_row = column_array.getOffsets()[current_position - 1];
-                size_t elements_size = column_array.getOffsets()[current_position] - element_start_row;
-=======
         const auto & column_with_type = block.getByName(index_columns[col]);
         const auto & column = column_with_type.column;
         size_t current_position = *pos;
@@ -190,7 +172,6 @@
             {
                 size_t element_start_row = column_offsets[current_position - 1];
                 size_t elements_size = column_offsets[current_position] - element_start_row;
->>>>>>> 0341b99c
 
                 for (size_t row_num = 0; row_num < elements_size; row_num++)
                 {
@@ -933,19 +914,6 @@
 {
     for (const auto & index_data_type : index.data_types)
     {
-<<<<<<< HEAD
-        DataTypePtr index_key_data_type = data_type;
-
-        if (data_type->getTypeId() == TypeIndex::Map)
-        {
-            DataTypeMap * map_type = assert_cast<DataTypeMap *>(const_cast<IDataType *>(data_type.get()));
-            index_key_data_type = map_type->getKeyType();
-        }
-
-        if (index_key_data_type->getTypeId() != TypeIndex::String && index_key_data_type->getTypeId() != TypeIndex::FixedString)
-                throw Exception(ErrorCodes::INCORRECT_QUERY,
-                    "Bloom filter index can be used only with `String`,`FixedString` or `Map` with key of `String` or `FixedString` type.");
-=======
         WhichDataType data_type(index_data_type);
 
         if (data_type.isArray())
@@ -956,7 +924,6 @@
 
         if (!data_type.isString() && !data_type.isFixedString())
             throw Exception("Bloom filter index can be used only with `String`, `FixedString` column or Array with `String` or `FixedString` values column.", ErrorCodes::INCORRECT_QUERY);
->>>>>>> 0341b99c
     }
 
     if (index.type == NgramTokenExtractor::getName())

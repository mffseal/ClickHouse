#include <Storages/MergeTree/MergeTreeData.h>

#include <AggregateFunctions/AggregateFunctionCount.h>
#include <Backups/BackupEntriesCollector.h>
#include <Backups/BackupEntryFromSmallFile.h>
#include <Backups/BackupEntryWrappedWith.h>
#include <Backups/IBackup.h>
#include <Backups/RestorerFromBackup.h>
#include <Common/escapeForFileName.h>
#include <Common/Increment.h>
#include <Common/noexcept_scope.h>
#include <Common/ProfileEventsScope.h>
#include <Common/quoteString.h>
#include <Common/scope_guard_safe.h>
#include <Common/SimpleIncrement.h>
#include <Common/Stopwatch.h>
#include <Common/StringUtils/StringUtils.h>
#include <Common/typeid_cast.h>
#include <Common/CurrentMetrics.h>
#include <Common/ThreadFuzzer.h>
#include <Common/getNumberOfPhysicalCPUCores.h>
#include <Common/Config/ConfigHelper.h>
#include <Compression/CompressedReadBuffer.h>
#include <Core/QueryProcessingStage.h>
#include <DataTypes/DataTypeEnum.h>
#include <DataTypes/DataTypeLowCardinality.h>
#include <DataTypes/DataTypeTuple.h>
#include <DataTypes/DataTypeUUID.h>
#include <DataTypes/hasNullable.h>
#include <DataTypes/NestedUtils.h>
#include <DataTypes/ObjectUtils.h>
#include <Disks/createVolume.h>
#include <Disks/ObjectStorages/DiskObjectStorage.h>
#include <Disks/TemporaryFileOnDisk.h>
#include <Functions/IFunction.h>
#include <Interpreters/Aggregator.h>
#include <Interpreters/Context.h>
#include <Interpreters/convertFieldToType.h>
#include <Interpreters/evaluateConstantExpression.h>
#include <Interpreters/ExpressionAnalyzer.h>
#include <Interpreters/inplaceBlockConversions.h>
#include <Interpreters/InterpreterSelectQuery.h>
#include <Interpreters/MergeTreeTransaction.h>
#include <Interpreters/PartLog.h>
#include <Interpreters/TransactionLog.h>
#include <Interpreters/TreeRewriter.h>
#include <Interpreters/Context_fwd.h>
#include <IO/S3Common.h>
#include <IO/WriteHelpers.h>
#include <IO/Operators.h>
#include <IO/WriteBufferFromString.h>
#include <IO/SharedThreadPools.h>
#include <Parsers/ASTExpressionList.h>
#include <Parsers/ASTIndexDeclaration.h>
#include <Parsers/ASTFunction.h>
#include <Parsers/ASTLiteral.h>
#include <Parsers/ASTNameTypePair.h>
#include <Parsers/ASTPartition.h>
#include <Parsers/ASTSetQuery.h>
#include <Parsers/ASTTablesInSelectQuery.h>
#include <Parsers/ExpressionListParsers.h>
#include <Parsers/parseQuery.h>
#include <Parsers/queryToString.h>
#include <Parsers/ASTAlterQuery.h>
#include <Processors/Formats/IInputFormat.h>
#include <Processors/QueryPlan/QueryIdHolder.h>
#include <Processors/QueryPlan/ReadFromMergeTree.h>
#include <Storages/AlterCommands.h>
#include <Storages/Freeze.h>
#include <Storages/MergeTree/checkDataPart.h>
#include <Storages/MergeTree/MergeTreeSelectProcessor.h>
#include <Storages/MergeTree/MergeTreeDataPartCompact.h>
#include <Storages/MergeTree/MergeTreeDataPartInMemory.h>
#include <Storages/MergeTree/MergeTreeDataPartWide.h>
#include <Storages/MergeTree/DataPartStorageOnDiskFull.h>
#include <Storages/StorageMergeTree.h>
#include <Storages/StorageReplicatedMergeTree.h>
#include <Storages/VirtualColumnUtils.h>
#include <Storages/MergeTree/MergeTreeDataPartBuilder.h>
#include <Storages/MutationCommands.h>
#include <Storages/BlockNumberColumn.h>

#include <boost/range/algorithm_ext/erase.hpp>
#include <boost/algorithm/string/join.hpp>

#include <base/insertAtEnd.h>
#include <base/interpolate.h>

#include <algorithm>
#include <atomic>
#include <cmath>
#include <chrono>
#include <iomanip>
#include <limits>
#include <optional>
#include <set>
#include <thread>
#include <typeinfo>
#include <typeindex>
#include <unordered_set>
#include <filesystem>

#include <fmt/format.h>
#include <Poco/Logger.h>
#include <Poco/Net/NetException.h>

#if USE_AZURE_BLOB_STORAGE
#include <azure/core/http/http.hpp>
#endif

template <>
struct fmt::formatter<DB::DataPartPtr> : fmt::formatter<std::string>
{
    template <typename FormatCtx>
    auto format(const DB::DataPartPtr & part, FormatCtx & ctx) const
    {
        return fmt::formatter<std::string>::format(part->name, ctx);
    }
};


namespace fs = std::filesystem;

namespace ProfileEvents
{
    extern const Event RejectedInserts;
    extern const Event DelayedInserts;
    extern const Event DelayedInsertsMilliseconds;
    extern const Event InsertedWideParts;
    extern const Event InsertedCompactParts;
    extern const Event MergedIntoWideParts;
    extern const Event MergedIntoCompactParts;
    extern const Event RejectedMutations;
    extern const Event DelayedMutations;
    extern const Event DelayedMutationsMilliseconds;
    extern const Event PartsLockWaitMicroseconds;
    extern const Event PartsLockHoldMicroseconds;
}

namespace CurrentMetrics
{
    extern const Metric DelayedInserts;
}


namespace
{
    constexpr UInt64 RESERVATION_MIN_ESTIMATION_SIZE = 1u * 1024u * 1024u; /// 1MB
}


namespace DB
{

namespace ErrorCodes
{
    extern const int NO_SUCH_DATA_PART;
    extern const int NOT_IMPLEMENTED;
    extern const int DIRECTORY_ALREADY_EXISTS;
    extern const int TOO_MANY_UNEXPECTED_DATA_PARTS;
    extern const int DUPLICATE_DATA_PART;
    extern const int NO_SUCH_COLUMN_IN_TABLE;
    extern const int LOGICAL_ERROR;
    extern const int ILLEGAL_COLUMN;
    extern const int ILLEGAL_TYPE_OF_COLUMN_FOR_FILTER;
    extern const int CORRUPTED_DATA;
    extern const int BAD_TYPE_OF_FIELD;
    extern const int BAD_ARGUMENTS;
    extern const int INVALID_PARTITION_VALUE;
    extern const int METADATA_MISMATCH;
    extern const int PART_IS_TEMPORARILY_LOCKED;
    extern const int TOO_MANY_PARTS;
    extern const int INCOMPATIBLE_COLUMNS;
    extern const int BAD_TTL_EXPRESSION;
    extern const int INCORRECT_FILE_NAME;
    extern const int BAD_DATA_PART_NAME;
    extern const int READONLY_SETTING;
    extern const int ABORTED;
    extern const int UNKNOWN_DISK;
    extern const int NOT_ENOUGH_SPACE;
    extern const int ALTER_OF_COLUMN_IS_FORBIDDEN;
    extern const int SUPPORT_IS_DISABLED;
    extern const int TOO_MANY_SIMULTANEOUS_QUERIES;
    extern const int INCORRECT_QUERY;
    extern const int CANNOT_RESTORE_TABLE;
    extern const int ZERO_COPY_REPLICATION_ERROR;
    extern const int NOT_INITIALIZED;
    extern const int SERIALIZATION_ERROR;
    extern const int TOO_MANY_MUTATIONS;
}

static void checkSuspiciousIndices(const ASTFunction * index_function)
{
    std::unordered_set<UInt64> unique_index_expression_hashes;
    for (const auto & child : index_function->arguments->children)
    {
        const IAST::Hash hash = child->getTreeHash();
        const auto & first_half_of_hash = hash.low64;

        if (!unique_index_expression_hashes.emplace(first_half_of_hash).second)
            throw Exception(ErrorCodes::BAD_ARGUMENTS,
                    "Primary key or secondary index contains a duplicate expression. To suppress this exception, rerun the command with setting 'allow_suspicious_indices = 1'");
    }
}

static void checkSampleExpression(const StorageInMemoryMetadata & metadata, bool allow_sampling_expression_not_in_primary_key, bool check_sample_column_is_correct)
{
    if (metadata.sampling_key.column_names.empty())
        throw Exception(ErrorCodes::INCORRECT_QUERY, "There are no columns in sampling expression");

    const auto & pk_sample_block = metadata.getPrimaryKey().sample_block;
    if (!pk_sample_block.has(metadata.sampling_key.column_names[0]) && !allow_sampling_expression_not_in_primary_key)
        throw Exception(ErrorCodes::BAD_ARGUMENTS, "Sampling expression must be present in the primary key");

    if (!check_sample_column_is_correct)
        return;

    const auto & sampling_key = metadata.getSamplingKey();
    DataTypePtr sampling_column_type = sampling_key.data_types[0];

    bool is_correct_sample_condition = false;
    if (sampling_key.data_types.size() == 1)
    {
        if (typeid_cast<const DataTypeUInt64 *>(sampling_column_type.get()))
            is_correct_sample_condition = true;
        else if (typeid_cast<const DataTypeUInt32 *>(sampling_column_type.get()))
            is_correct_sample_condition = true;
        else if (typeid_cast<const DataTypeUInt16 *>(sampling_column_type.get()))
            is_correct_sample_condition = true;
        else if (typeid_cast<const DataTypeUInt8 *>(sampling_column_type.get()))
            is_correct_sample_condition = true;
    }

    if (!is_correct_sample_condition)
        throw Exception(ErrorCodes::ILLEGAL_TYPE_OF_COLUMN_FOR_FILTER,
            "Invalid sampling column type in storage parameters: {}. Must be one unsigned integer type",
            sampling_column_type->getName());
}


void MergeTreeData::initializeDirectoriesAndFormatVersion(const std::string & relative_data_path_, bool attach, const std::string & date_column_name, bool need_create_directories)
{
    relative_data_path = relative_data_path_;

    MergeTreeDataFormatVersion min_format_version(0);
    if (date_column_name.empty())
        min_format_version = MERGE_TREE_DATA_MIN_FORMAT_VERSION_WITH_CUSTOM_PARTITIONING;

    if (relative_data_path.empty())
        throw Exception(ErrorCodes::INCORRECT_FILE_NAME, "MergeTree storages require data path");

    const auto format_version_path = fs::path(relative_data_path) / MergeTreeData::FORMAT_VERSION_FILE_NAME;
    std::optional<UInt32> read_format_version;

    for (const auto & disk : getDisks())
    {
        if (disk->isBroken())
            continue;

        if (need_create_directories)
        {
            disk->createDirectories(relative_data_path);
            disk->createDirectories(fs::path(relative_data_path) / MergeTreeData::DETACHED_DIR_NAME);
        }

        if (disk->exists(format_version_path))
        {
            auto buf = disk->readFile(format_version_path);
            UInt32 current_format_version{0};
            readIntText(current_format_version, *buf);
            if (!buf->eof())
                throw Exception(ErrorCodes::CORRUPTED_DATA, "Bad version file: {}", fullPath(disk, format_version_path));

            if (!read_format_version.has_value())
                read_format_version = current_format_version;
            else if (*read_format_version != current_format_version)
                throw Exception(ErrorCodes::CORRUPTED_DATA,
                                "Version file on {} contains version {} expected version is {}.",
                                fullPath(disk, format_version_path), current_format_version, *read_format_version);
        }
    }


    // When data path or file not exists, ignore the format_version check
    if (!attach || !read_format_version)
    {
        format_version = min_format_version;

        // try to write to first non-readonly disk
        for (const auto & disk : getStoragePolicy()->getDisks())
        {
            if (disk->isBroken())
               continue;

            if (!disk->isReadOnly())
            {
                auto buf = disk->writeFile(format_version_path, DBMS_DEFAULT_BUFFER_SIZE, WriteMode::Rewrite, getContext()->getWriteSettings());
                writeIntText(format_version.toUnderType(), *buf);
                buf->finalize();
                if (getContext()->getSettingsRef().fsync_metadata)
                    buf->sync();
            }

            break;
        }
    }
    else
    {
        format_version = *read_format_version;
    }

    if (format_version < min_format_version)
    {
        if (min_format_version == MERGE_TREE_DATA_MIN_FORMAT_VERSION_WITH_CUSTOM_PARTITIONING.toUnderType())
            throw Exception(ErrorCodes::METADATA_MISMATCH, "MergeTree data format version on disk doesn't support custom partitioning");
    }
}
DataPartsLock::DataPartsLock(std::mutex & data_parts_mutex_)
    : wait_watch(Stopwatch(CLOCK_MONOTONIC))
    , lock(data_parts_mutex_)
    , lock_watch(Stopwatch(CLOCK_MONOTONIC))
{
    ProfileEvents::increment(ProfileEvents::PartsLockWaitMicroseconds, wait_watch->elapsedMicroseconds());
}


DataPartsLock::~DataPartsLock()
{
    if (lock_watch.has_value())
        ProfileEvents::increment(ProfileEvents::PartsLockHoldMicroseconds, lock_watch->elapsedMicroseconds());
}

MergeTreeData::MergeTreeData(
    const StorageID & table_id_,
    const StorageInMemoryMetadata & metadata_,
    ContextMutablePtr context_,
    const String & date_column_name,
    const MergingParams & merging_params_,
    std::unique_ptr<MergeTreeSettings> storage_settings_,
    bool require_part_metadata_,
    bool attach,
    BrokenPartCallback broken_part_callback_)
    : IStorage(table_id_)
    , WithMutableContext(context_->getGlobalContext())
    , format_version(date_column_name.empty() ? MERGE_TREE_DATA_MIN_FORMAT_VERSION_WITH_CUSTOM_PARTITIONING : MERGE_TREE_DATA_OLD_FORMAT_VERSION)
    , merging_params(merging_params_)
    , require_part_metadata(require_part_metadata_)
    , broken_part_callback(broken_part_callback_)
    , log_name(std::make_shared<String>(table_id_.getNameForLogs()))
    , log(&Poco::Logger::get(*log_name))
    , storage_settings(std::move(storage_settings_))
    , pinned_part_uuids(std::make_shared<PinnedPartUUIDs>())
    , data_parts_by_info(data_parts_indexes.get<TagByInfo>())
    , data_parts_by_state_and_info(data_parts_indexes.get<TagByStateAndInfo>())
    , parts_mover(this)
    , background_operations_assignee(*this, BackgroundJobsAssignee::Type::DataProcessing, getContext())
    , background_moves_assignee(*this, BackgroundJobsAssignee::Type::Moving, getContext())
{
    context_->getGlobalContext()->initializeBackgroundExecutorsIfNeeded();

    const auto settings = getSettings();

    allow_nullable_key = attach || settings->allow_nullable_key;

    /// Check sanity of MergeTreeSettings. Only when table is created.
    if (!attach)
        settings->sanityCheck(getContext()->getMergeMutateExecutor()->getMaxTasksCount());

    if (!date_column_name.empty())
    {
        try
        {
            checkPartitionKeyAndInitMinMax(metadata_.partition_key);
            setProperties(metadata_, metadata_, attach);
            if (minmax_idx_date_column_pos == -1)
                throw Exception(ErrorCodes::BAD_TYPE_OF_FIELD, "Could not find Date column");
        }
        catch (Exception & e)
        {
            /// Better error message.
            e.addMessage("(while initializing MergeTree partition key from date column " + backQuote(date_column_name) + ")");
            throw;
        }
    }
    else
    {
        is_custom_partitioned = true;
        checkPartitionKeyAndInitMinMax(metadata_.partition_key);
    }
    setProperties(metadata_, metadata_, attach);

    /// NOTE: using the same columns list as is read when performing actual merges.
    merging_params.check(metadata_);

    if (metadata_.sampling_key.definition_ast != nullptr)
    {
        /// This is for backward compatibility.
        checkSampleExpression(metadata_, attach || settings->compatibility_allow_sampling_expression_not_in_primary_key,
                              settings->check_sample_column_is_correct && !attach);
    }

    checkColumnFilenamesForCollision(metadata_.getColumns(), *settings, !attach);
    checkTTLExpressions(metadata_, metadata_);

    String reason;
    if (!canUsePolymorphicParts(*settings, reason) && !reason.empty())
        LOG_WARNING(log, "{} Settings 'min_rows_for_wide_part'and 'min_bytes_for_wide_part' will be ignored.", reason);

    common_assignee_trigger = [this] (bool delay) noexcept
    {
        if (delay)
            background_operations_assignee.postpone();
        else
            background_operations_assignee.trigger();
    };

    moves_assignee_trigger = [this] (bool delay) noexcept
    {
        if (delay)
            background_moves_assignee.postpone();
        else
            background_moves_assignee.trigger();
    };
}

StoragePolicyPtr MergeTreeData::getStoragePolicy() const
{
    auto settings = getSettings();
    const auto & context = getContext();

    StoragePolicyPtr storage_policy;

    if (settings->disk.changed)
        storage_policy = context->getStoragePolicyFromDisk(settings->disk);
    else
        storage_policy = context->getStoragePolicy(settings->storage_policy);

    return storage_policy;
}

ConditionEstimator MergeTreeData::getConditionEstimatorByPredicate(const SelectQueryInfo & query_info, ContextPtr local_context) const
{
    if (!local_context->getSettings().allow_statistic_optimize)
        return {};

    auto parts = getDataPartsVectorForInternalUsage();

    auto metadata_snapshot = getInMemoryMetadataPtr();
    if (parts.empty())
    {
        return {};
    }

    ASTPtr expression_ast;
    Block virtual_columns_block = getBlockWithVirtualPartColumns(parts, true /* one_part */);
    //
    // Generate valid expressions for filtering
    bool valid = VirtualColumnUtils::prepareFilterBlockWithQuery(query_info.query, local_context, virtual_columns_block, expression_ast);

    ConditionEstimator result;
    PartitionPruner partition_pruner(metadata_snapshot, query_info, local_context, true /* strict */);

    if (partition_pruner.isUseless() && !valid)
    {
        /// Read all partitions.
        for (const auto & part : parts)
        {
            auto stats = part->loadStatistics();
            /// TODO: We only have one stats file for every part.
            for (const auto & stat : stats)
                result.merge(part->info.getPartNameV1(), part->rows_count, stat);
        }
    }
    else
    {
        for (const auto & part : parts)
        {
            if (!partition_pruner.canBePruned(*part))
            {
                auto stats = part->loadStatistics();
                for (const auto & stat : stats)
                    result.merge(part->info.getPartNameV1(), part->rows_count, stat);
            }
        }
    }

    return result;
}

bool MergeTreeData::supportsFinal() const
{
    return merging_params.mode == MergingParams::Collapsing
        || merging_params.mode == MergingParams::Summing
        || merging_params.mode == MergingParams::Aggregating
        || merging_params.mode == MergingParams::Replacing
        || merging_params.mode == MergingParams::Graphite
        || merging_params.mode == MergingParams::VersionedCollapsing;
}

static void checkKeyExpression(const ExpressionActions & expr, const Block & sample_block, const String & key_name, bool allow_nullable_key)
{
    if (expr.hasArrayJoin())
        throw Exception(ErrorCodes::ILLEGAL_COLUMN, "{} key cannot contain array joins", key_name);

    try
    {
        expr.assertDeterministic();
    }
    catch (Exception & e)
    {
        e.addMessage(fmt::format("for {} key", key_name));
        throw;
    }

    for (const ColumnWithTypeAndName & element : sample_block)
    {
        const ColumnPtr & column = element.column;
        if (column && (isColumnConst(*column) || column->isDummy()))
            throw Exception(ErrorCodes::ILLEGAL_COLUMN, "{} key cannot contain constants", key_name);

        if (!allow_nullable_key && hasNullable(element.type))
            throw Exception(
                            ErrorCodes::ILLEGAL_COLUMN,
                            "{} key contains nullable columns, "
                            "but merge tree setting `allow_nullable_key` is disabled", key_name);
    }
}

void MergeTreeData::checkProperties(
    const StorageInMemoryMetadata & new_metadata,
    const StorageInMemoryMetadata & old_metadata,
    bool attach,
    bool allow_empty_sorting_key,
    bool allow_nullable_key_,
    ContextPtr local_context) const
{
    if (!new_metadata.sorting_key.definition_ast && !allow_empty_sorting_key)
        throw Exception(ErrorCodes::BAD_ARGUMENTS, "ORDER BY cannot be empty");

    KeyDescription new_sorting_key = new_metadata.sorting_key;
    KeyDescription new_primary_key = new_metadata.primary_key;

    size_t sorting_key_size = new_sorting_key.column_names.size();
    size_t primary_key_size = new_primary_key.column_names.size();
    if (primary_key_size > sorting_key_size)
        throw Exception(ErrorCodes::BAD_ARGUMENTS, "Primary key must be a prefix of the sorting key, but its length: "
            "{} is greater than the sorting key length: {}", primary_key_size, sorting_key_size);

    bool allow_suspicious_indices = getSettings()->allow_suspicious_indices;
    if (local_context)
        allow_suspicious_indices = local_context->getSettingsRef().allow_suspicious_indices;

    if (!allow_suspicious_indices && !attach)
        if (const auto * index_function = typeid_cast<ASTFunction *>(new_sorting_key.definition_ast.get()))
            checkSuspiciousIndices(index_function);

    for (size_t i = 0; i < sorting_key_size; ++i)
    {
        const String & sorting_key_column = new_sorting_key.column_names[i];

        if (i < primary_key_size)
        {
            const String & pk_column = new_primary_key.column_names[i];
            if (pk_column != sorting_key_column)
                throw Exception(ErrorCodes::BAD_ARGUMENTS,
                                "Primary key must be a prefix of the sorting key, "
                                "but the column in the position {} is {}", i, sorting_key_column +", not " + pk_column);

        }
    }

    auto all_columns = new_metadata.columns.getAllPhysical();

    /// This is ALTER, not CREATE/ATTACH TABLE. Let us check that all new columns used in the sorting key
    /// expression have just been added (so that the sorting order is guaranteed to be valid with the new key).

    Names new_primary_key_columns = new_primary_key.column_names;
    Names new_sorting_key_columns = new_sorting_key.column_names;

    ASTPtr added_key_column_expr_list = std::make_shared<ASTExpressionList>();
    const auto & old_sorting_key_columns = old_metadata.getSortingKeyColumns();
    for (size_t new_i = 0, old_i = 0; new_i < sorting_key_size; ++new_i)
    {
        if (old_i < old_sorting_key_columns.size())
        {
            if (new_sorting_key_columns[new_i] != old_sorting_key_columns[old_i])
                added_key_column_expr_list->children.push_back(new_sorting_key.expression_list_ast->children[new_i]);
            else
                ++old_i;
        }
        else
            added_key_column_expr_list->children.push_back(new_sorting_key.expression_list_ast->children[new_i]);
    }

    if (!added_key_column_expr_list->children.empty())
    {
        auto syntax = TreeRewriter(getContext()).analyze(added_key_column_expr_list, all_columns);
        Names used_columns = syntax->requiredSourceColumns();

        NamesAndTypesList deleted_columns;
        NamesAndTypesList added_columns;
        old_metadata.getColumns().getAllPhysical().getDifference(all_columns, deleted_columns, added_columns);

        for (const String & col : used_columns)
        {
            if (!added_columns.contains(col) || deleted_columns.contains(col))
                throw Exception(ErrorCodes::BAD_ARGUMENTS,
                                "Existing column {} is used in the expression that was added to the sorting key. "
                                "You can add expressions that use only the newly added columns",
                                backQuoteIfNeed(col));

            if (new_metadata.columns.getDefaults().contains(col))
                throw Exception(ErrorCodes::BAD_ARGUMENTS,
                                "Newly added column {} has a default expression, so adding expressions that use "
                                "it to the sorting key is forbidden", backQuoteIfNeed(col));
        }
    }

    if (!new_metadata.secondary_indices.empty())
    {
        std::unordered_set<String> indices_names;

        for (const auto & index : new_metadata.secondary_indices)
        {
            if (!allow_suspicious_indices && !attach)
            {
                const auto * index_ast = typeid_cast<const ASTIndexDeclaration *>(index.definition_ast.get());
                if (const auto * index_function = typeid_cast<const ASTFunction *>(index_ast->expr))
                    checkSuspiciousIndices(index_function);
            }

            MergeTreeIndexFactory::instance().validate(index, attach);

            if (indices_names.find(index.name) != indices_names.end())
                throw Exception(ErrorCodes::LOGICAL_ERROR, "Index with name {} already exists", backQuote(index.name));

            indices_names.insert(index.name);
        }
    }

    if (!new_metadata.projections.empty())
    {
        std::unordered_set<String> projections_names;

        for (const auto & projection : new_metadata.projections)
        {
            if (projections_names.find(projection.name) != projections_names.end())
                throw Exception(ErrorCodes::LOGICAL_ERROR, "Projection with name {} already exists", backQuote(projection.name));

            /// We cannot alter a projection so far. So here we do not try to find a projection in old metadata.
            bool is_aggregate = projection.type == ProjectionDescription::Type::Aggregate;
            checkProperties(*projection.metadata, *projection.metadata, attach, is_aggregate, true /* allow_nullable_key */, local_context);
            projections_names.insert(projection.name);
        }
    }

<<<<<<< HEAD
    for (const auto & col : new_metadata.columns)
    {
        if (col.stat)
            MergeTreeStatisticFactory::instance().validate(*col.stat, col.type);
    }

    checkKeyExpression(*new_sorting_key.expression, new_sorting_key.sample_block, "Sorting", allow_nullable_key);
=======
    checkKeyExpression(*new_sorting_key.expression, new_sorting_key.sample_block, "Sorting", allow_nullable_key_);
>>>>>>> fe008c23
}

void MergeTreeData::setProperties(
    const StorageInMemoryMetadata & new_metadata,
    const StorageInMemoryMetadata & old_metadata,
    bool attach,
    ContextPtr local_context)
{
    checkProperties(new_metadata, old_metadata, attach, false, allow_nullable_key, local_context);
    setInMemoryMetadata(new_metadata);
}

namespace
{

ExpressionActionsPtr getCombinedIndicesExpression(
    const KeyDescription & key,
    const MergeTreeIndices & indices,
    const ColumnsDescription & columns,
    ContextPtr context)
{
    ASTPtr combined_expr_list = key.expression_list_ast->clone();

    for (const auto & index : indices)
        for (const auto & index_expr : index->index.expression_list_ast->children)
            combined_expr_list->children.push_back(index_expr->clone());

    auto syntax_result = TreeRewriter(context).analyze(combined_expr_list, columns.getAllPhysical());
    return ExpressionAnalyzer(combined_expr_list, syntax_result, context).getActions(false);
}

}

ExpressionActionsPtr MergeTreeData::getMinMaxExpr(const KeyDescription & partition_key, const ExpressionActionsSettings & settings)
{
    NamesAndTypesList partition_key_columns;
    if (!partition_key.column_names.empty())
        partition_key_columns = partition_key.expression->getRequiredColumnsWithTypes();

    return std::make_shared<ExpressionActions>(std::make_shared<ActionsDAG>(partition_key_columns), settings);
}

Names MergeTreeData::getMinMaxColumnsNames(const KeyDescription & partition_key)
{
    if (!partition_key.column_names.empty())
        return partition_key.expression->getRequiredColumns();
    return {};
}

DataTypes MergeTreeData::getMinMaxColumnsTypes(const KeyDescription & partition_key)
{
    if (!partition_key.column_names.empty())
        return partition_key.expression->getRequiredColumnsWithTypes().getTypes();
    return {};
}

ExpressionActionsPtr
MergeTreeData::getPrimaryKeyAndSkipIndicesExpression(const StorageMetadataPtr & metadata_snapshot, const MergeTreeIndices & indices) const
{
    return getCombinedIndicesExpression(metadata_snapshot->getPrimaryKey(), indices, metadata_snapshot->getColumns(), getContext());
}

ExpressionActionsPtr
MergeTreeData::getSortingKeyAndSkipIndicesExpression(const StorageMetadataPtr & metadata_snapshot, const MergeTreeIndices & indices) const
{
    return getCombinedIndicesExpression(metadata_snapshot->getSortingKey(), indices, metadata_snapshot->getColumns(), getContext());
}


void MergeTreeData::checkPartitionKeyAndInitMinMax(const KeyDescription & new_partition_key)
{
    if (new_partition_key.expression_list_ast->children.empty())
        return;

    checkKeyExpression(*new_partition_key.expression, new_partition_key.sample_block, "Partition", allow_nullable_key);

    /// Add all columns used in the partition key to the min-max index.
    DataTypes minmax_idx_columns_types = getMinMaxColumnsTypes(new_partition_key);

    /// Try to find the date column in columns used by the partition key (a common case).
    /// If there are no - DateTime or DateTime64 would also suffice.

    bool has_date_column = false;
    bool has_datetime_column = false;

    for (size_t i = 0; i < minmax_idx_columns_types.size(); ++i)
    {
        if (isDate(minmax_idx_columns_types[i]))
        {
            if (!has_date_column)
            {
                minmax_idx_date_column_pos = i;
                has_date_column = true;
            }
            else
            {
                /// There is more than one Date column in partition key and we don't know which one to choose.
                minmax_idx_date_column_pos = -1;
            }
        }
    }
    if (!has_date_column)
    {
        for (size_t i = 0; i < minmax_idx_columns_types.size(); ++i)
        {
            if (isDateTime(minmax_idx_columns_types[i])
                || isDateTime64(minmax_idx_columns_types[i])
            )
            {
                if (!has_datetime_column)
                {
                    minmax_idx_time_column_pos = i;
                    has_datetime_column = true;
                }
                else
                {
                    /// There is more than one DateTime column in partition key and we don't know which one to choose.
                    minmax_idx_time_column_pos = -1;
                }
            }
        }
    }
}


void MergeTreeData::checkTTLExpressions(const StorageInMemoryMetadata & new_metadata, const StorageInMemoryMetadata & old_metadata) const
{
    auto new_column_ttls = new_metadata.column_ttls_by_name;

    if (!new_column_ttls.empty())
    {
        NameSet columns_ttl_forbidden;

        if (old_metadata.hasPartitionKey())
            for (const auto & col : old_metadata.getColumnsRequiredForPartitionKey())
                columns_ttl_forbidden.insert(col);

        if (old_metadata.hasSortingKey())
            for (const auto & col : old_metadata.getColumnsRequiredForSortingKey())
                columns_ttl_forbidden.insert(col);

        for (const auto & [name, ttl_description] : new_column_ttls)
        {
            if (columns_ttl_forbidden.contains(name))
                throw Exception(ErrorCodes::ILLEGAL_COLUMN, "Trying to set TTL for key column {}", name);
        }
    }
    auto new_table_ttl = new_metadata.table_ttl;

    if (new_table_ttl.definition_ast)
    {
        for (const auto & move_ttl : new_table_ttl.move_ttl)
        {
            if (!move_ttl.if_exists && !getDestinationForMoveTTL(move_ttl))
            {
                if (move_ttl.destination_type == DataDestinationType::DISK)
                    throw Exception(ErrorCodes::BAD_TTL_EXPRESSION,
                                    "No such disk {} for given storage policy", backQuote(move_ttl.destination_name));
                else
                    throw Exception(ErrorCodes::BAD_TTL_EXPRESSION,
                                    "No such volume {} for given storage policy", backQuote(move_ttl.destination_name));
            }
        }
    }
}


void MergeTreeData::checkStoragePolicy(const StoragePolicyPtr & new_storage_policy) const
{
    const auto old_storage_policy = getStoragePolicy();
    old_storage_policy->checkCompatibleWith(new_storage_policy);
}


void MergeTreeData::MergingParams::check(const StorageInMemoryMetadata & metadata) const
{
    const auto columns = metadata.getColumns().getAllPhysical();

    if (!is_deleted_column.empty() && mode != MergingParams::Replacing)
        throw Exception(ErrorCodes::LOGICAL_ERROR,
                        "is_deleted column for MergeTree cannot be specified in modes except Replacing.");

    if (!sign_column.empty() && mode != MergingParams::Collapsing && mode != MergingParams::VersionedCollapsing)
        throw Exception(ErrorCodes::LOGICAL_ERROR,
                        "Sign column for MergeTree cannot be specified "
                        "in modes except Collapsing or VersionedCollapsing.");

    if (!version_column.empty() && mode != MergingParams::Replacing && mode != MergingParams::VersionedCollapsing)
        throw Exception(ErrorCodes::LOGICAL_ERROR,
                        "Version column for MergeTree cannot be specified "
                        "in modes except Replacing or VersionedCollapsing.");

    if (!columns_to_sum.empty() && mode != MergingParams::Summing)
        throw Exception(ErrorCodes::LOGICAL_ERROR, "List of columns to sum for MergeTree cannot be specified in all modes except Summing.");

    /// Check that if the sign column is needed, it exists and is of type Int8.
    auto check_sign_column = [this, & columns](bool is_optional, const std::string & storage)
    {
        if (sign_column.empty())
        {
            if (is_optional)
                return;

            throw Exception(ErrorCodes::LOGICAL_ERROR, "Logical error: Sign column for storage {} is empty", storage);
        }

        bool miss_column = true;
        for (const auto & column : columns)
        {
            if (column.name == sign_column)
            {
                if (!typeid_cast<const DataTypeInt8 *>(column.type.get()))
                    throw Exception(ErrorCodes::BAD_TYPE_OF_FIELD, "Sign column ({}) for storage {} must have type Int8. "
                            "Provided column of type {}.", sign_column, storage, column.type->getName());
                miss_column = false;
                break;
            }
        }
        if (miss_column)
            throw Exception(ErrorCodes::NO_SUCH_COLUMN_IN_TABLE, "Sign column {} does not exist in table declaration.", sign_column);
    };

    /// that if the version_column column is needed, it exists and is of unsigned integer type.
    auto check_version_column = [this, & columns](bool is_optional, const std::string & storage)
    {
        if (version_column.empty())
        {
            if (is_optional)
                return;

            throw Exception(ErrorCodes::LOGICAL_ERROR, "Logical error: Version column for storage {} is empty", storage);
        }

        bool miss_column = true;
        for (const auto & column : columns)
        {
            if (column.name == version_column)
            {
                if (!column.type->canBeUsedAsVersion())
                    throw Exception(ErrorCodes::BAD_TYPE_OF_FIELD,
                                    "The column {} cannot be used as a version column for storage {} because it is "
                                    "of type {} (must be of an integer type or of type Date/DateTime/DateTime64)",
                                    version_column, storage, column.type->getName());
                miss_column = false;
                break;
            }
        }
        if (miss_column)
            throw Exception(ErrorCodes::NO_SUCH_COLUMN_IN_TABLE, "Version column {} does not exist in table declaration.", version_column);
    };

    /// Check that if the is_deleted column is needed, it exists and is of type UInt8. If exist, version column must be defined too but version checks are not done here.
    auto check_is_deleted_column = [this, & columns](bool is_optional, const std::string & storage)
    {
        if (is_deleted_column.empty())
        {
            if (is_optional)
                return;

            throw Exception(ErrorCodes::LOGICAL_ERROR, "Logical error: is_deleted ({}) column for storage {} is empty", is_deleted_column, storage);
        }
        else
        {
            if (version_column.empty() && !is_optional)
                throw Exception(ErrorCodes::LOGICAL_ERROR, "Logical error: Version column ({}) for storage {} is empty while is_deleted ({}) is not.",
                                version_column, storage, is_deleted_column);

            bool miss_is_deleted_column = true;
            for (const auto & column : columns)
            {
                if (column.name == is_deleted_column)
                {
                    if (!typeid_cast<const DataTypeUInt8 *>(column.type.get()))
                        throw Exception(ErrorCodes::BAD_TYPE_OF_FIELD, "is_deleted column ({}) for storage {} must have type UInt8. Provided column of type {}.",
                                        is_deleted_column, storage, column.type->getName());
                    miss_is_deleted_column = false;
                    break;
                }
            }

            if (miss_is_deleted_column)
                throw Exception(ErrorCodes::NO_SUCH_COLUMN_IN_TABLE, "is_deleted column {} does not exist in table declaration.", is_deleted_column);
        }
    };


    if (mode == MergingParams::Collapsing)
        check_sign_column(false, "CollapsingMergeTree");

    if (mode == MergingParams::Summing)
    {
        /// If columns_to_sum are set, then check that such columns exist.
        for (const auto & column_to_sum : columns_to_sum)
        {
            auto check_column_to_sum_exists = [& column_to_sum](const NameAndTypePair & name_and_type)
            {
                return column_to_sum == Nested::extractTableName(name_and_type.name);
            };
            if (columns.end() == std::find_if(columns.begin(), columns.end(), check_column_to_sum_exists))
                throw Exception(ErrorCodes::NO_SUCH_COLUMN_IN_TABLE,
                                "Column {} listed in columns to sum does not exist in table declaration.",
                                column_to_sum);
        }

        /// Check that summing columns are not in partition key.
        if (metadata.isPartitionKeyDefined())
        {
            auto partition_key_columns = metadata.getPartitionKey().column_names;

            Names names_intersection;
            std::set_intersection(columns_to_sum.begin(), columns_to_sum.end(),
                                  partition_key_columns.begin(), partition_key_columns.end(),
                                  std::back_inserter(names_intersection));

            if (!names_intersection.empty())
                throw Exception(ErrorCodes::BAD_ARGUMENTS, "Columns: {} listed both in columns to sum and in partition key. "
                "That is not allowed.", boost::algorithm::join(names_intersection, ", "));
        }
    }

    if (mode == MergingParams::Replacing)
    {
        check_is_deleted_column(true, "ReplacingMergeTree");
        check_version_column(true, "ReplacingMergeTree");
    }

    if (mode == MergingParams::VersionedCollapsing)
    {
        check_sign_column(false, "VersionedCollapsingMergeTree");
        check_version_column(false, "VersionedCollapsingMergeTree");
    }

    /// TODO Checks for Graphite mode.
}


DataTypePtr MergeTreeData::getPartitionValueType() const
{
    DataTypePtr partition_value_type;
    auto partition_types = getInMemoryMetadataPtr()->partition_key.sample_block.getDataTypes();
    if (partition_types.empty())
        partition_value_type = std::make_shared<DataTypeUInt8>();
    else
        partition_value_type = std::make_shared<DataTypeTuple>(std::move(partition_types));
    return partition_value_type;
}


Block MergeTreeData::getSampleBlockWithVirtualColumns() const
{
    DataTypePtr partition_value_type = getPartitionValueType();
    return {
        ColumnWithTypeAndName(
            DataTypeLowCardinality{std::make_shared<DataTypeString>()}.createColumn(),
            std::make_shared<DataTypeLowCardinality>(std::make_shared<DataTypeString>()),
            "_part"),
        ColumnWithTypeAndName(
            DataTypeLowCardinality{std::make_shared<DataTypeString>()}.createColumn(),
            std::make_shared<DataTypeLowCardinality>(std::make_shared<DataTypeString>()),
            "_partition_id"),
        ColumnWithTypeAndName(ColumnUUID::create(), std::make_shared<DataTypeUUID>(), "_part_uuid"),
        ColumnWithTypeAndName(partition_value_type->createColumn(), partition_value_type, "_partition_value")};
}


Block MergeTreeData::getBlockWithVirtualPartColumns(const MergeTreeData::DataPartsVector & parts, bool one_part, bool ignore_empty) const
{
    auto block = getSampleBlockWithVirtualColumns();
    MutableColumns columns = block.mutateColumns();

    auto & part_column = columns[0];
    auto & partition_id_column = columns[1];
    auto & part_uuid_column = columns[2];
    auto & partition_value_column = columns[3];

    bool has_partition_value = typeid_cast<const ColumnTuple *>(partition_value_column.get());
    for (const auto & part_or_projection : parts)
    {
        if (ignore_empty && part_or_projection->isEmpty())
            continue;
        const auto * part = part_or_projection->isProjectionPart() ? part_or_projection->getParentPart() : part_or_projection.get();
        part_column->insert(part->name);
        partition_id_column->insert(part->info.partition_id);
        part_uuid_column->insert(part->uuid);
        Tuple tuple(part->partition.value.begin(), part->partition.value.end());
        if (has_partition_value)
            partition_value_column->insert(tuple);

        if (one_part)
        {
            part_column = ColumnConst::create(std::move(part_column), 1);
            partition_id_column = ColumnConst::create(std::move(partition_id_column), 1);
            part_uuid_column = ColumnConst::create(std::move(part_uuid_column), 1);
            if (has_partition_value)
                partition_value_column = ColumnConst::create(std::move(partition_value_column), 1);
            break;
        }
    }

    block.setColumns(std::move(columns));
    if (!has_partition_value)
        block.erase("_partition_value");
    return block;
}


std::optional<UInt64> MergeTreeData::totalRowsByPartitionPredicateImpl(
    const SelectQueryInfo & query_info, ContextPtr local_context, const DataPartsVector & parts) const
{
    if (parts.empty())
        return 0u;
    auto metadata_snapshot = getInMemoryMetadataPtr();
    ASTPtr expression_ast;
    Block virtual_columns_block = getBlockWithVirtualPartColumns(parts, true /* one_part */);

    // Generate valid expressions for filtering
    bool valid = VirtualColumnUtils::prepareFilterBlockWithQuery(query_info.query, local_context, virtual_columns_block, expression_ast);

    PartitionPruner partition_pruner(metadata_snapshot, query_info, local_context, true /* strict */);
    if (partition_pruner.isUseless() && !valid)
        return {};

    std::unordered_set<String> part_values;
    if (valid && expression_ast)
    {
        virtual_columns_block = getBlockWithVirtualPartColumns(parts, false /* one_part */);
        VirtualColumnUtils::filterBlockWithQuery(query_info.query, virtual_columns_block, local_context, expression_ast);
        part_values = VirtualColumnUtils::extractSingleValueFromBlock<String>(virtual_columns_block, "_part");
        if (part_values.empty())
            return 0;
    }
    // At this point, empty `part_values` means all parts.

    size_t res = 0;
    for (const auto & part : parts)
    {
        if ((part_values.empty() || part_values.find(part->name) != part_values.end()) && !partition_pruner.canBePruned(*part))
            res += part->rows_count;
    }
    return res;
}

String MergeTreeData::MergingParams::getModeName() const
{
    switch (mode)
    {
        case Ordinary:      return "";
        case Collapsing:    return "Collapsing";
        case Summing:       return "Summing";
        case Aggregating:   return "Aggregating";
        case Replacing:     return "Replacing";
        case Graphite:      return "Graphite";
        case VersionedCollapsing: return "VersionedCollapsing";
    }

    UNREACHABLE();
}

Int64 MergeTreeData::getMaxBlockNumber() const
{
    auto lock = lockParts();

    Int64 max_block_num = 0;
    for (const DataPartPtr & part : data_parts_by_info)
        max_block_num = std::max({max_block_num, part->info.max_block, part->info.mutation});

    return max_block_num;
}

void MergeTreeData::PartLoadingTree::add(const MergeTreePartInfo & info, const String & name, const DiskPtr & disk)
{
    auto & current_ptr = root_by_partition[info.partition_id];
    if (!current_ptr)
        current_ptr = std::make_shared<Node>(MergeTreePartInfo{}, "", disk);

    auto * current = current_ptr.get();
    while (true)
    {
        auto it = current->children.lower_bound(info);
        if (it != current->children.begin())
        {
            auto prev = std::prev(it);
            const auto & prev_info = prev->first;

            if (prev_info.contains(info))
            {
                current = prev->second.get();
                continue;
            }
            else if (!prev_info.isDisjoint(info))
            {
                throw Exception(ErrorCodes::LOGICAL_ERROR,
                    "Part {} intersects previous part {}. It is a bug or a result of manual intervention in the server or ZooKeeper data",
                    name, prev->second->name);
            }
        }

        if (it != current->children.end())
        {
            const auto & next_info = it->first;

            if (next_info.contains(info))
            {
                current = it->second.get();
                continue;
            }
            else if (!next_info.isDisjoint(info))
            {
                throw Exception(ErrorCodes::LOGICAL_ERROR,
                    "Part {} intersects next part {}.  It is a bug or a result of manual intervention in the server or ZooKeeper data",
                    name, it->second->name);
            }
        }

        current->children.emplace(info, std::make_shared<Node>(info, name, disk));
        break;
    }
}

template <typename Func>
void MergeTreeData::PartLoadingTree::traverse(bool recursive, Func && func)
{
    std::function<void(const NodePtr &)> traverse_impl = [&](const auto & node)
    {
        func(node);
        if (recursive)
            for (const auto & [_, child] : node->children)
                traverse_impl(child);
    };

    for (const auto & elem : root_by_partition)
        for (const auto & [_, node] : elem.second->children)
            traverse_impl(node);
}

MergeTreeData::PartLoadingTree
MergeTreeData::PartLoadingTree::build(PartLoadingInfos nodes)
{
    std::sort(nodes.begin(), nodes.end(), [](const auto & lhs, const auto & rhs)
    {
        return std::tie(lhs.info.level, lhs.info.mutation) > std::tie(rhs.info.level, rhs.info.mutation);
    });

    PartLoadingTree tree;
    for (const auto & [info, name, disk] : nodes)
        tree.add(info, name, disk);
    return tree;
}

static std::optional<size_t> calculatePartSizeSafe(
    const MergeTreeData::DataPartPtr & part, Poco::Logger * log)
{
    try
    {
        return part->getDataPartStorage().calculateTotalSizeOnDisk();
    }
    catch (...)
    {
        tryLogCurrentException(log, fmt::format("while calculating part size {} on path {}",
            part->name, part->getDataPartStorage().getRelativePath()));
        return {};
    }
}

static void preparePartForRemoval(const MergeTreeMutableDataPartPtr & part)
{
    part->remove_time.store(part->modification_time, std::memory_order_relaxed);
    auto creation_csn = part->version.creation_csn.load(std::memory_order_relaxed);
    if (creation_csn != Tx::RolledBackCSN && creation_csn != Tx::PrehistoricCSN && !part->version.isRemovalTIDLocked())
    {
        /// It's possible that covering part was created without transaction,
        /// but if covered part was created with transaction (i.e. creation_tid is not prehistoric),
        /// then it must have removal tid in metadata file.
        throw Exception(ErrorCodes::LOGICAL_ERROR, "Data part {} is Outdated and has creation TID {} and CSN {}, "
                        "but does not have removal tid. It's a bug or a result of manual intervention.",
                        part->name, part->version.creation_tid, creation_csn);
    }

    /// Explicitly set removal_tid_lock for parts w/o transaction (i.e. w/o txn_version.txt)
    /// to avoid keeping part forever (see VersionMetadata::canBeRemoved())
    if (!part->version.isRemovalTIDLocked())
    {
        TransactionInfoContext transaction_context{part->storage.getStorageID(), part->name};
        part->version.lockRemovalTID(Tx::PrehistoricTID, transaction_context);
    }
}

static constexpr size_t loading_parts_initial_backoff_ms = 100;
static constexpr size_t loading_parts_max_backoff_ms = 5000;
static constexpr size_t loading_parts_max_tries = 3;

MergeTreeData::LoadPartResult MergeTreeData::loadDataPart(
    const MergeTreePartInfo & part_info,
    const String & part_name,
    const DiskPtr & part_disk_ptr,
    MergeTreeDataPartState to_state,
    std::mutex & part_loading_mutex)
{
    LOG_TRACE(log, "Loading {} part {} from disk {}", magic_enum::enum_name(to_state), part_name, part_disk_ptr->getName());

    LoadPartResult res;
    auto single_disk_volume = std::make_shared<SingleDiskVolume>("volume_" + part_name, part_disk_ptr, 0);
    auto data_part_storage = std::make_shared<DataPartStorageOnDiskFull>(single_disk_volume, relative_data_path, part_name);

    String part_path = fs::path(relative_data_path) / part_name;
    String marker_path = fs::path(part_path) / IMergeTreeDataPart::DELETE_ON_DESTROY_MARKER_FILE_NAME_DEPRECATED;

    /// Ignore broken parts that can appear as a result of hard server restart.
    auto mark_broken = [&]
    {
        if (!res.part)
        {
            /// Build a fake part and mark it as broken in case of filesystem error.
            /// If the error impacts part directory instead of single files,
            /// an exception will be thrown during detach and silently ignored.
            res.part = getDataPartBuilder(part_name, single_disk_volume, part_name)
                .withPartStorageType(MergeTreeDataPartStorageType::Full)
                .withPartType(MergeTreeDataPartType::Wide)
                .build();
        }

        res.is_broken = true;
        tryLogCurrentException(log, fmt::format("while loading part {} on path {}", part_name, part_path));

        res.size_of_part = calculatePartSizeSafe(res.part, log);
        auto part_size_str = res.size_of_part ? formatReadableSizeWithBinarySuffix(*res.size_of_part) : "failed to calculate size";

        LOG_ERROR(log,
            "Detaching broken part {} (size: {}). "
            "If it happened after update, it is likely because of backward incompatibility. "
            "You need to resolve this manually",
            fs::path(getFullPathOnDisk(part_disk_ptr)) / part_name, part_size_str);
    };

    try
    {
        res.part = getDataPartBuilder(part_name, single_disk_volume, part_name)
            .withPartInfo(part_info)
            .withPartFormatFromDisk()
            .build();
    }
    catch (...)
    {
        /// Don't count the part as broken if there was a retryalbe error
        /// during loading, such as "not enough memory" or network error.
        if (isRetryableException(std::current_exception()))
            throw;
        LOG_DEBUG(log, "Failed to load data part {}, unknown exception", part_name);
        mark_broken();
        return res;
    }

    if (part_disk_ptr->exists(marker_path))
    {
        /// NOTE: getBytesOnDisk() cannot be used here, since it may be zero if checksums.txt does not exist.
        res.size_of_part = calculatePartSizeSafe(res.part, log);
        res.is_broken = true;

        auto part_size_str = res.size_of_part ? formatReadableSizeWithBinarySuffix(*res.size_of_part) : "failed to calculate size";

        LOG_WARNING(log,
            "Detaching stale part {} (size: {}), which should have been deleted after a move. "
            "That can only happen after unclean restart of ClickHouse after move of a part having an operation blocking that stale copy of part.",
            res.part->getDataPartStorage().getFullPath(), part_size_str);

        return res;
    }

    try
    {
        res.part->loadColumnsChecksumsIndexes(require_part_metadata, true);
    }
    catch (...)
    {
        /// Don't count the part as broken if there was a retryalbe error
        /// during loading, such as "not enough memory" or network error.
        if (isRetryableException(std::current_exception()))
            throw;
        mark_broken();
        return res;
    }

    res.part->modification_time = part_disk_ptr->getLastModified(fs::path(relative_data_path) / part_name).epochTime();
    res.part->loadVersionMetadata();

    if (res.part->wasInvolvedInTransaction())
    {
        /// Check if CSNs were written after committing transaction, update and write if needed.
        bool version_updated = false;
        auto & version = res.part->version;
        chassert(!version.creation_tid.isEmpty());

        if (!res.part->version.creation_csn)
        {
            auto min = TransactionLog::getCSNAndAssert(res.part->version.creation_tid, res.part->version.creation_csn);
            if (!min)
            {
                /// Transaction that created this part was not committed. Remove part.
                min = Tx::RolledBackCSN;
            }

            LOG_TRACE(log, "Will fix version metadata of {} after unclean restart: part has creation_tid={}, setting creation_csn={}",
                        res.part->name, res.part->version.creation_tid, min);

            version.creation_csn = min;
            version_updated = true;
        }

        if (!version.removal_tid.isEmpty() && !version.removal_csn)
        {
            auto max = TransactionLog::getCSNAndAssert(version.removal_tid, version.removal_csn);
            if (max)
            {
                LOG_TRACE(log, "Will fix version metadata of {} after unclean restart: part has removal_tid={}, setting removal_csn={}",
                            res.part->name, version.removal_tid, max);
                version.removal_csn = max;
            }
            else
            {
                /// Transaction that tried to remove this part was not committed. Clear removal_tid.
                LOG_TRACE(log, "Will fix version metadata of {} after unclean restart: clearing removal_tid={}",
                            res.part->name, version.removal_tid);
                version.unlockRemovalTID(version.removal_tid, TransactionInfoContext{getStorageID(), res.part->name});
            }

            version_updated = true;
        }

        /// Sanity checks
        bool csn_order = !version.removal_csn || version.creation_csn <= version.removal_csn || version.removal_csn == Tx::PrehistoricCSN;
        bool min_start_csn_order = version.creation_tid.start_csn <= version.creation_csn;
        bool max_start_csn_order = version.removal_tid.start_csn <= version.removal_csn;
        bool creation_csn_known = version.creation_csn;
        if (!csn_order || !min_start_csn_order || !max_start_csn_order || !creation_csn_known)
            throw Exception(ErrorCodes::LOGICAL_ERROR, "Part {} has invalid version metadata: {}", res.part->name, version.toString());

        if (version_updated)
            res.part->storeVersionMetadata(/* force */ true);

        /// Deactivate part if creation was not committed or if removal was.
        if (version.creation_csn == Tx::RolledBackCSN || version.removal_csn)
        {
            preparePartForRemoval(res.part);
            to_state = DataPartState::Outdated;
        }
    }

    res.part->setState(to_state);

    DataPartIteratorByInfo it;
    bool inserted;

    {
        std::lock_guard lock(part_loading_mutex);
        LOG_TEST(log, "loadDataPart: inserting {} into data_parts_indexes", res.part->getNameWithState());
        std::tie(it, inserted) = data_parts_indexes.insert(res.part);
    }

    /// Remove duplicate parts with the same checksum.
    if (!inserted)
    {
        if ((*it)->checksums.getTotalChecksumHex() == res.part->checksums.getTotalChecksumHex())
        {
            LOG_ERROR(log, "Remove duplicate part {}", data_part_storage->getFullPath());
            res.part->is_duplicate = true;
            return res;
        }
        else
            throw Exception(ErrorCodes::DUPLICATE_DATA_PART, "Part {} already exists but with different checksums", res.part->name);
    }

    if (to_state == DataPartState::Active)
        addPartContributionToDataVolume(res.part);

    LOG_TRACE(log, "Finished loading {} part {} on disk {}", magic_enum::enum_name(to_state), part_name, part_disk_ptr->getName());
    return res;
}

MergeTreeData::LoadPartResult MergeTreeData::loadDataPartWithRetries(
    const MergeTreePartInfo & part_info,
    const String & part_name,
    const DiskPtr & part_disk_ptr,
    MergeTreeDataPartState to_state,
    std::mutex & part_loading_mutex,
    size_t initial_backoff_ms,
    size_t max_backoff_ms,
    size_t max_tries)
{
    auto handle_exception = [&, this](std::exception_ptr exception_ptr, size_t try_no)
    {
        if (try_no + 1 == max_tries)
            throw;

        String exception_message;
        try
        {
            rethrow_exception(exception_ptr);
        }
        catch (const Exception & e)
        {
            exception_message = e.message();
        }
        #if USE_AZURE_BLOB_STORAGE
        catch (const Azure::Core::RequestFailedException & e)
        {
             exception_message = e.Message;
        }
        #endif


        LOG_DEBUG(log, "Failed to load data part {} at try {} with retryable error: {}. Will retry in {} ms",
                  part_name, try_no, exception_message, initial_backoff_ms);

        std::this_thread::sleep_for(std::chrono::milliseconds(initial_backoff_ms));
        initial_backoff_ms = std::min(initial_backoff_ms * 2, max_backoff_ms);
    };

    for (size_t try_no = 0; try_no < max_tries; ++try_no)
    {
        try
        {
            return loadDataPart(part_info, part_name, part_disk_ptr, to_state, part_loading_mutex);
        }
        catch (...)
        {
            if (isRetryableException(std::current_exception()))
                handle_exception(std::current_exception(),try_no);
            else
                throw;
        }
    }
    UNREACHABLE();
}

/// Wait for all tasks to finish and rethrow the first exception if any.
/// The tasks access local variables of the caller function, so we can't just rethrow the first exception until all other tasks are finished.
void waitForAllToFinishAndRethrowFirstError(std::vector<std::future<void>> & futures)
{
    /// First wait for all tasks to finish.
    for (auto & future : futures)
        future.wait();

    /// Now rethrow the first exception if any.
    for (auto & future : futures)
        future.get();

    futures.clear();
}

std::vector<MergeTreeData::LoadPartResult> MergeTreeData::loadDataPartsFromDisk(PartLoadingTreeNodes & parts_to_load)
{
    const size_t num_parts = parts_to_load.size();

    LOG_TRACE(log, "Will load {} parts using up to {} threads", num_parts, getActivePartsLoadingThreadPool().get().getMaxThreads());

    /// Shuffle all the parts randomly to possible speed up loading them from JBOD.
    std::shuffle(parts_to_load.begin(), parts_to_load.end(), thread_local_rng);

    auto runner = threadPoolCallbackRunner<void>(getActivePartsLoadingThreadPool().get(), "ActiveParts");
    std::vector<std::future<void>> parts_futures;

    std::mutex part_select_mutex;
    std::mutex part_loading_mutex;

    std::vector<LoadPartResult> loaded_parts;

    try
    {
        while (true)
        {
            bool are_parts_to_load_empty = false;
            {
                std::lock_guard lock(part_select_mutex);
                are_parts_to_load_empty = parts_to_load.empty();
            }

            if (are_parts_to_load_empty)
            {
                /// Wait for all scheduled tasks.
                waitForAllToFinishAndRethrowFirstError(parts_futures);

                /// At this point it is possible, that some other parts appeared in the queue for processing (parts_to_load),
                /// because we added them from inside the pool.
                /// So we need to recheck it.
            }

            PartLoadingTree::NodePtr current_part;
            {
                std::lock_guard lock(part_select_mutex);
                if (parts_to_load.empty())
                    break;

                current_part = parts_to_load.back();
                parts_to_load.pop_back();
            }

            parts_futures.push_back(runner(
                [&, part = std::move(current_part)]()
                {
                    /// Pass a separate mutex to guard the set of parts, because this lambda
                    /// is called concurrently but with already locked @data_parts_mutex.
                    auto res = loadDataPartWithRetries(
                        part->info, part->name, part->disk,
                        DataPartState::Active, part_loading_mutex, loading_parts_initial_backoff_ms,
                        loading_parts_max_backoff_ms, loading_parts_max_tries);

                    part->is_loaded = true;
                    bool is_active_part = res.part->getState() == DataPartState::Active;

                    /// If part is broken or duplicate or should be removed according to transaction
                    /// and it has any covered parts then try to load them to replace this part.
                    if (!is_active_part && !part->children.empty())
                    {
                        std::lock_guard lock{part_select_mutex};
                        for (const auto & [_, node] : part->children)
                            parts_to_load.push_back(node);
                    }

                    {
                        std::lock_guard lock(part_loading_mutex);
                        loaded_parts.push_back(std::move(res));
                    }
                }, Priority{0}));
        }
    }
    catch (...)
    {
        /// Wait for all scheduled tasks
        /// A future becomes invalid after .get() call
        /// + .wait() method is used not to throw any exception here.
        for (auto & future: parts_futures)
            if (future.valid())
                future.wait();

        throw;
    }

    return loaded_parts;
}


void MergeTreeData::loadDataPartsFromWAL(MutableDataPartsVector & parts_from_wal)
{
    std::sort(parts_from_wal.begin(), parts_from_wal.end(), [](const auto & lhs, const auto & rhs)
    {
        return std::tie(lhs->info.level, lhs->info.mutation) > std::tie(rhs->info.level, rhs->info.mutation);
    });

    for (auto & part : parts_from_wal)
    {
        part->modification_time = time(nullptr);
        auto lo = data_parts_by_state_and_info.lower_bound(DataPartStateAndInfo{DataPartState::Active, part->info});

        if (lo != data_parts_by_state_and_info.begin() && (*std::prev(lo))->info.contains(part->info))
            continue;

        if (lo != data_parts_by_state_and_info.end() && (*lo)->info.contains(part->info))
            continue;

        part->setState(DataPartState::Active);
        LOG_TEST(log, "loadDataPartsFromWAL: inserting {} into data_parts_indexes", part->getNameWithState());
        auto [it, inserted] = data_parts_indexes.insert(part);

        if (!inserted)
        {
            if ((*it)->checksums.getTotalChecksumHex() == part->checksums.getTotalChecksumHex())
                LOG_ERROR(log, "Remove duplicate part {}", part->getDataPartStorage().getFullPath());
            else
                throw Exception(ErrorCodes::DUPLICATE_DATA_PART, "Part {} already exists but with different checksums", part->name);
        }
        else
        {
            addPartContributionToDataVolume(part);
        }
    }
}


void MergeTreeData::loadDataParts(bool skip_sanity_checks)
{
    LOG_DEBUG(log, "Loading data parts");

    auto metadata_snapshot = getInMemoryMetadataPtr();
    const auto settings = getSettings();
    Strings part_file_names;

    auto disks = getStoragePolicy()->getDisks();

    /// Only check if user did touch storage configuration for this table.
    if (!getStoragePolicy()->isDefaultPolicy() && !skip_sanity_checks)
    {
        /// Check extra parts at different disks, in order to not allow to miss data parts at undefined disks.
        std::unordered_set<String> defined_disk_names;

        for (const auto & disk_ptr : disks)
        {
            defined_disk_names.insert(disk_ptr->getName());
        }

        /// In case of delegate disks it is not enough to traverse `disks`,
        /// because for example cache or encrypted disk which wrap s3 disk and s3 disk itself can be put into different storage policies.
        /// But disk->exists returns the same thing for both disks.
        for (const auto & [disk_name, disk] : getContext()->getDisksMap())
        {
            /// As encrypted disk can use the same path of its nested disk,
            /// we need to take it into account here.
            const auto & delegate = disk->getDelegateDiskIfExists();
            if (delegate && disk->getPath() == delegate->getPath())
                defined_disk_names.insert(delegate->getName());

            if (disk->supportsCache())
            {
                /// As cache is implemented on object storage layer, not on disk level, e.g.
                /// we have such structure:
                /// DiskObjectStorage(CachedObjectStorage(...(CachedObjectStored(ObjectStorage)...)))
                /// and disk_ptr->getName() here is the name of last delegate - ObjectStorage.
                /// So now we need to add cache layers to defined disk names.
                auto caches = disk->getCacheLayersNames();
                defined_disk_names.insert(caches.begin(), caches.end());
            }
        }

        for (const auto & [disk_name, disk] : getContext()->getDisksMap())
        {
            if (disk->isBroken() || disk->isCustomDisk())
                continue;

            if (!defined_disk_names.contains(disk_name) && disk->exists(relative_data_path))
            {
                for (const auto it = disk->iterateDirectory(relative_data_path); it->isValid(); it->next())
                {
                    if (MergeTreePartInfo::tryParsePartName(it->name(), format_version))
                    {
                        throw Exception(
                            ErrorCodes::UNKNOWN_DISK,
                            "Part {} ({}) was found on disk {} which is not defined in the storage policy (defined disks: {})",
                            backQuote(it->name()), backQuote(it->path()), backQuote(disk_name), fmt::join(defined_disk_names, ", "));
                    }
                }
            }
        }
    }

    auto runner = threadPoolCallbackRunner<void>(getActivePartsLoadingThreadPool().get(), "ActiveParts");
    std::vector<PartLoadingTree::PartLoadingInfos> parts_to_load_by_disk(disks.size());

    std::vector<std::future<void>> disks_futures;
    disks_futures.reserve(disks.size());

    for (size_t i = 0; i < disks.size(); ++i)
    {
        const auto & disk_ptr = disks[i];
        if (disk_ptr->isBroken())
            continue;

        auto & disk_parts = parts_to_load_by_disk[i];

        disks_futures.push_back(runner([&, disk_ptr]()
        {
            for (auto it = disk_ptr->iterateDirectory(relative_data_path); it->isValid(); it->next())
            {
                /// Skip temporary directories, file 'format_version.txt' and directory 'detached'.
                if (startsWith(it->name(), "tmp") || it->name() == MergeTreeData::FORMAT_VERSION_FILE_NAME
                    || it->name() == MergeTreeData::DETACHED_DIR_NAME
                    || startsWith(it->name(), MergeTreeWriteAheadLog::WAL_FILE_NAME))
                    continue;

                if (auto part_info = MergeTreePartInfo::tryParsePartName(it->name(), format_version))
                    disk_parts.emplace_back(*part_info, it->name(), disk_ptr);
            }
        }, Priority{0}));
    }

    /// For iteration to be completed
    waitForAllToFinishAndRethrowFirstError(disks_futures);

    PartLoadingTree::PartLoadingInfos parts_to_load;
    for (auto & disk_parts : parts_to_load_by_disk)
        std::move(disk_parts.begin(), disk_parts.end(), std::back_inserter(parts_to_load));

    auto loading_tree = PartLoadingTree::build(std::move(parts_to_load));

    size_t num_parts = 0;
    PartLoadingTreeNodes active_parts;

    /// Collect only "the most covering" parts from the top level of the tree.
    loading_tree.traverse(/*recursive=*/ false, [&](const auto & node)
    {
        active_parts.emplace_back(node);
    });

    num_parts += active_parts.size();

    auto part_lock = lockParts();
    LOG_TEST(log, "loadDataParts: clearing data_parts_indexes (had {} parts)", data_parts_indexes.size());
    data_parts_indexes.clear();

    MutableDataPartsVector broken_parts_to_detach;
    MutableDataPartsVector duplicate_parts_to_remove;

    size_t suspicious_broken_parts = 0;
    size_t suspicious_broken_parts_bytes = 0;
    bool have_adaptive_parts = false;
    bool have_non_adaptive_parts = false;
    bool have_lightweight_in_parts = false;
    bool have_parts_with_version_metadata = false;

    bool is_static_storage = isStaticStorage();

    if (num_parts > 0)
    {
        auto loaded_parts = loadDataPartsFromDisk(active_parts);

        for (const auto & res : loaded_parts)
        {
            if (res.is_broken)
            {
                broken_parts_to_detach.push_back(res.part);
                ++suspicious_broken_parts;
                if (res.size_of_part)
                    suspicious_broken_parts_bytes += *res.size_of_part;
            }
            else if (res.part->is_duplicate)
            {
                if (!is_static_storage)
                    res.part->remove();
            }
            else
            {
                bool is_adaptive = res.part->index_granularity_info.mark_type.adaptive;
                have_adaptive_parts |= is_adaptive;
                have_non_adaptive_parts |= !is_adaptive;
                have_lightweight_in_parts |= res.part->hasLightweightDelete();
                have_parts_with_version_metadata |= res.part->wasInvolvedInTransaction();
            }
        }
    }

    if (settings->in_memory_parts_enable_wal)
    {
        std::vector<MutableDataPartsVector> disks_wal_parts(disks.size());
        std::mutex wal_init_lock;

        std::vector<std::future<void>> wal_disks_futures;
        wal_disks_futures.reserve(disks.size());

        for (size_t i = 0; i < disks.size(); ++i)
        {
            const auto & disk_ptr = disks[i];
            if (disk_ptr->isBroken())
                continue;

            auto & disk_wal_parts = disks_wal_parts[i];

            wal_disks_futures.push_back(runner([&, disk_ptr]()
            {
                for (auto it = disk_ptr->iterateDirectory(relative_data_path); it->isValid(); it->next())
                {
                    if (!startsWith(it->name(), MergeTreeWriteAheadLog::WAL_FILE_NAME))
                        continue;

                    if (it->name() == MergeTreeWriteAheadLog::DEFAULT_WAL_FILE_NAME)
                    {
                        std::lock_guard lock(wal_init_lock);
                        if (write_ahead_log != nullptr)
                            throw Exception(ErrorCodes::CORRUPTED_DATA,
                                            "There are multiple WAL files appeared in current storage policy. "
                                            "You need to resolve this manually");

                        write_ahead_log = std::make_shared<MergeTreeWriteAheadLog>(*this, disk_ptr, it->name());
                        for (auto && part : write_ahead_log->restore(metadata_snapshot, getContext(), part_lock, is_static_storage))
                            disk_wal_parts.push_back(std::move(part));
                    }
                    else
                    {
                        MergeTreeWriteAheadLog wal(*this, disk_ptr, it->name());
                        for (auto && part : wal.restore(metadata_snapshot, getContext(), part_lock, is_static_storage))
                            disk_wal_parts.push_back(std::move(part));
                    }
                }
            }, Priority{0}));
        }

        /// For for iteration to be completed
        waitForAllToFinishAndRethrowFirstError(wal_disks_futures);

        MutableDataPartsVector parts_from_wal;
        for (auto & disk_wal_parts : disks_wal_parts)
            std::move(disk_wal_parts.begin(), disk_wal_parts.end(), std::back_inserter(parts_from_wal));

        loadDataPartsFromWAL(parts_from_wal);
        num_parts += parts_from_wal.size();
    }

    if (num_parts == 0)
    {
        resetObjectColumnsFromActiveParts(part_lock);
        LOG_DEBUG(log, "There are no data parts");
        return;
    }

    if (have_non_adaptive_parts && have_adaptive_parts && !settings->enable_mixed_granularity_parts)
        throw Exception(ErrorCodes::LOGICAL_ERROR,
                        "Table contains parts with adaptive and non adaptive marks, "
                        "but `setting enable_mixed_granularity_parts` is disabled");

    has_non_adaptive_index_granularity_parts = have_non_adaptive_parts;
    has_lightweight_delete_parts = have_lightweight_in_parts;
    transactions_enabled = have_parts_with_version_metadata;

    if (suspicious_broken_parts > settings->max_suspicious_broken_parts && !skip_sanity_checks)
        throw Exception(ErrorCodes::TOO_MANY_UNEXPECTED_DATA_PARTS,
                        "Suspiciously many ({} parts, {} in total) broken parts "
                        "to remove while maximum allowed broken parts count is {}. You can change the maximum value "
                        "with merge tree setting 'max_suspicious_broken_parts' "
                        "in <merge_tree> configuration section or in table settings in .sql file "
                        "(don't forget to return setting back to default value)",
                        suspicious_broken_parts, formatReadableSizeWithBinarySuffix(suspicious_broken_parts_bytes),
                        settings->max_suspicious_broken_parts);

    if (suspicious_broken_parts_bytes > settings->max_suspicious_broken_parts_bytes && !skip_sanity_checks)
        throw Exception(ErrorCodes::TOO_MANY_UNEXPECTED_DATA_PARTS,
            "Suspiciously big size ({} parts, {} in total) of all broken parts to remove while maximum allowed broken parts size is {}. "
            "You can change the maximum value with merge tree setting 'max_suspicious_broken_parts_bytes' in <merge_tree> configuration "
            "section or in table settings in .sql file (don't forget to return setting back to default value)",
            suspicious_broken_parts, formatReadableSizeWithBinarySuffix(suspicious_broken_parts_bytes),
            formatReadableSizeWithBinarySuffix(settings->max_suspicious_broken_parts_bytes));

    if (!is_static_storage)
        for (auto & part : broken_parts_to_detach)
            part->renameToDetached("broken-on-start"); /// detached parts must not have '_' in prefixes

    resetObjectColumnsFromActiveParts(part_lock);
    calculateColumnAndSecondaryIndexSizesImpl();

    PartLoadingTreeNodes unloaded_parts;
    loading_tree.traverse(/*recursive=*/ true, [&](const auto & node)
    {
        if (!node->is_loaded)
            unloaded_parts.push_back(node);
    });

    if (!unloaded_parts.empty())
    {
        LOG_DEBUG(log, "Found {} outdated data parts. They will be loaded asynchronously", unloaded_parts.size());

        {
            std::lock_guard lock(outdated_data_parts_mutex);
            outdated_unloaded_data_parts = std::move(unloaded_parts);
            outdated_data_parts_loading_finished = false;
        }

        outdated_data_parts_loading_task = getContext()->getSchedulePool().createTask(
            "MergeTreeData::loadOutdatedDataParts",
            [this] { loadOutdatedDataParts(/*is_async=*/ true); });
    }

    LOG_DEBUG(log, "Loaded data parts ({} items)", data_parts_indexes.size());
    data_parts_loading_finished = true;
}

void MergeTreeData::loadOutdatedDataParts(bool is_async)
try
{
    {
        std::lock_guard lock(outdated_data_parts_mutex);
        if (outdated_unloaded_data_parts.empty())
        {
            outdated_data_parts_loading_finished = true;
            outdated_data_parts_cv.notify_all();
            return;
        }

        LOG_DEBUG(log, "Loading {} outdated data parts {}",
            outdated_unloaded_data_parts.size(),
            is_async ? "asynchronously" : "synchronously");
    }

    /// Acquire shared lock because 'relative_data_path' is used while loading parts.
    TableLockHolder shared_lock;
    if (is_async)
        shared_lock = lockForShare(RWLockImpl::NO_QUERY, getSettings()->lock_acquire_timeout_for_background_operations);

    std::atomic_size_t num_loaded_parts = 0;

    auto runner = threadPoolCallbackRunner<void>(getOutdatedPartsLoadingThreadPool().get(), "OutdatedParts");
    std::vector<std::future<void>> parts_futures;

    while (true)
    {
        PartLoadingTree::NodePtr part;

        {
            std::lock_guard lock(outdated_data_parts_mutex);

            if (is_async && outdated_data_parts_loading_canceled)
            {
                /// Wait for every scheduled task
                /// In case of any exception it will be re-thrown and server will be terminated.
                waitForAllToFinishAndRethrowFirstError(parts_futures);

                LOG_DEBUG(log,
                    "Stopped loading outdated data parts because task was canceled. "
                    "Loaded {} parts, {} left unloaded", num_loaded_parts, outdated_unloaded_data_parts.size());
                return;
            }

            if (outdated_unloaded_data_parts.empty())
                break;

            part = outdated_unloaded_data_parts.back();
            outdated_unloaded_data_parts.pop_back();
        }

        parts_futures.push_back(runner([&, my_part = part]()
        {
            auto res = loadDataPartWithRetries(
            my_part->info, my_part->name, my_part->disk,
            DataPartState::Outdated, data_parts_mutex, loading_parts_initial_backoff_ms,
            loading_parts_max_backoff_ms, loading_parts_max_tries);

            ++num_loaded_parts;
            if (res.is_broken)
            {
                forcefullyRemoveBrokenOutdatedPartFromZooKeeperBeforeDetaching(res.part->name);
                res.part->renameToDetached("broken-on-start"); /// detached parts must not have '_' in prefixes
            }
            else if (res.part->is_duplicate)
                res.part->remove();
            else
                preparePartForRemoval(res.part);
        }, Priority{}));
    }

    /// Wait for every scheduled task
    for (auto & future : parts_futures)
        future.get();

    LOG_DEBUG(log, "Loaded {} outdated data parts {}",
        num_loaded_parts, is_async ? "asynchronously" : "synchronously");

    {
        std::lock_guard lock(outdated_data_parts_mutex);
        outdated_data_parts_loading_finished = true;
        outdated_data_parts_cv.notify_all();
    }
}
catch (...)
{
    LOG_ERROR(log, "Loading of outdated parts failed. "
        "Will terminate to avoid undefined behaviour due to inconsistent set of parts. "
        "Exception: {}", getCurrentExceptionMessage(true));
    std::terminate();
}

/// No TSA because of std::unique_lock and std::condition_variable.
void MergeTreeData::waitForOutdatedPartsToBeLoaded() const TSA_NO_THREAD_SAFETY_ANALYSIS
{
    /// Background tasks are not run if storage is static.
    if (isStaticStorage())
        return;

    /// We need to load parts as fast as possible
    getOutdatedPartsLoadingThreadPool().enableTurboMode();
    SCOPE_EXIT({
        /// Let's lower the number of threads e.g. for later ATTACH queries to behave as usual
        getOutdatedPartsLoadingThreadPool().disableTurboMode();
    });

    LOG_TRACE(log, "Will wait for outdated data parts to be loaded");

    std::unique_lock lock(outdated_data_parts_mutex);

    outdated_data_parts_cv.wait(lock, [this]() TSA_NO_THREAD_SAFETY_ANALYSIS
    {
        return outdated_data_parts_loading_finished || outdated_data_parts_loading_canceled;
    });

    if (outdated_data_parts_loading_canceled)
        throw Exception(ErrorCodes::NOT_INITIALIZED, "Loading of outdated data parts was canceled");

    LOG_TRACE(log, "Finished waiting for outdated data parts to be loaded");
}

void MergeTreeData::startOutdatedDataPartsLoadingTask()
{
    if (outdated_data_parts_loading_task)
        outdated_data_parts_loading_task->activateAndSchedule();
}

void MergeTreeData::stopOutdatedDataPartsLoadingTask()
{
    if (!outdated_data_parts_loading_task)
        return;

    {
        std::lock_guard lock(outdated_data_parts_mutex);
        outdated_data_parts_loading_canceled = true;
    }

    outdated_data_parts_loading_task->deactivate();
    outdated_data_parts_cv.notify_all();
}

/// Is the part directory old.
/// True if its modification time and the modification time of all files inside it is less then threshold.
/// (Only files on the first level of nesting are considered).
static bool isOldPartDirectory(const DiskPtr & disk, const String & directory_path, time_t threshold)
{
    if (!disk->isDirectory(directory_path) || disk->getLastModified(directory_path).epochTime() > threshold)
        return false;

    for (auto it = disk->iterateDirectory(directory_path); it->isValid(); it->next())
        if (disk->getLastModified(it->path()).epochTime() > threshold)
            return false;

    return true;
}


size_t MergeTreeData::clearOldTemporaryDirectories(size_t custom_directories_lifetime_seconds, const NameSet & valid_prefixes)
{
    size_t cleared_count = 0;

    cleared_count += clearOldTemporaryDirectories(relative_data_path, custom_directories_lifetime_seconds, valid_prefixes);

    if (allowRemoveStaleMovingParts())
    {
        /// Clear _all_ parts from the `moving` directory
        cleared_count += clearOldTemporaryDirectories(fs::path(relative_data_path) / "moving", custom_directories_lifetime_seconds, {""});
    }

    return cleared_count;
}

size_t MergeTreeData::clearOldTemporaryDirectories(const String & root_path, size_t custom_directories_lifetime_seconds, const NameSet & valid_prefixes)
{
    /// If the method is already called from another thread, then we don't need to do anything.
    std::unique_lock lock(clear_old_temporary_directories_mutex, std::defer_lock);
    if (!lock.try_lock())
        return 0;

    const auto settings = getSettings();
    time_t current_time = time(nullptr);
    ssize_t deadline = current_time - custom_directories_lifetime_seconds;

    size_t cleared_count = 0;

    /// Delete temporary directories older than a the specified age.
    for (const auto & disk : getDisks())
    {
        if (disk->isBroken())
            continue;

        for (auto it = disk->iterateDirectory(root_path); it->isValid(); it->next())
        {
            const std::string & basename = it->name();
            bool start_with_valid_prefix = false;
            for (const auto & prefix : valid_prefixes)
            {
                if (startsWith(basename, prefix))
                {
                    start_with_valid_prefix = true;
                    break;
                }
            }

            if (!start_with_valid_prefix)
                continue;

            const std::string & full_path = fullPath(disk, it->path());

            try
            {
                if (isOldPartDirectory(disk, it->path(), deadline))
                {
                    ThreadFuzzer::maybeInjectSleep();
                    if (temporary_parts.contains(basename))
                    {
                        /// Actually we don't rely on temporary_directories_lifetime when removing old temporaries directories,
                        /// it's just an extra level of protection just in case we have a bug.
                        LOG_INFO(LogFrequencyLimiter(log, 10), "{} is in use (by merge/mutation/INSERT) (consider increasing temporary_directories_lifetime setting)", full_path);
                        continue;
                    }
                    else if (!disk->exists(it->path()))
                    {
                        /// We should recheck that the dir exists, otherwise we can get "No such file or directory"
                        /// due to a race condition with "Renaming temporary part" (temporary part holder could be already released, so the check above is not enough)
                        LOG_WARNING(log, "Temporary directory {} suddenly disappeared while iterating, assuming it was concurrently renamed to persistent", it->path());
                        continue;
                    }
                    else
                    {
                        LOG_WARNING(log, "Removing temporary directory {}", full_path);

                        /// Even if it's a temporary part it could be downloaded with zero copy replication and this function
                        /// is executed as a callback.
                        ///
                        /// We don't control the amount of refs for temporary parts so we cannot decide can we remove blobs
                        /// or not. So we are not doing it
                        bool keep_shared = false;
                        if (disk->supportZeroCopyReplication() && settings->allow_remote_fs_zero_copy_replication)
                        {
                            LOG_WARNING(log, "Since zero-copy replication is enabled we are not going to remove blobs from shared storage for {}", full_path);
                            keep_shared = true;
                        }

                        disk->removeSharedRecursive(it->path(), keep_shared, {});
                        ++cleared_count;
                    }
                }
            }
            catch (const fs::filesystem_error & e)
            {
                if (e.code() == std::errc::no_such_file_or_directory)
                {
                    /// If the file is already deleted, do nothing.
                }
                else
                    throw;
            }
        }
    }

    return cleared_count;
}

scope_guard MergeTreeData::getTemporaryPartDirectoryHolder(const String & part_dir_name) const
{
    temporary_parts.add(part_dir_name);
    return [this, part_dir_name]() { temporary_parts.remove(part_dir_name); };
}

MergeTreeData::MutableDataPartPtr MergeTreeData::asMutableDeletingPart(const DataPartPtr & part)
{
    auto state = part->getState();
    if (state != DataPartState::Deleting && state != DataPartState::DeleteOnDestroy)
        throw Exception(ErrorCodes::LOGICAL_ERROR,
            "Cannot remove part {}, because it has state: {}", part->name, magic_enum::enum_name(state));

    return std::const_pointer_cast<IMergeTreeDataPart>(part);
}

MergeTreeData::DataPartsVector MergeTreeData::grabOldParts(bool force)
{
    DataPartsVector res;

    /// If the method is already called from another thread, then we don't need to do anything.
    std::unique_lock lock(grab_old_parts_mutex, std::defer_lock);
    if (!lock.try_lock())
        return res;

    /// Concurrent parts removal is disabled for "zero-copy replication" (a non-production feature),
    /// because parts removal involves hard links and concurrent hard link operations don't work correctly
    /// in the "zero-copy replication" (because it is a non-production feature).
    /// Please don't use "zero-copy replication" (a non-production feature) in production.
    /// It is not ready for production usage. Don't use it.

    bool need_remove_parts_in_order = supportsReplication() && getSettings()->allow_remote_fs_zero_copy_replication;

    if (need_remove_parts_in_order)
    {
        bool has_zero_copy_disk = false;
        for (const auto & disk : getDisks())
        {
            if (disk->supportZeroCopyReplication())
            {
                has_zero_copy_disk = true;
                break;
            }
        }
        need_remove_parts_in_order = has_zero_copy_disk;
    }

    std::vector<DataPartIteratorByStateAndInfo> parts_to_delete;
    std::vector<MergeTreePartInfo> skipped_parts;

    auto has_skipped_mutation_parent = [&skipped_parts, need_remove_parts_in_order] (const DataPartPtr & part)
    {
        if (!need_remove_parts_in_order)
            return false;

        for (const auto & part_info : skipped_parts)
            if (part->info.isMutationChildOf(part_info))
                return true;

        return false;
    };

    auto time_now = time(nullptr);

    {
        auto removal_limit = getSettings()->simultaneous_parts_removal_limit;
        size_t current_removal_limit = removal_limit == 0 ? std::numeric_limits<size_t>::max() : static_cast<size_t>(removal_limit);

        auto parts_lock = lockParts();

        auto outdated_parts_range = getDataPartsStateRange(DataPartState::Outdated);
        for (auto it = outdated_parts_range.begin(); it != outdated_parts_range.end(); ++it)
        {
            if (parts_to_delete.size() == current_removal_limit)
            {
                LOG_TRACE(log, "Found {} parts to remove and reached the limit for one removal iteration", current_removal_limit);
                break;
            }

            const DataPartPtr & part = *it;

            part->last_removal_attempt_time.store(time_now, std::memory_order_relaxed);

            /// Do not remove outdated part if it may be visible for some transaction
            if (!part->version.canBeRemoved())
            {
                part->removal_state.store(DataPartRemovalState::VISIBLE_TO_TRANSACTIONS, std::memory_order_relaxed);
                skipped_parts.push_back(part->info);
                continue;
            }

            /// Grab only parts that are not used by anyone (SELECTs for example).
            if (!part.unique())
            {
                part->removal_state.store(DataPartRemovalState::NON_UNIQUE_OWNERSHIP, std::memory_order_relaxed);
                skipped_parts.push_back(part->info);
                continue;
            }

            auto part_remove_time = part->remove_time.load(std::memory_order_relaxed);
            bool reached_removal_time = part_remove_time <= time_now && time_now - part_remove_time >= getSettings()->old_parts_lifetime.totalSeconds();
            if ((reached_removal_time && !has_skipped_mutation_parent(part))
                || force
                || isInMemoryPart(part)     /// Remove in-memory parts immediately to not store excessive data in RAM
                || (part->version.creation_csn == Tx::RolledBackCSN && getSettings()->remove_rolled_back_parts_immediately))
            {
                part->removal_state.store(DataPartRemovalState::REMOVED, std::memory_order_relaxed);
                parts_to_delete.emplace_back(it);
            }
            else
            {
                if (!reached_removal_time)
                    part->removal_state.store(DataPartRemovalState::NOT_REACHED_REMOVAL_TIME, std::memory_order_relaxed);
                else
                    part->removal_state.store(DataPartRemovalState::HAS_SKIPPED_MUTATION_PARENT, std::memory_order_relaxed);
                skipped_parts.push_back(part->info);
                continue;
            }
        }

        res.reserve(parts_to_delete.size());
        for (const auto & it_to_delete : parts_to_delete)
        {
            res.emplace_back(*it_to_delete);
            modifyPartState(it_to_delete, DataPartState::Deleting);
        }
    }

    if (!res.empty())
        LOG_TRACE(log, "Found {} old parts to remove. Parts: [{}]",
                  res.size(), fmt::join(getPartsNames(res), ", "));

    return res;
}


void MergeTreeData::rollbackDeletingParts(const MergeTreeData::DataPartsVector & parts)
{
    auto lock = lockParts();
    for (const auto & part : parts)
    {
        /// We should modify it under data_parts_mutex
        part->assertState({DataPartState::Deleting});
        modifyPartState(part, DataPartState::Outdated);
    }
}

void MergeTreeData::removePartsFinally(const MergeTreeData::DataPartsVector & parts)
{
    if (parts.empty())
        return;

    {
        auto lock = lockParts();

        /// TODO: use data_parts iterators instead of pointers
        for (const auto & part : parts)
        {
            /// Temporary does not present in data_parts_by_info.
            if (part->getState() == DataPartState::Temporary)
                continue;

            auto it = data_parts_by_info.find(part->info);
            if (it == data_parts_by_info.end())
                throw Exception(ErrorCodes::LOGICAL_ERROR, "Deleting data part {} doesn't exist", part->name);

            (*it)->assertState({DataPartState::Deleting});

            LOG_TEST(log, "removePartsFinally: removing {} from data_parts_indexes", (*it)->getNameWithState());
            data_parts_indexes.erase(it);
        }
    }

    LOG_DEBUG(log, "Removing {} parts from memory: Parts: [{}]", parts.size(), fmt::join(parts, ", "));

    /// Data parts is still alive (since DataPartsVector holds shared_ptrs) and contain useful metainformation for logging
    /// NOTE: There is no need to log parts deletion somewhere else, all deleting parts pass through this function and pass away

    auto table_id = getStorageID();
    if (auto part_log = getContext()->getPartLog(table_id.database_name))
    {
        PartLogElement part_log_elem;

        part_log_elem.event_type = PartLogElement::REMOVE_PART;

        const auto time_now = std::chrono::system_clock::now();
        part_log_elem.event_time = timeInSeconds(time_now);
        part_log_elem.event_time_microseconds = timeInMicroseconds(time_now);

        part_log_elem.duration_ms = 0;

        part_log_elem.database_name = table_id.database_name;
        part_log_elem.table_name = table_id.table_name;
        part_log_elem.table_uuid = table_id.uuid;

        for (const auto & part : parts)
        {
            part_log_elem.partition_id = part->info.partition_id;
            part_log_elem.part_name = part->name;
            part_log_elem.bytes_compressed_on_disk = part->getBytesOnDisk();
            part_log_elem.rows = part->rows_count;
            part_log_elem.part_type = part->getType();

            part_log->add(part_log_elem);
        }
    }
}

size_t MergeTreeData::clearOldPartsFromFilesystem(bool force)
{
    DataPartsVector parts_to_remove = grabOldParts(force);
    if (parts_to_remove.empty())
        return 0;

    clearPartsFromFilesystem(parts_to_remove);
    removePartsFinally(parts_to_remove);
    /// This is needed to close files to avoid they reside on disk after being deleted.
    /// NOTE: we can drop files from cache more selectively but this is good enough.
    getContext()->clearMMappedFileCache();

    return parts_to_remove.size();
}


void MergeTreeData::clearPartsFromFilesystem(const DataPartsVector & parts, bool throw_on_error, NameSet * parts_failed_to_delete)
{
    NameSet part_names_succeed;

    auto get_failed_parts = [&part_names_succeed, &parts_failed_to_delete, &parts] ()
    {
        if (part_names_succeed.size() == parts.size())
            return;

        if (parts_failed_to_delete)
        {
            for (const auto & part : parts)
            {
                if (!part_names_succeed.contains(part->name))
                    parts_failed_to_delete->insert(part->name);
            }
        }
    };

    try
    {
        clearPartsFromFilesystemImpl(parts, &part_names_succeed);
        get_failed_parts();
    }
    catch (...)
    {
        get_failed_parts();

        LOG_DEBUG(log, "Failed to remove all parts, all count {}, removed {}", parts.size(), part_names_succeed.size());

        if (throw_on_error)
            throw;
    }
}

void MergeTreeData::clearPartsFromFilesystemImpl(const DataPartsVector & parts_to_remove, NameSet * part_names_succeed)
{
    if (parts_to_remove.empty())
        return;

    const auto settings = getSettings();

    auto remove_single_thread = [this, &parts_to_remove, part_names_succeed]()
    {
        LOG_DEBUG(
            log, "Removing {} parts from filesystem (serially): Parts: [{}]", parts_to_remove.size(), fmt::join(parts_to_remove, ", "));
        for (const DataPartPtr & part : parts_to_remove)
        {
            asMutableDeletingPart(part)->remove();
            if (part_names_succeed)
                part_names_succeed->insert(part->name);
        }
    };

    if (parts_to_remove.size() <= settings->concurrent_part_removal_threshold)
    {
        remove_single_thread();
        return;
    }

    /// Parallel parts removal.
    std::mutex part_names_mutex;
    auto runner = threadPoolCallbackRunner<void>(getPartsCleaningThreadPool().get(), "PartsCleaning");

    /// This flag disallow straightforward concurrent parts removal. It's required only in case
    /// when we have parts on zero-copy disk + at least some of them were mutated.
    bool remove_parts_in_order = false;
    if (settings->allow_remote_fs_zero_copy_replication && dynamic_cast<StorageReplicatedMergeTree *>(this) != nullptr)
    {
        remove_parts_in_order = std::any_of(
            parts_to_remove.begin(), parts_to_remove.end(),
            [] (const auto & data_part) { return data_part->isStoredOnRemoteDiskWithZeroCopySupport() && data_part->info.getMutationVersion() > 0; }
        );
    }


    if (!remove_parts_in_order)
    {
        /// NOTE: Under heavy system load you may get "Cannot schedule a task" from ThreadPool.
        LOG_DEBUG(
            log, "Removing {} parts from filesystem (concurrently): Parts: [{}]", parts_to_remove.size(), fmt::join(parts_to_remove, ", "));

        std::vector<std::future<void>> parts_to_remove_futures;
        parts_to_remove_futures.reserve(parts_to_remove.size());

        for (const DataPartPtr & part : parts_to_remove)
        {
            parts_to_remove_futures.push_back(runner([&part, &part_names_mutex, part_names_succeed, thread_group = CurrentThread::getGroup()]
            {
                asMutableDeletingPart(part)->remove();
                if (part_names_succeed)
                {
                    std::lock_guard lock(part_names_mutex);
                    part_names_succeed->insert(part->name);
                }
            }, Priority{0}));
        }

        waitForAllToFinishAndRethrowFirstError(parts_to_remove_futures);

        return;
    }

    if (format_version < MERGE_TREE_DATA_MIN_FORMAT_VERSION_WITH_CUSTOM_PARTITIONING)
    {
        remove_single_thread();
        return;
    }

    /// NOTE: Under heavy system load you may get "Cannot schedule a task" from ThreadPool.
    LOG_DEBUG(
        log, "Removing {} parts from filesystem (concurrently): Parts: [{}]", parts_to_remove.size(), fmt::join(parts_to_remove, ", "));

    /// We have "zero copy replication" parts and we are going to remove them in parallel.
    /// The problem is that all parts in a mutation chain must be removed sequentially to avoid "key does not exits" issues.
    /// We remove disjoint subsets of parts in parallel.
    /// The problem is that it's not trivial to divide Outdated parts into disjoint subsets,
    /// because Outdated parts legally can be intersecting (but intersecting parts must be separated by a DROP_RANGE).
    /// So we ignore level and version and use block numbers only (they cannot intersect by block numbers unless we have a bug).

    struct RemovalRanges
    {
        std::vector<MergeTreePartInfo> infos;
        std::vector<DataPartsVector> parts;
        std::vector<UInt64> split_times;
    };

    auto split_into_independent_ranges = [this](const DataPartsVector & parts_to_remove_, size_t split_times) -> RemovalRanges
    {
        if (parts_to_remove_.empty())
            return {};

        ActiveDataPartSet independent_ranges_set(format_version);
        for (const auto & part : parts_to_remove_)
        {
            MergeTreePartInfo range_info = part->info;
            range_info.level = static_cast<UInt32>(range_info.max_block - range_info.min_block);
            range_info.mutation = 0;
            independent_ranges_set.add(range_info, range_info.getPartNameV1());
        }

        RemovalRanges independent_ranges;
        independent_ranges.infos = independent_ranges_set.getPartInfos();
        size_t num_ranges = independent_ranges.infos.size();
        independent_ranges.parts.resize(num_ranges);
        independent_ranges.split_times.resize(num_ranges, split_times);
        size_t avg_range_size = parts_to_remove_.size() / num_ranges;

        size_t sum_of_ranges = 0;
        for (size_t i = 0; i < num_ranges; ++i)
        {
            MergeTreePartInfo & range = independent_ranges.infos[i];
            DataPartsVector & parts_in_range = independent_ranges.parts[i];
            range.level = MergeTreePartInfo::MAX_LEVEL;
            range.mutation = MergeTreePartInfo::MAX_BLOCK_NUMBER;

            parts_in_range.reserve(avg_range_size * 2);
            for (const auto & part : parts_to_remove_)
                if (range.contains(part->info))
                    parts_in_range.push_back(part);
            sum_of_ranges += parts_in_range.size();
        }

        if (parts_to_remove_.size() != sum_of_ranges)
            throw Exception(ErrorCodes::LOGICAL_ERROR, "Number of removed parts is not equal to number of parts in independent ranges "
                                                       "({} != {}), it's a bug", parts_to_remove_.size(), sum_of_ranges);

        return independent_ranges;
    };

    std::vector<std::future<void>> part_removal_futures;

    auto schedule_parts_removal = [this, &runner, &part_names_mutex, part_names_succeed, &part_removal_futures](
        const MergeTreePartInfo & range, DataPartsVector && parts_in_range)
    {
        /// Below, range should be captured by copy to avoid use-after-scope on exception from pool
        part_removal_futures.push_back(runner(
            [this, range, &part_names_mutex, part_names_succeed, batch = std::move(parts_in_range)]
        {
            LOG_TRACE(log, "Removing {} parts in blocks range {}", batch.size(), range.getPartNameForLogs());

            for (const auto & part : batch)
            {
                asMutableDeletingPart(part)->remove();
                if (part_names_succeed)
                {
                    std::lock_guard lock(part_names_mutex);
                    part_names_succeed->insert(part->name);
                }
            }
        }, Priority{0}));
    };

    RemovalRanges independent_ranges = split_into_independent_ranges(parts_to_remove, /* split_times */ 0);
    DataPartsVector excluded_parts;
    size_t num_ranges = independent_ranges.infos.size();
    size_t sum_of_ranges = 0;
    for (size_t i = 0; i < num_ranges; ++i)
    {
        MergeTreePartInfo & range = independent_ranges.infos[i];
        DataPartsVector & parts_in_range = independent_ranges.parts[i];
        UInt64 split_times = independent_ranges.split_times[i];

        /// It may happen that we have a huge part covering thousands small parts.
        /// In this case, we will get a huge range that will be process by only one thread causing really long tail latency.
        /// Let's try to exclude such parts in order to get smaller tasks for thread pool and more uniform distribution.
        if (settings->concurrent_part_removal_threshold < parts_in_range.size() &&
            split_times < settings->zero_copy_concurrent_part_removal_max_split_times)
        {
            auto smaller_parts_pred = [&range](const DataPartPtr & part)
            {
                return !(part->info.min_block == range.min_block && part->info.max_block == range.max_block);
            };

            size_t covered_parts_count = std::count_if(parts_in_range.begin(), parts_in_range.end(), smaller_parts_pred);
            size_t top_level_count = parts_in_range.size() - covered_parts_count;
            chassert(top_level_count);
            Float32 parts_to_exclude_ratio = static_cast<Float32>(top_level_count) / parts_in_range.size();
            if (settings->zero_copy_concurrent_part_removal_max_postpone_ratio < parts_to_exclude_ratio)
            {
                /// Most likely we have a long mutations chain here
                LOG_DEBUG(log, "Block range {} contains {} parts including {} top-level parts, will not try to split it",
                          range.getPartNameForLogs(), parts_in_range.size(), top_level_count);
            }
            else
            {
                auto new_end_it = std::partition(parts_in_range.begin(), parts_in_range.end(), smaller_parts_pred);
                std::move(new_end_it, parts_in_range.end(), std::back_inserter(excluded_parts));
                parts_in_range.erase(new_end_it, parts_in_range.end());

                RemovalRanges subranges = split_into_independent_ranges(parts_in_range, split_times + 1);

                LOG_DEBUG(log, "Block range {} contained {} parts, it was split into {} independent subranges after excluding {} top-level parts",
                          range.getPartNameForLogs(), parts_in_range.size() + top_level_count, subranges.infos.size(), top_level_count);

                std::move(subranges.infos.begin(), subranges.infos.end(), std::back_inserter(independent_ranges.infos));
                std::move(subranges.parts.begin(), subranges.parts.end(), std::back_inserter(independent_ranges.parts));
                std::move(subranges.split_times.begin(), subranges.split_times.end(), std::back_inserter(independent_ranges.split_times));
                num_ranges += subranges.infos.size();
                continue;
            }
        }

        sum_of_ranges += parts_in_range.size();

        schedule_parts_removal(range, std::move(parts_in_range));
    }

    /// Remove excluded parts as well. They were reordered, so sort them again
    std::sort(excluded_parts.begin(), excluded_parts.end(), [](const auto & x, const auto & y) { return x->info < y->info; });
    LOG_TRACE(log, "Will remove {} big parts separately: {}", excluded_parts.size(), fmt::join(excluded_parts, ", "));

    independent_ranges = split_into_independent_ranges(excluded_parts, /* split_times */ 0);

    waitForAllToFinishAndRethrowFirstError(part_removal_futures);

    for (size_t i = 0; i < independent_ranges.infos.size(); ++i)
    {
        MergeTreePartInfo & range = independent_ranges.infos[i];
        DataPartsVector & parts_in_range = independent_ranges.parts[i];
        schedule_parts_removal(range, std::move(parts_in_range));
    }

    waitForAllToFinishAndRethrowFirstError(part_removal_futures);

    if (parts_to_remove.size() != sum_of_ranges + excluded_parts.size())
        throw Exception(ErrorCodes::LOGICAL_ERROR,
                        "Number of parts to remove was not equal to number of parts in independent ranges and excluded parts"
                        "({} != {} + {}), it's a bug", parts_to_remove.size(), sum_of_ranges, excluded_parts.size());
}

size_t MergeTreeData::clearOldBrokenPartsFromDetachedDirectory()
{
    /**
     * Remove old (configured by setting) broken detached parts.
     * Only parts with certain prefixes are removed. These prefixes
     * are such that it is guaranteed that they will never be needed
     * and need to be cleared. ctime is used to check when file was
     * moved to detached/ directory (see https://unix.stackexchange.com/a/211134)
     */

    DetachedPartsInfo detached_parts = getDetachedParts();
    if (detached_parts.empty())
        return 0;

    auto get_last_touched_time = [&](const DetachedPartInfo & part_info) -> time_t
    {
        auto path = fs::path(relative_data_path) / "detached" / part_info.dir_name;
        time_t last_change_time = part_info.disk->getLastChanged(path);
        time_t last_modification_time = part_info.disk->getLastModified(path).epochTime();
        return std::max(last_change_time, last_modification_time);
    };

    time_t ttl_seconds = getSettings()->merge_tree_clear_old_broken_detached_parts_ttl_timeout_seconds;

    size_t unfinished_deleting_parts = 0;
    time_t current_time = time(nullptr);
    for (const auto & part_info : detached_parts)
    {
        if (!part_info.dir_name.starts_with("deleting_"))
            continue;

        time_t startup_time = current_time - static_cast<time_t>(Context::getGlobalContextInstance()->getUptimeSeconds());
        time_t last_touch_time = get_last_touched_time(part_info);

        /// Maybe it's being deleted right now (for example, in ALTER DROP DETACHED)
        bool had_restart = last_touch_time < startup_time;
        bool ttl_expired = last_touch_time + ttl_seconds <= current_time;
        if (!had_restart && !ttl_expired)
            continue;

        /// We were trying to delete this detached part but did not finish deleting, probably because the server crashed
        LOG_INFO(log, "Removing detached part {} that we failed to remove previously", part_info.dir_name);
        try
        {
            removeDetachedPart(part_info.disk, fs::path(relative_data_path) / "detached" / part_info.dir_name / "", part_info.dir_name);
            ++unfinished_deleting_parts;
        }
        catch (...)
        {
            tryLogCurrentException(log);
        }
    }

    if (!getSettings()->merge_tree_enable_clear_old_broken_detached)
        return unfinished_deleting_parts;

    const auto full_path = fs::path(relative_data_path) / "detached";
    size_t removed_count = 0;
    for (const auto & part_info : detached_parts)
    {
        if (!part_info.valid_name || part_info.prefix.empty())
            continue;

        const auto & removable_detached_parts_prefixes = DetachedPartInfo::DETACHED_REASONS_REMOVABLE_BY_TIMEOUT;
        bool can_be_removed_by_timeout = std::find(
            removable_detached_parts_prefixes.begin(),
            removable_detached_parts_prefixes.end(),
            part_info.prefix) != removable_detached_parts_prefixes.end();

        if (!can_be_removed_by_timeout)
            continue;

        ssize_t threshold = current_time - ttl_seconds;
        time_t last_touch_time = get_last_touched_time(part_info);

        if (last_touch_time == 0 || last_touch_time >= threshold)
            continue;

        const String & old_name = part_info.dir_name;
        String new_name = "deleting_" + part_info.dir_name;
        part_info.disk->moveFile(fs::path(full_path) / old_name, fs::path(full_path) / new_name);

        removeDetachedPart(part_info.disk, fs::path(relative_data_path) / "detached" / new_name / "", old_name);
        LOG_WARNING(log, "Removed broken detached part {} due to a timeout for broken detached parts", old_name);
        ++removed_count;
    }

    LOG_INFO(log, "Cleaned up {} detached parts", removed_count);

    return removed_count + unfinished_deleting_parts;
}

size_t MergeTreeData::clearOldWriteAheadLogs()
{
    DataPartsVector parts = getDataPartsVectorForInternalUsage();
    std::vector<std::pair<Int64, Int64>> all_block_numbers_on_disk;
    std::vector<std::pair<Int64, Int64>> block_numbers_on_disk;

    for (const auto & part : parts)
        if (part->isStoredOnDisk())
            all_block_numbers_on_disk.emplace_back(part->info.min_block, part->info.max_block);

    if (all_block_numbers_on_disk.empty())
        return 0;

    ::sort(all_block_numbers_on_disk.begin(), all_block_numbers_on_disk.end());
    block_numbers_on_disk.push_back(all_block_numbers_on_disk[0]);
    for (size_t i = 1; i < all_block_numbers_on_disk.size(); ++i)
    {
        if (all_block_numbers_on_disk[i].first == all_block_numbers_on_disk[i - 1].second + 1)
            block_numbers_on_disk.back().second = all_block_numbers_on_disk[i].second;
        else
            block_numbers_on_disk.push_back(all_block_numbers_on_disk[i]);
    }

    auto is_range_on_disk = [&block_numbers_on_disk](Int64 min_block, Int64 max_block)
    {
        auto lower = std::lower_bound(block_numbers_on_disk.begin(), block_numbers_on_disk.end(), std::make_pair(min_block, Int64(-1L)));
        if (lower != block_numbers_on_disk.end() && min_block >= lower->first && max_block <= lower->second)
            return true;

        if (lower != block_numbers_on_disk.begin())
        {
            --lower;
            if (min_block >= lower->first && max_block <= lower->second)
                return true;
        }

        return false;
    };

    size_t cleared_count = 0;
    auto disks = getStoragePolicy()->getDisks();
    for (auto disk_it = disks.rbegin(); disk_it != disks.rend(); ++disk_it)
    {
        auto disk_ptr = *disk_it;
        if (disk_ptr->isBroken())
            continue;

        for (auto it = disk_ptr->iterateDirectory(relative_data_path); it->isValid(); it->next())
        {
            auto min_max_block_number = MergeTreeWriteAheadLog::tryParseMinMaxBlockNumber(it->name());
            if (min_max_block_number && is_range_on_disk(min_max_block_number->first, min_max_block_number->second))
            {
                LOG_DEBUG(log, "Removing from filesystem the outdated WAL file {}", it->name());
                disk_ptr->removeFile(relative_data_path + it->name());
                ++cleared_count;
            }
        }
    }

    return cleared_count;
}

size_t MergeTreeData::clearEmptyParts()
{
    if (!getSettings()->remove_empty_parts)
        return 0;

    std::vector<std::string> parts_names_to_drop;

    {
        /// Need to destroy parts vector before clearing them from filesystem.
        auto parts = getDataPartsVectorForInternalUsage();
        for (const auto & part : parts)
        {
            if (part->rows_count != 0)
                continue;

            /// Do not try to drop uncommitted parts. If the newest tx doesn't see it then it probably hasn't been committed yet
            if (!part->version.getCreationTID().isPrehistoric() && !part->version.isVisible(TransactionLog::instance().getLatestSnapshot()))
                continue;

            /// Don't drop empty parts that cover other parts
            /// Otherwise covered parts resurrect
            {
                auto lock = lockParts();
                if (part->getState() != DataPartState::Active)
                    continue;

                DataPartsVector covered_parts = getCoveredOutdatedParts(part, lock);
                if (!covered_parts.empty())
                    continue;
            }

            parts_names_to_drop.emplace_back(part->name);
        }
    }

    for (auto & name : parts_names_to_drop)
    {
        LOG_INFO(log, "Will drop empty part {}", name);
        dropPartNoWaitNoThrow(name);
    }

    return parts_names_to_drop.size();
}

void MergeTreeData::rename(const String & new_table_path, const StorageID & new_table_id)
{
    LOG_INFO(log, "Renaming table to path {} with ID {}", new_table_path, new_table_id.getFullTableName());

    auto disks = getStoragePolicy()->getDisks();

    for (const auto & disk : disks)
    {
        if (disk->exists(new_table_path))
            throw Exception(ErrorCodes::DIRECTORY_ALREADY_EXISTS, "Target path already exists: {}", fullPath(disk, new_table_path));
    }

    {
        /// Relies on storage path, so we drop it during rename
        /// it will be recreated automatically.
        std::lock_guard wal_lock(write_ahead_log_mutex);
        if (write_ahead_log)
        {
            write_ahead_log->shutdown();
            write_ahead_log.reset();
        }
    }

    for (const auto & disk : disks)
    {
        auto new_table_path_parent = parentPath(new_table_path);
        disk->createDirectories(new_table_path_parent);
        disk->moveDirectory(relative_data_path, new_table_path);
    }

    if (!getStorageID().hasUUID())
        getContext()->clearCaches();

    /// TODO: remove const_cast
    for (const auto & part : data_parts_by_info)
    {
        auto & part_mutable = const_cast<IMergeTreeDataPart &>(*part);
        part_mutable.getDataPartStorage().changeRootPath(relative_data_path, new_table_path);
    }

    relative_data_path = new_table_path;
    renameInMemory(new_table_id);
}

void MergeTreeData::renameInMemory(const StorageID & new_table_id)
{
    IStorage::renameInMemory(new_table_id);
    std::atomic_store(&log_name, std::make_shared<String>(new_table_id.getNameForLogs()));
    log = &Poco::Logger::get(*log_name);
}

void MergeTreeData::dropAllData()
{
    LOG_TRACE(log, "dropAllData: waiting for locks.");
    auto settings_ptr = getSettings();

    auto lock = lockParts();

    DataPartsVector all_parts;
    for (auto it = data_parts_by_info.begin(); it != data_parts_by_info.end(); ++it)
    {
        modifyPartState(it, DataPartState::Deleting);
        all_parts.push_back(*it);
    }

    {
        std::lock_guard wal_lock(write_ahead_log_mutex);
        if (write_ahead_log)
            write_ahead_log->shutdown();
    }

    /// Tables in atomic databases have UUID and stored in persistent locations.
    /// No need to clear caches (that are keyed by filesystem path) because collision is not possible.
    if (!getStorageID().hasUUID())
        getContext()->clearCaches();

    /// Removing of each data part before recursive removal of directory is to speed-up removal, because there will be less number of syscalls.
    NameSet part_names_failed;
    try
    {
        LOG_TRACE(log, "dropAllData: removing data parts (count {}) from filesystem.", all_parts.size());
        clearPartsFromFilesystem(all_parts, true, &part_names_failed);

        LOG_TRACE(log, "dropAllData: removing all data parts from memory.");
        data_parts_indexes.clear();
        all_data_dropped = true;
    }
    catch (...)
    {
        /// Removing from memory only successfully removed parts from disk
        /// Parts removal process can be important and on the next try it's better to try to remove
        /// them instead of remove recursive call.
        LOG_WARNING(log, "dropAllData: got exception removing parts from disk, removing successfully removed parts from memory.");
        for (const auto & part : all_parts)
        {
            if (!part_names_failed.contains(part->name))
                data_parts_indexes.erase(part->info);
        }

        throw;
    }

    LOG_INFO(log, "dropAllData: clearing temporary directories");
    clearOldTemporaryDirectories(0, {"tmp_", "delete_tmp_", "tmp-fetch_"});

    column_sizes.clear();

    for (const auto & disk : getDisks())
    {
        if (disk->isBroken())
            continue;

        /// It can naturally happen if we cannot drop table from the first time
        /// i.e. get exceptions after remove recursive
        if (!disk->exists(relative_data_path))
        {
            LOG_INFO(log, "dropAllData: path {} is already removed from disk {}", relative_data_path, disk->getName());
            continue;
        }

        LOG_INFO(log, "dropAllData: remove format_version.txt, detached, moving and write ahead logs");
        disk->removeFileIfExists(fs::path(relative_data_path) / FORMAT_VERSION_FILE_NAME);

        if (disk->exists(fs::path(relative_data_path) / DETACHED_DIR_NAME))
            disk->removeRecursive(fs::path(relative_data_path) / DETACHED_DIR_NAME);

        if (disk->exists(fs::path(relative_data_path) / MOVING_DIR_NAME))
            disk->removeRecursive(fs::path(relative_data_path) / MOVING_DIR_NAME);

        MergeTreeWriteAheadLog::dropAllWriteAheadLogs(disk, relative_data_path);

        try
        {
            if (!disk->isDirectoryEmpty(relative_data_path) &&
                supportsReplication() && disk->supportZeroCopyReplication()
                && settings_ptr->allow_remote_fs_zero_copy_replication)
            {
                std::vector<std::string> files_left;
                disk->listFiles(relative_data_path, files_left);

                throw Exception(
                                ErrorCodes::ZERO_COPY_REPLICATION_ERROR,
                                "Directory {} with table {} not empty (files [{}]) after drop. Will not drop.",
                                relative_data_path, getStorageID().getNameForLogs(), fmt::join(files_left, ", "));
            }

            LOG_INFO(log, "dropAllData: removing table directory recursive to cleanup garbage");
            disk->removeRecursive(relative_data_path);
        }
        catch (const fs::filesystem_error & e)
        {
            if (e.code() == std::errc::no_such_file_or_directory)
            {
                /// If the file is already deleted, log the error message and do nothing.
                tryLogCurrentException(__PRETTY_FUNCTION__);
            }
            else
                throw;
        }
    }

    setDataVolume(0, 0, 0);

    LOG_TRACE(log, "dropAllData: done.");
}

void MergeTreeData::dropIfEmpty()
{
    LOG_TRACE(log, "dropIfEmpty");

    auto lock = lockParts();

    if (!data_parts_by_info.empty())
        return;

    try
    {
        for (const auto & disk : getDisks())
        {
            if (disk->isBroken())
                continue;
            /// Non recursive, exception is thrown if there are more files.
            disk->removeFileIfExists(fs::path(relative_data_path) / MergeTreeData::FORMAT_VERSION_FILE_NAME);
            disk->removeDirectory(fs::path(relative_data_path) / MergeTreeData::DETACHED_DIR_NAME);
            disk->removeDirectory(relative_data_path);
        }
    }
    catch (...)
    {
        // On unsuccessful creation of ReplicatedMergeTree table with multidisk configuration some files may not exist.
        tryLogCurrentException(__PRETTY_FUNCTION__);
    }
}

namespace
{

/// Conversion that is allowed for serializable key (primary key, sorting key).
/// Key should be serialized in the same way after conversion.
/// NOTE: The list is not complete.
bool isSafeForKeyConversion(const IDataType * from, const IDataType * to)
{
    if (from->getName() == to->getName())
        return true;

    /// Enums are serialized in partition key as numbers - so conversion from Enum to number is Ok.
    /// But only for types of identical width because they are serialized as binary in minmax index.
    /// But not from number to Enum because Enum does not necessarily represents all numbers.

    if (const auto * from_enum8 = typeid_cast<const DataTypeEnum8 *>(from))
    {
        if (const auto * to_enum8 = typeid_cast<const DataTypeEnum8 *>(to))
            return to_enum8->contains(*from_enum8);
        if (typeid_cast<const DataTypeInt8 *>(to))
            return true;    // NOLINT
        return false;
    }

    if (const auto * from_enum16 = typeid_cast<const DataTypeEnum16 *>(from))
    {
        if (const auto * to_enum16 = typeid_cast<const DataTypeEnum16 *>(to))
            return to_enum16->contains(*from_enum16);
        if (typeid_cast<const DataTypeInt16 *>(to))
            return true;    // NOLINT
        return false;
    }

    if (const auto * from_lc = typeid_cast<const DataTypeLowCardinality *>(from))
        return from_lc->getDictionaryType()->equals(*to);

    if (const auto * to_lc = typeid_cast<const DataTypeLowCardinality *>(to))
        return to_lc->getDictionaryType()->equals(*from);

    return false;
}

/// Special check for alters of VersionedCollapsingMergeTree version column
void checkVersionColumnTypesConversion(const IDataType * old_type, const IDataType * new_type, const String column_name)
{
    /// Check new type can be used as version
    if (!new_type->canBeUsedAsVersion())
        throw Exception(ErrorCodes::ALTER_OF_COLUMN_IS_FORBIDDEN,
                        "Cannot alter version column {} to type {} because version column must be "
                        "of an integer type or of type Date or DateTime" , backQuoteIfNeed(column_name),
                        new_type->getName());

    auto which_new_type = WhichDataType(new_type);
    auto which_old_type = WhichDataType(old_type);

    /// Check alter to different sign or float -> int and so on
    if ((which_old_type.isInt() && !which_new_type.isInt())
        || (which_old_type.isUInt() && !which_new_type.isUInt())
        || (which_old_type.isDate() && !which_new_type.isDate())
        || (which_old_type.isDate32() && !which_new_type.isDate32())
        || (which_old_type.isDateTime() && !which_new_type.isDateTime())
        || (which_old_type.isFloat() && !which_new_type.isFloat()))
    {
        throw Exception(ErrorCodes::ALTER_OF_COLUMN_IS_FORBIDDEN, "Cannot alter version column {} from type {} to type {} "
                        "because new type will change sort order of version column. "
                        "The only possible conversion is expansion of the number of bytes of the current type.",
                        backQuoteIfNeed(column_name), old_type->getName(), new_type->getName());
    }

    /// Check alter to smaller size: UInt64 -> UInt32 and so on
    if (new_type->getSizeOfValueInMemory() < old_type->getSizeOfValueInMemory())
    {
        throw Exception(ErrorCodes::ALTER_OF_COLUMN_IS_FORBIDDEN, "Cannot alter version column {} from type {} to type {} "
                        "because new type is smaller than current in the number of bytes. "
                        "The only possible conversion is expansion of the number of bytes of the current type.",
                        backQuoteIfNeed(column_name), old_type->getName(), new_type->getName());
    }
}

}

void MergeTreeData::checkAlterIsPossible(const AlterCommands & commands, ContextPtr local_context) const
{
    /// Check that needed transformations can be applied to the list of columns without considering type conversions.
    StorageInMemoryMetadata new_metadata = getInMemoryMetadata();
    StorageInMemoryMetadata old_metadata = getInMemoryMetadata();

    const auto & settings = local_context->getSettingsRef();
    const auto & settings_from_storage = getSettings();

    if (!settings.allow_non_metadata_alters)
    {
        auto mutation_commands = commands.getMutationCommands(new_metadata, settings.materialize_ttl_after_modify, getContext());

        if (!mutation_commands.empty())
            throw Exception(ErrorCodes::ALTER_OF_COLUMN_IS_FORBIDDEN,
                            "The following alter commands: '{}' will modify data on disk, "
                            "but setting `allow_non_metadata_alters` is disabled",
                            queryToString(mutation_commands.ast()));
    }

    if (commands.hasInvertedIndex(new_metadata) && !settings.allow_experimental_inverted_index)
        throw Exception(ErrorCodes::SUPPORT_IS_DISABLED,
                "Experimental Inverted Index feature is not enabled (turn on setting 'allow_experimental_inverted_index')");

    commands.apply(new_metadata, getContext());

    /// Set of columns that shouldn't be altered.
    NameSet columns_alter_type_forbidden;

    /// Primary key columns can be ALTERed only if they are used in the key as-is
    /// (and not as a part of some expression) and if the ALTER only affects column metadata.
    NameSet columns_alter_type_metadata_only;

    /// Columns to check that the type change is safe for partition key.
    NameSet columns_alter_type_check_safe_for_partition;

    if (old_metadata.hasPartitionKey())
    {
        /// Forbid altering columns inside partition key expressions because it can change partition ID format.
        auto partition_key_expr = old_metadata.getPartitionKey().expression;
        for (const auto & action : partition_key_expr->getActions())
        {
            for (const auto * child : action.node->children)
                columns_alter_type_forbidden.insert(child->result_name);
        }

        /// But allow to alter columns without expressions under certain condition.
        for (const String & col : partition_key_expr->getRequiredColumns())
            columns_alter_type_check_safe_for_partition.insert(col);
    }

    for (const auto & index : old_metadata.getSecondaryIndices())
    {
        for (const String & col : index.expression->getRequiredColumns())
            columns_alter_type_forbidden.insert(col);
    }

    if (old_metadata.hasSortingKey())
    {
        auto sorting_key_expr = old_metadata.getSortingKey().expression;
        for (const auto & action : sorting_key_expr->getActions())
        {
            for (const auto * child : action.node->children)
                columns_alter_type_forbidden.insert(child->result_name);
        }
        for (const String & col : sorting_key_expr->getRequiredColumns())
            columns_alter_type_metadata_only.insert(col);

        /// We don't process sample_by_ast separately because it must be among the primary key columns
        /// and we don't process primary_key_expr separately because it is a prefix of sorting_key_expr.
    }
    if (!merging_params.sign_column.empty())
        columns_alter_type_forbidden.insert(merging_params.sign_column);

    /// All of the above.
    NameSet columns_in_keys;
    columns_in_keys.insert(columns_alter_type_forbidden.begin(), columns_alter_type_forbidden.end());
    columns_in_keys.insert(columns_alter_type_metadata_only.begin(), columns_alter_type_metadata_only.end());
    columns_in_keys.insert(columns_alter_type_check_safe_for_partition.begin(), columns_alter_type_check_safe_for_partition.end());

    NameSet dropped_columns;

    std::map<String, const IDataType *> old_types;
    for (const auto & column : old_metadata.getColumns().getAllPhysical())
        old_types.emplace(column.name, column.type.get());

    NamesAndTypesList columns_to_check_conversion;

    std::optional<NameDependencies> name_deps{};
    for (const AlterCommand & command : commands)
    {
        /// Just validate partition expression
        if (command.partition)
        {
            getPartitionIDFromQuery(command.partition, getContext());
        }

        if (command.column_name == merging_params.version_column)
        {
            /// Some type changes for version column is allowed despite it's a part of sorting key
            if (command.type == AlterCommand::MODIFY_COLUMN)
            {
                const IDataType * new_type = command.data_type.get();
                const IDataType * old_type = old_types[command.column_name];

                if (new_type)
                    checkVersionColumnTypesConversion(old_type, new_type, command.column_name);

                /// No other checks required
                continue;
            }
            else if (command.type == AlterCommand::DROP_COLUMN)
            {
                throw Exception(ErrorCodes::ALTER_OF_COLUMN_IS_FORBIDDEN,
                    "Trying to ALTER DROP version {} column", backQuoteIfNeed(command.column_name));
            }
            else if (command.type == AlterCommand::RENAME_COLUMN)
            {
                throw Exception(ErrorCodes::ALTER_OF_COLUMN_IS_FORBIDDEN,
                    "Trying to ALTER RENAME version {} column", backQuoteIfNeed(command.column_name));
            }
        }

        if (command.type == AlterCommand::MODIFY_QUERY)
            throw Exception(ErrorCodes::NOT_IMPLEMENTED,
                            "ALTER MODIFY QUERY is not supported by MergeTree engines family");

        if (command.type == AlterCommand::MODIFY_ORDER_BY && !is_custom_partitioned)
        {
            throw Exception(ErrorCodes::BAD_ARGUMENTS,
                            "ALTER MODIFY ORDER BY is not supported for default-partitioned tables created with the old syntax");
        }
        if (command.type == AlterCommand::MODIFY_TTL && !is_custom_partitioned)
        {
            throw Exception(ErrorCodes::BAD_ARGUMENTS,
                            "ALTER MODIFY TTL is not supported for default-partitioned tables created with the old syntax");
        }
        if (command.type == AlterCommand::MODIFY_SAMPLE_BY)
        {
            if (!is_custom_partitioned)
                throw Exception(ErrorCodes::BAD_ARGUMENTS,
                                "ALTER MODIFY SAMPLE BY is not supported for default-partitioned tables created with the old syntax");

            checkSampleExpression(new_metadata, getSettings()->compatibility_allow_sampling_expression_not_in_primary_key,
                                  getSettings()->check_sample_column_is_correct);
        }
        if (command.type == AlterCommand::ADD_INDEX && !is_custom_partitioned)
        {
            throw Exception(ErrorCodes::BAD_ARGUMENTS, "ALTER ADD INDEX is not supported for tables with the old syntax");
        }
        if (command.type == AlterCommand::ADD_PROJECTION)
        {
            if (!is_custom_partitioned)
                throw Exception(ErrorCodes::BAD_ARGUMENTS, "ALTER ADD PROJECTION is not supported for tables with the old syntax");
        }
        if (command.type == AlterCommand::RENAME_COLUMN)
        {
            if (columns_in_keys.contains(command.column_name))
            {
                throw Exception(ErrorCodes::ALTER_OF_COLUMN_IS_FORBIDDEN,
                                "Trying to ALTER RENAME key {} column which is a part of key expression",
                                backQuoteIfNeed(command.column_name));
            }
        }
        else if (command.type == AlterCommand::DROP_COLUMN)
        {
            if (columns_in_keys.contains(command.column_name))
            {
                throw Exception(ErrorCodes::ALTER_OF_COLUMN_IS_FORBIDDEN,
                    "Trying to ALTER DROP key {} column which is a part of key expression", backQuoteIfNeed(command.column_name));
            }

            if (!command.clear)
            {
                if (!name_deps)
                    name_deps = getDependentViewsByColumn(local_context);
                const auto & deps_mv = name_deps.value()[command.column_name];
                if (!deps_mv.empty())
                {
                    throw Exception(ErrorCodes::ALTER_OF_COLUMN_IS_FORBIDDEN,
                        "Trying to ALTER DROP column {} which is referenced by materialized view {}",
                        backQuoteIfNeed(command.column_name), toString(deps_mv));
                }
            }

            if (old_metadata.columns.has(command.column_name))
            {
                dropped_columns.emplace(command.column_name);
            }
            else
            {
                const auto & nested = old_metadata.columns.getNested(command.column_name);
                for (const auto & nested_column : nested)
                    dropped_columns.emplace(nested_column.name);
            }

        }
        else if (command.type == AlterCommand::RESET_SETTING)
        {
            for (const auto & reset_setting : command.settings_resets)
            {
                if (!settings_from_storage->has(reset_setting))
                    throw Exception(ErrorCodes::BAD_ARGUMENTS,
                                    "Cannot reset setting '{}' because it doesn't exist for MergeTree engines family",
                                    reset_setting);
            }
        }
        else if (command.isRequireMutationStage(getInMemoryMetadata()))
        {
            /// This alter will override data on disk. Let's check that it doesn't
            /// modify immutable column.
            if (columns_alter_type_forbidden.contains(command.column_name))
                throw Exception(ErrorCodes::ALTER_OF_COLUMN_IS_FORBIDDEN, "ALTER of key column {} is forbidden",
                    backQuoteIfNeed(command.column_name));

            if (command.type == AlterCommand::MODIFY_COLUMN)
            {
                if (columns_alter_type_check_safe_for_partition.contains(command.column_name))
                {
                    auto it = old_types.find(command.column_name);

                    assert(it != old_types.end());
                    if (!isSafeForKeyConversion(it->second, command.data_type.get()))
                        throw Exception(ErrorCodes::ALTER_OF_COLUMN_IS_FORBIDDEN,
                                        "ALTER of partition key column {} from type {} "
                                        "to type {} is not safe because it can change the representation "
                                        "of partition key", backQuoteIfNeed(command.column_name),
                                        it->second->getName(), command.data_type->getName());
                }

                if (columns_alter_type_metadata_only.contains(command.column_name))
                {
                    auto it = old_types.find(command.column_name);
                    assert(it != old_types.end());
                    if (!isSafeForKeyConversion(it->second, command.data_type.get()))
                        throw Exception(ErrorCodes::ALTER_OF_COLUMN_IS_FORBIDDEN,
                                        "ALTER of key column {} from type {} "
                                        "to type {} is not safe because it can change the representation "
                                        "of primary key", backQuoteIfNeed(command.column_name),
                                        it->second->getName(), command.data_type->getName());
                }

                if (old_metadata.getColumns().has(command.column_name))
                {
                    columns_to_check_conversion.push_back(
                        new_metadata.getColumns().getPhysical(command.column_name));
                }
            }
        }
    }

    checkColumnFilenamesForCollision(new_metadata, /*throw_on_error=*/ true);
    checkProperties(new_metadata, old_metadata, false, false, allow_nullable_key, local_context);
    checkTTLExpressions(new_metadata, old_metadata);

    if (!columns_to_check_conversion.empty())
    {
        auto old_header = old_metadata.getSampleBlock();
        performRequiredConversions(old_header, columns_to_check_conversion, getContext());
    }

    if (old_metadata.hasSettingsChanges())
    {
        const auto current_changes = old_metadata.getSettingsChanges()->as<const ASTSetQuery &>().changes;
        const auto & new_changes = new_metadata.settings_changes->as<const ASTSetQuery &>().changes;
        local_context->checkMergeTreeSettingsConstraints(*settings_from_storage, new_changes);

        for (const auto & changed_setting : new_changes)
        {
            const auto & setting_name = changed_setting.name;
            const auto & new_value = changed_setting.value;
            MergeTreeSettings::checkCanSet(setting_name, new_value);
            const Field * current_value = current_changes.tryGet(setting_name);

            if ((!current_value || *current_value != new_value)
                && MergeTreeSettings::isReadonlySetting(setting_name))
            {
                throw Exception(ErrorCodes::READONLY_SETTING, "Setting '{}' is readonly for storage '{}'", setting_name, getName());
            }

            if (!current_value && MergeTreeSettings::isPartFormatSetting(setting_name))
            {
                MergeTreeSettings copy = *getSettings();
                copy.applyChange(changed_setting);
                String reason;
                if (!canUsePolymorphicParts(copy, reason) && !reason.empty())
                    throw Exception(ErrorCodes::NOT_IMPLEMENTED, "Can't change settings. Reason: {}", reason);
            }

            if (setting_name == "storage_policy")
                checkStoragePolicy(getContext()->getStoragePolicy(new_value.safeGet<String>()));
        }

        /// Check if it is safe to reset the settings
        for (const auto & current_setting : current_changes)
        {
            const auto & setting_name = current_setting.name;
            const Field * new_value = new_changes.tryGet(setting_name);
            /// Prevent unsetting readonly setting
            if (MergeTreeSettings::isReadonlySetting(setting_name) && !new_value)
            {
                throw Exception(ErrorCodes::READONLY_SETTING, "Setting '{}' is readonly for storage '{}'", setting_name, getName());
            }

            if (MergeTreeSettings::isPartFormatSetting(setting_name) && !new_value)
            {
                /// Use default settings + new and check if doesn't affect part format settings
                auto copy = getDefaultSettings();
                copy->applyChanges(new_changes);
                String reason;
                if (!canUsePolymorphicParts(*copy, reason) && !reason.empty())
                    throw Exception(ErrorCodes::NOT_IMPLEMENTED, "Can't change settings. Reason: {}", reason);
            }

        }
    }

    for (const auto & part : getDataPartsVectorForInternalUsage())
    {
        bool at_least_one_column_rest = false;
        for (const auto & column : part->getColumns())
        {
            if (!dropped_columns.contains(column.name))
            {
                at_least_one_column_rest = true;
                break;
            }
        }
        if (!at_least_one_column_rest)
        {
            std::string postfix;
            if (dropped_columns.size() > 1)
                postfix = "s";
            throw Exception(ErrorCodes::BAD_ARGUMENTS,
                            "Cannot drop or clear column{} '{}', because all columns "
                            "in part '{}' will be removed from disk. Empty parts are not allowed",
                            postfix, boost::algorithm::join(dropped_columns, ", "), part->name);
        }
    }
}


void MergeTreeData::checkMutationIsPossible(const MutationCommands & /*commands*/, const Settings & /*settings*/) const
{
    /// Some validation will be added
}

MergeTreeDataPartFormat MergeTreeData::choosePartFormat(size_t bytes_uncompressed, size_t rows_count) const
{
    using PartType = MergeTreeDataPartType;
    using PartStorageType = MergeTreeDataPartStorageType;

    String out_reason;
    const auto settings = getSettings();
    if (!canUsePolymorphicParts(*settings, out_reason))
        return {PartType::Wide, PartStorageType::Full};

    auto satisfies = [&](const auto & min_bytes_for, const auto & min_rows_for)
    {
        return bytes_uncompressed < min_bytes_for || rows_count < min_rows_for;
    };

    auto part_type = PartType::Wide;
    if (satisfies(settings->min_bytes_for_wide_part, settings->min_rows_for_wide_part))
        part_type = PartType::Compact;

    return {part_type, PartStorageType::Full};
}

MergeTreeDataPartFormat MergeTreeData::choosePartFormatOnDisk(size_t bytes_uncompressed, size_t rows_count) const
{
    return choosePartFormat(bytes_uncompressed, rows_count);
}

MergeTreeDataPartBuilder MergeTreeData::getDataPartBuilder(
    const String & name, const VolumePtr & volume, const String & part_dir) const
{
    return MergeTreeDataPartBuilder(*this, name, volume, relative_data_path, part_dir);
}

void MergeTreeData::changeSettings(
        const ASTPtr & new_settings,
        AlterLockHolder & /* table_lock_holder */)
{
    if (new_settings)
    {
        bool has_storage_policy_changed = false;

        const auto & new_changes = new_settings->as<const ASTSetQuery &>().changes;

        for (const auto & change : new_changes)
        {
            if (change.name == "storage_policy")
            {
                StoragePolicyPtr new_storage_policy = getContext()->getStoragePolicy(change.value.safeGet<String>());
                StoragePolicyPtr old_storage_policy = getStoragePolicy();

                /// StoragePolicy of different version or name is guaranteed to have different pointer
                if (new_storage_policy != old_storage_policy)
                {
                    checkStoragePolicy(new_storage_policy);

                    std::unordered_set<String> all_diff_disk_names;
                    for (const auto & disk : new_storage_policy->getDisks())
                        all_diff_disk_names.insert(disk->getName());
                    for (const auto & disk : old_storage_policy->getDisks())
                        all_diff_disk_names.erase(disk->getName());

                    for (const String & disk_name : all_diff_disk_names)
                    {
                        auto disk = new_storage_policy->getDiskByName(disk_name);
                        if (disk->exists(relative_data_path))
                            throw Exception(ErrorCodes::LOGICAL_ERROR, "New storage policy contain disks which already contain data of a table with the same name");
                    }

                    for (const String & disk_name : all_diff_disk_names)
                    {
                        auto disk = new_storage_policy->getDiskByName(disk_name);
                        disk->createDirectories(relative_data_path);
                        disk->createDirectories(fs::path(relative_data_path) / MergeTreeData::DETACHED_DIR_NAME);
                    }
                    /// FIXME how would that be done while reloading configuration???

                    has_storage_policy_changed = true;
                }
            }
        }

        /// Reset to default settings before applying existing.
        auto copy = getDefaultSettings();
        copy->applyChanges(new_changes);
        copy->sanityCheck(getContext()->getMergeMutateExecutor()->getMaxTasksCount());

        storage_settings.set(std::move(copy));
        StorageInMemoryMetadata new_metadata = getInMemoryMetadata();
        new_metadata.setSettingsChanges(new_settings);
        setInMemoryMetadata(new_metadata);

        if (has_storage_policy_changed)
            startBackgroundMovesIfNeeded();
    }
}

void MergeTreeData::PartsTemporaryRename::addPart(const String & old_name, const String & new_name, const DiskPtr & disk)
{
    old_and_new_names.push_back({old_name, new_name, disk});
}

void MergeTreeData::PartsTemporaryRename::tryRenameAll()
{
    renamed = true;
    for (size_t i = 0; i < old_and_new_names.size(); ++i)
    {
        try
        {
            const auto & [old_name, new_name, disk] = old_and_new_names[i];
            if (old_name.empty() || new_name.empty())
                throw DB::Exception(ErrorCodes::LOGICAL_ERROR, "Empty part name. Most likely it's a bug.");
            const auto full_path = fs::path(storage.relative_data_path) / source_dir;
            disk->moveFile(fs::path(full_path) / old_name, fs::path(full_path) / new_name);
        }
        catch (...)
        {
            old_and_new_names.resize(i);
            LOG_WARNING(storage.log, "Cannot rename parts to perform operation on them: {}", getCurrentExceptionMessage(false));
            throw;
        }
    }
}

MergeTreeData::PartsTemporaryRename::~PartsTemporaryRename()
{
    // TODO what if server had crashed before this destructor was called?
    if (!renamed)
        return;
    for (const auto & [old_name, new_name, disk] : old_and_new_names)
    {
        if (old_name.empty())
            continue;

        try
        {
            const String full_path = fs::path(storage.relative_data_path) / source_dir;
            disk->moveFile(fs::path(full_path) / new_name, fs::path(full_path) / old_name);
        }
        catch (...)
        {
            tryLogCurrentException(__PRETTY_FUNCTION__);
        }
    }
}

MergeTreeData::PartHierarchy MergeTreeData::getPartHierarchy(
    const MergeTreePartInfo & part_info,
    DataPartState state,
    DataPartsLock & /* data_parts_lock */) const
{
    PartHierarchy result;

    /// Parts contained in the part are consecutive in data_parts, intersecting the insertion place for the part itself.
    auto it_middle = data_parts_by_state_and_info.lower_bound(DataPartStateAndInfo{state, part_info});
    auto committed_parts_range = getDataPartsStateRange(state);

    /// Go to the left.
    DataPartIteratorByStateAndInfo begin = it_middle;
    while (begin != committed_parts_range.begin())
    {
        auto prev = std::prev(begin);

        if (!part_info.contains((*prev)->info))
        {
            if ((*prev)->info.contains(part_info))
            {
                result.covering_parts.push_back(*prev);
            }
            else if (!part_info.isDisjoint((*prev)->info))
            {
                result.intersected_parts.push_back(*prev);
            }

            break;
        }

        begin = prev;
    }

    std::reverse(result.covering_parts.begin(), result.covering_parts.end());

    /// Go to the right.
    DataPartIteratorByStateAndInfo end = it_middle;
    while (end != committed_parts_range.end())
    {
        if ((*end)->info == part_info)
        {
            result.duplicate_part = *end;
            result.covering_parts.clear();
            return result;
        }

        if (!part_info.contains((*end)->info))
        {
            if ((*end)->info.contains(part_info))
            {
                result.covering_parts.push_back(*end);
            }
            else if (!part_info.isDisjoint((*end)->info))
            {
                result.intersected_parts.push_back(*end);
            }

            break;
        }

        ++end;
    }

    result.covered_parts.insert(result.covered_parts.end(), begin, end);

    return result;
}

MergeTreeData::DataPartsVector MergeTreeData::getCoveredOutdatedParts(
    const DataPartPtr & part,
    DataPartsLock & data_parts_lock) const
{
    part->assertState({DataPartState::Active, DataPartState::PreActive});
    PartHierarchy hierarchy = getPartHierarchy(part->info, DataPartState::Outdated, data_parts_lock);

    if (hierarchy.duplicate_part)
        throw Exception(ErrorCodes::LOGICAL_ERROR, "Unexpected duplicate part {}. It is a bug.", hierarchy.duplicate_part->getNameWithState());

    return hierarchy.covered_parts;
}

MergeTreeData::DataPartsVector MergeTreeData::getActivePartsToReplace(
    const MergeTreePartInfo & new_part_info,
    const String & new_part_name,
    DataPartPtr & out_covering_part,
    DataPartsLock & data_parts_lock) const
{
    PartHierarchy hierarchy = getPartHierarchy(new_part_info, DataPartState::Active, data_parts_lock);

    if (!hierarchy.intersected_parts.empty())
        throw Exception(ErrorCodes::LOGICAL_ERROR, "Part {} intersects part {}. It is a bug.",
                        new_part_name, hierarchy.intersected_parts.back()->getNameWithState());

    if (hierarchy.duplicate_part)
        throw Exception(ErrorCodes::LOGICAL_ERROR, "Unexpected duplicate part {}. It is a bug.", hierarchy.duplicate_part->getNameWithState());

    if (!hierarchy.covering_parts.empty())
        out_covering_part = std::move(hierarchy.covering_parts.back());

    return std::move(hierarchy.covered_parts);
}

void MergeTreeData::checkPartPartition(MutableDataPartPtr & part, DataPartsLock & lock) const
{
    if (DataPartPtr existing_part_in_partition = getAnyPartInPartition(part->info.partition_id, lock))
    {
        if (part->partition.value != existing_part_in_partition->partition.value)
            throw Exception(ErrorCodes::CORRUPTED_DATA, "Partition value mismatch between two parts with the same partition ID. "
                "Existing part: {}, newly added part: {}", existing_part_in_partition->name, part->name);
    }
}

void MergeTreeData::checkPartDuplicate(MutableDataPartPtr & part, Transaction & transaction, DataPartsLock & /*lock*/) const
{
    auto it_duplicate = data_parts_by_info.find(part->info);

    if (it_duplicate != data_parts_by_info.end())
    {
        if ((*it_duplicate)->checkState({DataPartState::Outdated, DataPartState::Deleting}))
            throw Exception(ErrorCodes::PART_IS_TEMPORARILY_LOCKED, "Part {} already exists, but it will be deleted soon",
                            (*it_duplicate)->getNameWithState());

        if (transaction.txn)
            throw Exception(ErrorCodes::SERIALIZATION_ERROR, "Part {} already exists", (*it_duplicate)->getNameWithState());

        throw Exception(ErrorCodes::DUPLICATE_DATA_PART, "Part {} already exists", (*it_duplicate)->getNameWithState());
    }
}

void MergeTreeData::checkPartDynamicColumns(MutableDataPartPtr & part, DataPartsLock & /*lock*/) const
{
    auto metadata_snapshot = getInMemoryMetadataPtr();
    const auto & columns = metadata_snapshot->getColumns();

    if (!hasDynamicSubcolumns(columns))
        return;

    const auto & part_columns = part->getColumns();
    for (const auto & part_column : part_columns)
    {
        if (part_column.name == LightweightDeleteDescription::FILTER_COLUMN.name || part_column.name == BlockNumberColumn::name)
            continue;

        auto storage_column = columns.getPhysical(part_column.name);
        if (!storage_column.type->hasDynamicSubcolumns())
            continue;

        auto concrete_storage_column = object_columns.getPhysical(part_column.name);

        /// It will throw if types are incompatible.
        getLeastCommonTypeForDynamicColumns(storage_column.type, {concrete_storage_column.type, part_column.type}, true);
    }
}

void MergeTreeData::preparePartForCommit(MutableDataPartPtr & part, Transaction & out_transaction, bool need_rename)
{
    part->is_temp = false;
    part->setState(DataPartState::PreActive);

    assert([&]()
           {
               String dir_name = fs::path(part->getDataPartStorage().getRelativePath()).filename();
               bool may_be_cleaned_up = dir_name.starts_with("tmp_") || dir_name.starts_with("tmp-fetch_");
               return !may_be_cleaned_up || temporary_parts.contains(dir_name);
           }());

    if (need_rename)
        part->renameTo(part->name, true);

    LOG_TEST(log, "preparePartForCommit: inserting {} into data_parts_indexes", part->getNameWithState());
    data_parts_indexes.insert(part);
    out_transaction.addPart(part);
}

bool MergeTreeData::addTempPart(
    MutableDataPartPtr & part,
    Transaction & out_transaction,
    DataPartsLock & lock,
    DataPartsVector * out_covered_parts)
{
    LOG_TRACE(log, "Adding temporary part from directory {} with name {}.", part->getDataPartStorage().getPartDirectory(), part->name);
    if (&out_transaction.data != this)
        throw Exception(ErrorCodes::LOGICAL_ERROR, "MergeTreeData::Transaction for one table cannot be used with another. It is a bug.");

    if (part->hasLightweightDelete())
        has_lightweight_delete_parts.store(true);

    checkPartPartition(part, lock);
    checkPartDuplicate(part, out_transaction, lock);
    checkPartDynamicColumns(part, lock);

    DataPartPtr covering_part;
    DataPartsVector covered_parts = getActivePartsToReplace(part->info, part->name, covering_part, lock);

    if (covering_part)
    {
        LOG_WARNING(log, "Tried to add obsolete part {} covered by {}", part->name, covering_part->getNameWithState());
        return false;
    }

    /// All checks are passed. Now we can rename the part on disk.
    /// So, we maintain invariant: if a non-temporary part in filesystem then it is in data_parts
    preparePartForCommit(part, out_transaction, /* need_rename = */false);

    if (out_covered_parts)
    {
        out_covered_parts->reserve(covered_parts.size());

        for (DataPartPtr & covered_part : covered_parts)
            out_covered_parts->emplace_back(std::move(covered_part));
    }

    return true;
}


bool MergeTreeData::renameTempPartAndReplaceImpl(
    MutableDataPartPtr & part,
    Transaction & out_transaction,
    DataPartsLock & lock,
    DataPartsVector * out_covered_parts)
{
    LOG_TRACE(log, "Renaming temporary part {} to {} with tid {}.", part->getDataPartStorage().getPartDirectory(), part->name, out_transaction.getTID());

    if (&out_transaction.data != this)
        throw Exception(ErrorCodes::LOGICAL_ERROR, "MergeTreeData::Transaction for one table cannot be used with another. It is a bug.");

    part->assertState({DataPartState::Temporary});
    checkPartPartition(part, lock);
    checkPartDuplicate(part, out_transaction, lock);
    checkPartDynamicColumns(part, lock);

    PartHierarchy hierarchy = getPartHierarchy(part->info, DataPartState::Active, lock);

    if (!hierarchy.intersected_parts.empty())
    {
        // Drop part|partition operation inside some transactions sees some stale snapshot from the time when transactions has been started.
        // So such operation may attempt to delete already outdated part. In this case, this outdated part is most likely covered by the other part and intersection may occur.
        // Part mayght be outdated due to merge|mutation|update|optimization operations.
        if (part->isEmpty() || (hierarchy.intersected_parts.size() == 1 && hierarchy.intersected_parts.back()->isEmpty()))
        {
            throw Exception(ErrorCodes::SERIALIZATION_ERROR, "Part {} intersects part {}. One of them is empty part. "
                            "That is a race between drop operation under transaction and a merge/mutation.",
                            part->name, hierarchy.intersected_parts.back()->getNameWithState());
        }

        throw Exception(ErrorCodes::LOGICAL_ERROR, "Part {} intersects part {}. There are {} intersected parts. It is a bug.",
                        part->name, hierarchy.intersected_parts.back()->getNameWithState(), hierarchy.intersected_parts.size());
    }

    if (part->hasLightweightDelete())
        has_lightweight_delete_parts.store(true);

    /// All checks are passed. Now we can rename the part on disk.
    /// So, we maintain invariant: if a non-temporary part in filesystem then it is in data_parts
    preparePartForCommit(part, out_transaction, /* need_rename */ true);

    if (out_covered_parts)
    {
        out_covered_parts->reserve(out_covered_parts->size() + hierarchy.covered_parts.size());
        std::move(hierarchy.covered_parts.begin(), hierarchy.covered_parts.end(), std::back_inserter(*out_covered_parts));
    }

    return true;
}

bool MergeTreeData::renameTempPartAndReplaceUnlocked(
    MutableDataPartPtr & part,
    Transaction & out_transaction,
    DataPartsLock & lock,
    DataPartsVector * out_covered_parts)
{
    return renameTempPartAndReplaceImpl(part, out_transaction, lock, out_covered_parts);
}

MergeTreeData::DataPartsVector MergeTreeData::renameTempPartAndReplace(
    MutableDataPartPtr & part,
    Transaction & out_transaction)
{
    auto part_lock = lockParts();
    DataPartsVector covered_parts;
    renameTempPartAndReplaceImpl(part, out_transaction, part_lock, &covered_parts);
    return covered_parts;
}

bool MergeTreeData::renameTempPartAndAdd(
    MutableDataPartPtr & part,
    Transaction & out_transaction,
    DataPartsLock & lock)
{
    DataPartsVector covered_parts;

    if (!renameTempPartAndReplaceImpl(part, out_transaction, lock, &covered_parts))
        return false;

    if (!covered_parts.empty())
        throw Exception(ErrorCodes::LOGICAL_ERROR, "Added part {} covers {} existing part(s) (including {})",
            part->name, covered_parts.size(), covered_parts[0]->name);

    return true;
}

void MergeTreeData::removePartsFromWorkingSet(MergeTreeTransaction * txn, const MergeTreeData::DataPartsVector & remove, bool clear_without_timeout, DataPartsLock & acquired_lock)
{
    if (txn)
        transactions_enabled.store(true);

    auto remove_time = clear_without_timeout ? 0 : time(nullptr);
    bool removed_active_part = false;

    for (const DataPartPtr & part : remove)
    {
        if (part->version.creation_csn != Tx::RolledBackCSN)
            MergeTreeTransaction::removeOldPart(shared_from_this(), part, txn);

        if (part->getState() == MergeTreeDataPartState::Active)
        {
            removePartContributionToColumnAndSecondaryIndexSizes(part);
            removePartContributionToDataVolume(part);
            removed_active_part = true;
        }

        if (part->getState() == MergeTreeDataPartState::Active || clear_without_timeout)
            part->remove_time.store(remove_time, std::memory_order_relaxed);

        if (part->getState() != MergeTreeDataPartState::Outdated)
            modifyPartState(part, MergeTreeDataPartState::Outdated);

        if (isInMemoryPart(part) && getSettings()->in_memory_parts_enable_wal)
            getWriteAheadLog()->dropPart(part->name);
    }

    if (removed_active_part)
        resetObjectColumnsFromActiveParts(acquired_lock);
}

void MergeTreeData::removePartsFromWorkingSetImmediatelyAndSetTemporaryState(const DataPartsVector & remove)
{
    auto lock = lockParts();

    for (const auto & part : remove)
    {
        auto it_part = data_parts_by_info.find(part->info);
        if (it_part == data_parts_by_info.end())
            throw Exception(ErrorCodes::LOGICAL_ERROR, "Part {} not found in data_parts", part->getNameWithState());

        assert(part->getState() == MergeTreeDataPartState::PreActive);

        modifyPartState(part, MergeTreeDataPartState::Temporary);
        /// Erase immediately
        LOG_TEST(log, "removePartsFromWorkingSetImmediatelyAndSetTemporaryState: removing {} from data_parts_indexes", part->getNameWithState());
        data_parts_indexes.erase(it_part);
    }
}

void MergeTreeData::removePartsFromWorkingSet(
        MergeTreeTransaction * txn, const DataPartsVector & remove, bool clear_without_timeout, DataPartsLock * acquired_lock)
{
    auto lock = (acquired_lock) ? DataPartsLock() : lockParts();

    for (const auto & part : remove)
    {
        if (!data_parts_by_info.count(part->info))
            throw Exception(ErrorCodes::LOGICAL_ERROR, "Part {} not found in data_parts", part->getNameWithState());

        part->assertState({DataPartState::PreActive, DataPartState::Active, DataPartState::Outdated});
    }

    removePartsFromWorkingSet(txn, remove, clear_without_timeout, lock);
}


void MergeTreeData::removePartsInRangeFromWorkingSet(MergeTreeTransaction * txn, const MergeTreePartInfo & drop_range, DataPartsLock & lock)
{
    removePartsInRangeFromWorkingSetAndGetPartsToRemoveFromZooKeeper(txn, drop_range, lock);
}

DataPartsVector MergeTreeData::grabActivePartsToRemoveForDropRange(
    MergeTreeTransaction * txn, const MergeTreePartInfo & drop_range, DataPartsLock & lock)
{
    DataPartsVector parts_to_remove;

    if (drop_range.min_block > drop_range.max_block)
        throw Exception(ErrorCodes::LOGICAL_ERROR, "Invalid drop range: {}", drop_range.getPartNameForLogs());

    auto partition_range = getVisibleDataPartsVectorInPartition(txn, drop_range.partition_id, &lock);

    for (const DataPartPtr & part : partition_range)
    {
        if (part->info.partition_id != drop_range.partition_id)
            throw Exception(ErrorCodes::LOGICAL_ERROR, "Unexpected partition_id of part {}. This is a bug.", part->name);

        /// It's a DROP PART and it's already executed by fetching some covering part
        bool is_drop_part = !drop_range.isFakeDropRangePart() && drop_range.min_block;

        if (is_drop_part && (part->info.min_block != drop_range.min_block || part->info.max_block != drop_range.max_block || part->info.getMutationVersion() != drop_range.getMutationVersion()))
        {
            /// Why we check only min and max blocks here without checking merge
            /// level? It's a tricky situation which can happen on a stale
            /// replica. For example, we have parts all_1_1_0, all_2_2_0 and
            /// all_3_3_0. Fast replica assign some merges (OPTIMIZE FINAL or
            /// TTL) all_2_2_0 -> all_2_2_1 -> all_2_2_2. So it has set of parts
            /// all_1_1_0, all_2_2_2 and all_3_3_0. After that it decides to
            /// drop part all_2_2_2. Now set of parts is all_1_1_0 and
            /// all_3_3_0. Now fast replica assign merge all_1_1_0 + all_3_3_0
            /// to all_1_3_1 and finishes it. Slow replica pulls the queue and
            /// have two contradictory tasks -- drop all_2_2_2 and merge/fetch
            /// all_1_3_1. If this replica will fetch all_1_3_1 first and then tries
            /// to drop all_2_2_2 after that it will receive the LOGICAL ERROR.
            /// So here we just check that all_1_3_1 covers blocks from drop
            /// all_2_2_2.
            ///
            bool is_covered_by_min_max_block = part->info.min_block <= drop_range.min_block && part->info.max_block >= drop_range.max_block && part->info.getMutationVersion() >= drop_range.getMutationVersion();
            if (is_covered_by_min_max_block)
            {
                LOG_INFO(log, "Skipping drop range for part {} because covering part {} already exists", drop_range.getPartNameForLogs(), part->name);
                return {};
            }
        }

        if (part->info.min_block < drop_range.min_block)
        {
            if (drop_range.min_block <= part->info.max_block)
            {
                /// Intersect left border
                throw Exception(ErrorCodes::LOGICAL_ERROR, "Unexpected merged part {} intersecting drop range {}",
                                part->name, drop_range.getPartNameForLogs());
            }

            continue;
        }

        /// Stop on new parts
        if (part->info.min_block > drop_range.max_block)
            break;

        if (part->info.min_block <= drop_range.max_block && drop_range.max_block < part->info.max_block)
        {
            /// Intersect right border
            throw Exception(ErrorCodes::LOGICAL_ERROR, "Unexpected merged part {} intersecting drop range {}",
                            part->name, drop_range.getPartNameForLogs());
        }

        parts_to_remove.emplace_back(part);
    }
    return parts_to_remove;
}

MergeTreeData::PartsToRemoveFromZooKeeper MergeTreeData::removePartsInRangeFromWorkingSetAndGetPartsToRemoveFromZooKeeper(
        MergeTreeTransaction * txn, const MergeTreePartInfo & drop_range, DataPartsLock & lock)
{
#ifndef NDEBUG
    {
        /// All parts (including outdated) must be loaded at this moment.
        std::lock_guard outdated_parts_lock(outdated_data_parts_mutex);
        assert(outdated_unloaded_data_parts.empty());
    }
#endif

    auto parts_to_remove = grabActivePartsToRemoveForDropRange(txn, drop_range, lock);

    bool clear_without_timeout = true;
    /// We a going to remove active parts covered by drop_range without timeout.
    /// Let's also reset timeout for inactive parts
    /// and add these parts to list of parts to remove from ZooKeeper
    auto inactive_parts_to_remove_immediately = getDataPartsVectorInPartitionForInternalUsage({DataPartState::Outdated, DataPartState::Deleting}, drop_range.partition_id, &lock);

    /// FIXME refactor removePartsFromWorkingSet(...), do not remove parts twice
    removePartsFromWorkingSet(txn, parts_to_remove, clear_without_timeout, lock);

    /// Since we can return parts in Deleting state, we have to use a wrapper that restricts access to such parts.
    PartsToRemoveFromZooKeeper parts_to_remove_from_zookeeper;
    for (auto & part : parts_to_remove)
        parts_to_remove_from_zookeeper.emplace_back(std::move(part));

    for (auto & part : inactive_parts_to_remove_immediately)
    {
        if (!drop_range.contains(part->info))
            continue;
        part->remove_time.store(0, std::memory_order_relaxed);
        parts_to_remove_from_zookeeper.emplace_back(std::move(part), /* was_active */ false);
    }

    return parts_to_remove_from_zookeeper;
}

void MergeTreeData::restoreAndActivatePart(const DataPartPtr & part, DataPartsLock * acquired_lock)
{
    auto lock = (acquired_lock) ? DataPartsLock() : lockParts();
    if (part->getState() == DataPartState::Active)
        return;
    addPartContributionToColumnAndSecondaryIndexSizes(part);
    addPartContributionToDataVolume(part);
    modifyPartState(part, DataPartState::Active);
}


void MergeTreeData::outdateUnexpectedPartAndCloneToDetached(const DataPartPtr & part_to_detach)
{
    LOG_INFO(log, "Cloning part {} to unexpected_{} and making it obsolete.", part_to_detach->getDataPartStorage().getPartDirectory(), part_to_detach->name);
    part_to_detach->makeCloneInDetached("unexpected", getInMemoryMetadataPtr(), /*disk_transaction*/ {});

    DataPartsLock lock = lockParts();
    part_to_detach->is_unexpected_local_part = true;
    if (part_to_detach->getState() == DataPartState::Active)
        removePartsFromWorkingSet(NO_TRANSACTION_RAW, {part_to_detach}, true, &lock);
}

void MergeTreeData::forcefullyMovePartToDetachedAndRemoveFromMemory(const MergeTreeData::DataPartPtr & part_to_detach, const String & prefix, bool restore_covered)
{
    if (prefix.empty())
        LOG_INFO(log, "Renaming {} to {} and forgetting it.", part_to_detach->getDataPartStorage().getPartDirectory(), part_to_detach->name);
    else
        LOG_INFO(log, "Renaming {} to {}_{} and forgetting it.", part_to_detach->getDataPartStorage().getPartDirectory(), prefix, part_to_detach->name);

    if (restore_covered)
        waitForOutdatedPartsToBeLoaded();

    auto lock = lockParts();
    bool removed_active_part = false;
    bool restored_active_part = false;

    auto it_part = data_parts_by_info.find(part_to_detach->info);
    if (it_part == data_parts_by_info.end())
        throw Exception(ErrorCodes::NO_SUCH_DATA_PART, "No such data part {}", part_to_detach->getNameWithState());

    /// What if part_to_detach is a reference to *it_part? Make a new owner just in case.
    /// Important to own part pointer here (not const reference), because it will be removed from data_parts_indexes
    /// few lines below.
    DataPartPtr part = *it_part; // NOLINT

    if (part->getState() == DataPartState::Active)
    {
        removePartContributionToDataVolume(part);
        removePartContributionToColumnAndSecondaryIndexSizes(part);
        removed_active_part = true;
    }

    modifyPartState(it_part, DataPartState::Deleting);
    asMutableDeletingPart(part)->renameToDetached(prefix);
    LOG_TEST(log, "forcefullyMovePartToDetachedAndRemoveFromMemory: removing {} from data_parts_indexes", part->getNameWithState());
    data_parts_indexes.erase(it_part);

    if (restore_covered && part->info.level == 0)
    {
        LOG_WARNING(log, "Will not recover parts covered by zero-level part {}", part->name);
        return;
    }

    if (restore_covered)
    {
        Strings restored;
        bool error = false;
        String error_parts;

        Int64 pos = part->info.min_block;

        auto is_appropriate_state = [] (DataPartState state)
        {
            return state == DataPartState::Active || state == DataPartState::Outdated;
        };

        auto update_error = [&] (DataPartIteratorByInfo it)
        {
            error = true;
            error_parts += (*it)->getNameWithState() + " ";
        };

        auto activate_part = [this, &restored_active_part](auto it)
        {
            /// It's not clear what to do if we try to activate part that was removed in transaction.
            /// It may happen only in ReplicatedMergeTree, so let's simply throw LOGICAL_ERROR for now.
            chassert((*it)->version.isRemovalTIDLocked());
            if ((*it)->version.removal_tid_lock == Tx::PrehistoricTID.getHash())
                (*it)->version.unlockRemovalTID(Tx::PrehistoricTID, TransactionInfoContext{getStorageID(), (*it)->name});
            else
                throw Exception(ErrorCodes::LOGICAL_ERROR, "Cannot activate part {} that was removed by transaction ({})",
                                (*it)->name, (*it)->version.removal_tid_lock);

            addPartContributionToColumnAndSecondaryIndexSizes(*it);
            addPartContributionToDataVolume(*it);
            modifyPartState(it, DataPartState::Active); /// iterator is not invalidated here
            restored_active_part = true;
        };

        auto it_middle = data_parts_by_info.lower_bound(part->info);

        /// Restore the leftmost part covered by the part
        if (it_middle != data_parts_by_info.begin())
        {
            auto it = std::prev(it_middle);

            if (part->contains(**it) && is_appropriate_state((*it)->getState()))
            {
                /// Maybe, we must consider part level somehow
                if ((*it)->info.min_block != part->info.min_block)
                    update_error(it);

                if ((*it)->getState() != DataPartState::Active)
                    activate_part(it);

                pos = (*it)->info.max_block + 1;
                restored.push_back((*it)->name);
            }
            else if ((*it)->info.partition_id == part->info.partition_id)
                update_error(it);
            else
                error = true;
        }
        else
            error = true;

        /// Restore "right" parts
        for (auto it = it_middle; it != data_parts_by_info.end() && part->contains(**it); ++it)
        {
            if ((*it)->info.min_block < pos)
                continue;

            if (!is_appropriate_state((*it)->getState()))
            {
                update_error(it);
                continue;
            }

            if ((*it)->info.min_block > pos)
                update_error(it);

            if ((*it)->getState() != DataPartState::Active)
                activate_part(it);

            pos = (*it)->info.max_block + 1;
            restored.push_back((*it)->name);
        }

        if (pos != part->info.max_block + 1)
            error = true;

        for (const String & name : restored)
        {
            LOG_INFO(log, "Activated part {}", name);
        }

        if (error)
        {
            LOG_WARNING(log, "The set of parts restored in place of {} looks incomplete. "
                             "SELECT queries may observe gaps in data until this replica is synchronized with other replicas.{}",
                        part->name, (error_parts.empty() ? "" : " Suspicious parts: " + error_parts));
        }
    }

    if (removed_active_part || restored_active_part)
        resetObjectColumnsFromActiveParts(lock);
}


bool MergeTreeData::tryRemovePartImmediately(DataPartPtr && part)
{
    DataPartPtr part_to_delete;
    {
        auto lock = lockParts();

        auto part_name_with_state = part->getNameWithState();
        LOG_TRACE(log, "Trying to immediately remove part {}", part_name_with_state);

        if (part->getState() != DataPartState::Temporary)
        {
            auto it = data_parts_by_info.find(part->info);
            if (it == data_parts_by_info.end() || (*it).get() != part.get())
                throw Exception(ErrorCodes::LOGICAL_ERROR, "Part {} doesn't exist", part->name);

            part.reset();

            if (!((*it)->getState() == DataPartState::Outdated && it->unique()))
            {
                if ((*it)->getState() != DataPartState::Outdated)
                    LOG_WARNING(log, "Cannot immediately remove part {} because it's not in Outdated state "
                             "usage counter {}", part_name_with_state, it->use_count());

                if (!it->unique())
                    LOG_WARNING(log, "Cannot immediately remove part {} because someone using it right now "
                             "usage counter {}", part_name_with_state, it->use_count());
                return false;
            }

            modifyPartState(it, DataPartState::Deleting);

            part_to_delete = *it;
        }
        else
        {
            part_to_delete = std::move(part);
        }
    }

    try
    {
        asMutableDeletingPart(part_to_delete)->remove();
    }
    catch (...)
    {
        rollbackDeletingParts({part_to_delete});
        throw;
    }

    removePartsFinally({part_to_delete});
    LOG_TRACE(log, "Removed part {}", part_to_delete->name);
    return true;
}


size_t MergeTreeData::getTotalActiveSizeInBytes() const
{
    return total_active_size_bytes.load(std::memory_order_acquire);
}


size_t MergeTreeData::getTotalActiveSizeInRows() const
{
    return total_active_size_rows.load(std::memory_order_acquire);
}


size_t MergeTreeData::getActivePartsCount() const
{
    return total_active_size_parts.load(std::memory_order_acquire);
}


size_t MergeTreeData::getOutdatedPartsCount() const
{
    return total_outdated_parts_count.load(std::memory_order_relaxed);
}

size_t MergeTreeData::getNumberOfOutdatedPartsWithExpiredRemovalTime() const
{
    size_t res = 0;

    auto time_now = time(nullptr);

    auto parts_lock = lockParts();
    auto outdated_parts_range = getDataPartsStateRange(DataPartState::Outdated);
    for (const auto & part : outdated_parts_range)
    {
        auto part_remove_time = part->remove_time.load(std::memory_order_relaxed);
        if (part_remove_time <= time_now && time_now - part_remove_time >= getSettings()->old_parts_lifetime.totalSeconds() && part.unique())
            ++res;
    }

    return res;
}

std::pair<size_t, size_t> MergeTreeData::getMaxPartsCountAndSizeForPartitionWithState(DataPartState state) const
{
    auto lock = lockParts();

    size_t cur_parts_count = 0;
    size_t cur_parts_size = 0;
    size_t max_parts_count = 0;
    size_t argmax_parts_size = 0;

    const String * cur_partition_id = nullptr;

    for (const auto & part : getDataPartsStateRange(state))
    {
        if (!cur_partition_id || part->info.partition_id != *cur_partition_id)
        {
            cur_partition_id = &part->info.partition_id;
            cur_parts_count = 0;
            cur_parts_size = 0;
        }

        ++cur_parts_count;
        cur_parts_size += part->getBytesOnDisk();

        if (cur_parts_count > max_parts_count)
        {
            max_parts_count = cur_parts_count;
            argmax_parts_size = cur_parts_size;
        }
    }

    return {max_parts_count, argmax_parts_size};
}


std::pair<size_t, size_t> MergeTreeData::getMaxPartsCountAndSizeForPartition() const
{
    return getMaxPartsCountAndSizeForPartitionWithState(DataPartState::Active);
}


size_t MergeTreeData::getMaxOutdatedPartsCountForPartition() const
{
    return getMaxPartsCountAndSizeForPartitionWithState(DataPartState::Outdated).first;
}


std::optional<Int64> MergeTreeData::getMinPartDataVersion() const
{
    auto lock = lockParts();

    std::optional<Int64> result;
    for (const auto & part : getDataPartsStateRange(DataPartState::Active))
    {
        if (!result || *result > part->info.getDataVersion())
            result = part->info.getDataVersion();
    }

    return result;
}


void MergeTreeData::delayInsertOrThrowIfNeeded(Poco::Event * until, const ContextPtr & query_context, bool allow_throw) const
{
    const auto settings = getSettings();
    const auto & query_settings = query_context->getSettingsRef();
    const size_t parts_count_in_total = getActivePartsCount();

    /// Check if we have too many parts in total
    if (allow_throw && parts_count_in_total >= settings->max_parts_in_total)
    {
        ProfileEvents::increment(ProfileEvents::RejectedInserts);
        throw Exception(
            ErrorCodes::TOO_MANY_PARTS,
            "Too many parts ({}) in all partitions in total in table '{}'. This indicates wrong choice of partition key. The threshold can be modified "
            "with 'max_parts_in_total' setting in <merge_tree> element in config.xml or with per-table setting.",
            parts_count_in_total, getLogName());
    }

    size_t outdated_parts_over_threshold = 0;
    {
        size_t outdated_parts_count_in_partition = 0;
        if (settings->inactive_parts_to_throw_insert > 0 || settings->inactive_parts_to_delay_insert > 0)
            outdated_parts_count_in_partition = getMaxOutdatedPartsCountForPartition();

        if (allow_throw && settings->inactive_parts_to_throw_insert > 0 && outdated_parts_count_in_partition >= settings->inactive_parts_to_throw_insert)
        {
            ProfileEvents::increment(ProfileEvents::RejectedInserts);
            throw Exception(
                ErrorCodes::TOO_MANY_PARTS,
                "Too many inactive parts ({}) in table '{}'. Parts cleaning are processing significantly slower than inserts",
                outdated_parts_count_in_partition, getLogName());
        }
        if (settings->inactive_parts_to_delay_insert > 0 && outdated_parts_count_in_partition >= settings->inactive_parts_to_delay_insert)
            outdated_parts_over_threshold = outdated_parts_count_in_partition - settings->inactive_parts_to_delay_insert + 1;
    }

    auto [parts_count_in_partition, size_of_partition] = getMaxPartsCountAndSizeForPartition();
    size_t average_part_size = parts_count_in_partition ? size_of_partition / parts_count_in_partition : 0;
    const auto active_parts_to_delay_insert
        = query_settings.parts_to_delay_insert ? query_settings.parts_to_delay_insert : settings->parts_to_delay_insert;
    const auto active_parts_to_throw_insert
        = query_settings.parts_to_throw_insert ? query_settings.parts_to_throw_insert : settings->parts_to_throw_insert;
    size_t active_parts_over_threshold = 0;

    {
        bool parts_are_large_enough_in_average
            = settings->max_avg_part_size_for_too_many_parts && average_part_size > settings->max_avg_part_size_for_too_many_parts;

        if (allow_throw && parts_count_in_partition >= active_parts_to_throw_insert && !parts_are_large_enough_in_average)
        {
            ProfileEvents::increment(ProfileEvents::RejectedInserts);
            throw Exception(
                ErrorCodes::TOO_MANY_PARTS,
                "Too many parts ({} with average size of {}) in table '{}'. Merges are processing significantly slower than inserts",
                parts_count_in_partition,
                ReadableSize(average_part_size),
                getLogName());
        }
        if (active_parts_to_delay_insert > 0 && parts_count_in_partition >= active_parts_to_delay_insert
            && !parts_are_large_enough_in_average)
            /// if parts_count == parts_to_delay_insert -> we're 1 part over threshold
            active_parts_over_threshold = parts_count_in_partition - active_parts_to_delay_insert + 1;
    }

    /// no need for delay
    if (!active_parts_over_threshold && !outdated_parts_over_threshold)
        return;

    UInt64 delay_milliseconds = 0;
    {
        size_t parts_over_threshold = 0;
        size_t allowed_parts_over_threshold = 1;
        const bool use_active_parts_threshold = (active_parts_over_threshold >= outdated_parts_over_threshold);
        if (use_active_parts_threshold)
        {
            parts_over_threshold = active_parts_over_threshold;
            allowed_parts_over_threshold = active_parts_to_throw_insert - active_parts_to_delay_insert;
        }
        else
        {
            parts_over_threshold = outdated_parts_over_threshold;
            allowed_parts_over_threshold = outdated_parts_over_threshold; /// if throw threshold is not set, will use max delay
            if (settings->inactive_parts_to_throw_insert > 0)
                allowed_parts_over_threshold = settings->inactive_parts_to_throw_insert - settings->inactive_parts_to_delay_insert;
        }

        const UInt64 max_delay_milliseconds = (settings->max_delay_to_insert > 0 ? settings->max_delay_to_insert * 1000 : 1000);
        if (allowed_parts_over_threshold == 0 || parts_over_threshold > allowed_parts_over_threshold)
        {
            delay_milliseconds = max_delay_milliseconds;
        }
        else
        {
            double delay_factor = static_cast<double>(parts_over_threshold) / allowed_parts_over_threshold;
            const UInt64 min_delay_milliseconds = settings->min_delay_to_insert_ms;
            delay_milliseconds = std::max(min_delay_milliseconds, static_cast<UInt64>(max_delay_milliseconds * delay_factor));
        }
    }

    ProfileEvents::increment(ProfileEvents::DelayedInserts);
    ProfileEvents::increment(ProfileEvents::DelayedInsertsMilliseconds, delay_milliseconds);

    CurrentMetrics::Increment metric_increment(CurrentMetrics::DelayedInserts);

    LOG_INFO(log, "Delaying inserting block by {} ms. because there are {} parts and their average size is {}",
        delay_milliseconds, parts_count_in_partition, ReadableSize(average_part_size));

    if (until)
        until->tryWait(delay_milliseconds);
    else
        std::this_thread::sleep_for(std::chrono::milliseconds(static_cast<size_t>(delay_milliseconds)));
}

void MergeTreeData::delayMutationOrThrowIfNeeded(Poco::Event * until, const ContextPtr & query_context) const
{
    const auto settings = getSettings();
    const auto & query_settings = query_context->getSettingsRef();

    size_t num_mutations_to_delay = query_settings.number_of_mutations_to_delay
        ? query_settings.number_of_mutations_to_delay
        : settings->number_of_mutations_to_delay;

    size_t num_mutations_to_throw = query_settings.number_of_mutations_to_throw
        ? query_settings.number_of_mutations_to_throw
        : settings->number_of_mutations_to_throw;

    if (!num_mutations_to_delay && !num_mutations_to_throw)
        return;

    size_t num_unfinished_mutations = getNumberOfUnfinishedMutations();
    if (num_mutations_to_throw && num_unfinished_mutations >= num_mutations_to_throw)
    {
        ProfileEvents::increment(ProfileEvents::RejectedMutations);
        throw Exception(ErrorCodes::TOO_MANY_MUTATIONS,
            "Too many unfinished mutations ({}) in table {}",
            num_unfinished_mutations, getLogName());
    }

    if (num_mutations_to_delay && num_unfinished_mutations >= num_mutations_to_delay)
    {
        if (!num_mutations_to_throw)
            num_mutations_to_throw = num_mutations_to_delay * 2;

        size_t mutations_over_threshold = num_unfinished_mutations - num_mutations_to_delay;
        size_t allowed_mutations_over_threshold = num_mutations_to_throw - num_mutations_to_delay;

        double delay_factor = std::min(static_cast<double>(mutations_over_threshold) / allowed_mutations_over_threshold, 1.0);
        size_t delay_milliseconds = static_cast<size_t>(interpolateLinear(settings->min_delay_to_mutate_ms, settings->max_delay_to_mutate_ms, delay_factor));

        ProfileEvents::increment(ProfileEvents::DelayedMutations);
        ProfileEvents::increment(ProfileEvents::DelayedMutationsMilliseconds, delay_milliseconds);

        if (until)
            until->tryWait(delay_milliseconds);
        else
            std::this_thread::sleep_for(std::chrono::milliseconds(delay_milliseconds));
    }
}

MergeTreeData::DataPartPtr MergeTreeData::getActiveContainingPart(
    const MergeTreePartInfo & part_info, MergeTreeData::DataPartState state, DataPartsLock & /*lock*/) const
{
    auto current_state_parts_range = getDataPartsStateRange(state);

    /// The part can be covered only by the previous or the next one in data_parts.
    auto it = data_parts_by_state_and_info.lower_bound(DataPartStateAndInfo{state, part_info});

    if (it != current_state_parts_range.end())
    {
        if ((*it)->info == part_info)
            return *it;
        if ((*it)->info.contains(part_info))
            return *it;
    }

    if (it != current_state_parts_range.begin())
    {
        --it;
        if ((*it)->info.contains(part_info))
            return *it;
    }

    return nullptr;
}


void MergeTreeData::swapActivePart(MergeTreeData::DataPartPtr part_copy, DataPartsLock &)
{
    for (auto original_active_part : getDataPartsStateRange(DataPartState::Active)) // NOLINT (copy is intended)
    {
        if (part_copy->name == original_active_part->name)
        {
            auto active_part_it = data_parts_by_info.find(original_active_part->info);
            if (active_part_it == data_parts_by_info.end())
                throw Exception(ErrorCodes::NO_SUCH_DATA_PART, "Cannot swap part '{}', no such active part.", part_copy->name);

            /// We do not check allow_remote_fs_zero_copy_replication here because data may be shared
            /// when allow_remote_fs_zero_copy_replication turned on and off again
            original_active_part->force_keep_shared_data = false;

            if (original_active_part->getDataPartStorage().supportZeroCopyReplication() &&
                part_copy->getDataPartStorage().supportZeroCopyReplication() &&
                original_active_part->getDataPartStorage().getUniqueId() == part_copy->getDataPartStorage().getUniqueId())
            {
                /// May be when several volumes use the same S3/HDFS storage
                original_active_part->force_keep_shared_data = true;
            }

            modifyPartState(original_active_part, DataPartState::DeleteOnDestroy);
            LOG_TEST(log, "swapActivePart: removing {} from data_parts_indexes", (*active_part_it)->getNameWithState());
            data_parts_indexes.erase(active_part_it);

            LOG_TEST(log, "swapActivePart: inserting {} into data_parts_indexes", part_copy->getNameWithState());
            auto part_it = data_parts_indexes.insert(part_copy).first;
            modifyPartState(part_it, DataPartState::Active);

            ssize_t diff_bytes = part_copy->getBytesOnDisk() - original_active_part->getBytesOnDisk();
            ssize_t diff_rows = part_copy->rows_count - original_active_part->rows_count;
            increaseDataVolume(diff_bytes, diff_rows, /* parts= */ 0);

            /// Move parts are non replicated operations, so we take lock here.
            /// All other locks are taken in StorageReplicatedMergeTree
            lockSharedData(*part_copy, /* replace_existing_lock */ true);

            return;
        }
    }
    throw Exception(ErrorCodes::NO_SUCH_DATA_PART, "Cannot swap part '{}', no such active part.", part_copy->name);
}


MergeTreeData::DataPartPtr MergeTreeData::getActiveContainingPart(const MergeTreePartInfo & part_info) const
{
    auto lock = lockParts();
    return getActiveContainingPart(part_info, DataPartState::Active, lock);
}

MergeTreeData::DataPartPtr MergeTreeData::getActiveContainingPart(const String & part_name) const
{
    auto part_info = MergeTreePartInfo::fromPartName(part_name, format_version);
    return getActiveContainingPart(part_info);
}

MergeTreeData::DataPartPtr MergeTreeData::getActiveContainingPart(const String & part_name, DataPartsLock & lock) const
{
    auto part_info = MergeTreePartInfo::fromPartName(part_name, format_version);
    return getActiveContainingPart(part_info, DataPartState::Active, lock);
}

MergeTreeData::DataPartsVector MergeTreeData::getVisibleDataPartsVectorInPartition(ContextPtr local_context, const String & partition_id) const
{
    return getVisibleDataPartsVectorInPartition(local_context->getCurrentTransaction().get(), partition_id);
}


MergeTreeData::DataPartsVector MergeTreeData::getVisibleDataPartsVectorInPartition(
    ContextPtr local_context, const String & partition_id, DataPartsLock & lock) const
{
    return getVisibleDataPartsVectorInPartition(local_context->getCurrentTransaction().get(), partition_id, &lock);
}

MergeTreeData::DataPartsVector MergeTreeData::getVisibleDataPartsVectorInPartition(
    MergeTreeTransaction * txn, const String & partition_id, DataPartsLock * acquired_lock) const
{
    if (txn)
    {
        DataPartStateAndPartitionID active_parts{MergeTreeDataPartState::Active, partition_id};
        DataPartStateAndPartitionID outdated_parts{MergeTreeDataPartState::Outdated, partition_id};
        DataPartsVector res;
        {
            auto lock = (acquired_lock) ? DataPartsLock() : lockParts();
            res.insert(res.end(), data_parts_by_state_and_info.lower_bound(active_parts), data_parts_by_state_and_info.upper_bound(active_parts));
            res.insert(res.end(), data_parts_by_state_and_info.lower_bound(outdated_parts), data_parts_by_state_and_info.upper_bound(outdated_parts));
        }
        filterVisibleDataParts(res, txn->getSnapshot(), txn->tid);
        return res;
    }

    return getDataPartsVectorInPartitionForInternalUsage(MergeTreeDataPartState::Active, partition_id, acquired_lock);
}


MergeTreeData::DataPartsVector MergeTreeData::getDataPartsVectorInPartitionForInternalUsage(const DataPartStates & affordable_states, const String & partition_id, DataPartsLock * acquired_lock) const
{
    auto lock = (acquired_lock) ? DataPartsLock() : lockParts();
    DataPartsVector res;
    for (const auto & state : affordable_states)
    {
        DataPartStateAndPartitionID state_with_partition{state, partition_id};
        res.insert(res.end(), data_parts_by_state_and_info.lower_bound(state_with_partition), data_parts_by_state_and_info.upper_bound(state_with_partition));
    }
    return res;
}

MergeTreeData::DataPartsVector MergeTreeData::getDataPartsVectorInPartitionForInternalUsage(
    const MergeTreeData::DataPartState & state, const String & partition_id, DataPartsLock * acquired_lock) const
{
    DataPartStateAndPartitionID state_with_partition{state, partition_id};

    auto lock = (acquired_lock) ? DataPartsLock() : lockParts();
    return DataPartsVector(
        data_parts_by_state_and_info.lower_bound(state_with_partition),
        data_parts_by_state_and_info.upper_bound(state_with_partition));
}

MergeTreeData::DataPartsVector MergeTreeData::getVisibleDataPartsVectorInPartitions(ContextPtr local_context, const std::unordered_set<String> & partition_ids) const
{
    auto txn = local_context->getCurrentTransaction();
    DataPartsVector res;
    {
        auto lock = lockParts();
        for (const auto & partition_id : partition_ids)
        {
            DataPartStateAndPartitionID active_parts{MergeTreeDataPartState::Active, partition_id};
            insertAtEnd(
                res,
                DataPartsVector(
                    data_parts_by_state_and_info.lower_bound(active_parts),
                    data_parts_by_state_and_info.upper_bound(active_parts)));

            if (txn)
            {
                DataPartStateAndPartitionID outdated_parts{MergeTreeDataPartState::Active, partition_id};

                insertAtEnd(
                    res,
                    DataPartsVector(
                        data_parts_by_state_and_info.lower_bound(outdated_parts),
                        data_parts_by_state_and_info.upper_bound(outdated_parts)));
            }
        }
    }

    if (txn)
        filterVisibleDataParts(res, txn->getSnapshot(), txn->tid);

    return res;
}

MergeTreeData::DataPartPtr MergeTreeData::getPartIfExists(const MergeTreePartInfo & part_info, const MergeTreeData::DataPartStates & valid_states) const
{
    auto lock = lockParts();
    return getPartIfExistsUnlocked(part_info, valid_states, lock);
}

MergeTreeData::DataPartPtr MergeTreeData::getPartIfExists(const String & part_name, const MergeTreeData::DataPartStates & valid_states) const
{
    auto lock = lockParts();
    return getPartIfExistsUnlocked(part_name, valid_states, lock);
}

MergeTreeData::DataPartPtr MergeTreeData::getPartIfExistsUnlocked(const String & part_name, const DataPartStates & valid_states, DataPartsLock & acquired_lock) const
{
    return getPartIfExistsUnlocked(MergeTreePartInfo::fromPartName(part_name, format_version), valid_states, acquired_lock);
}

MergeTreeData::DataPartPtr MergeTreeData::getPartIfExistsUnlocked(const MergeTreePartInfo & part_info, const DataPartStates & valid_states, DataPartsLock & /* acquired_lock */) const
{
    auto it = data_parts_by_info.find(part_info);
    if (it == data_parts_by_info.end())
        return nullptr;

    for (auto state : valid_states)
        if ((*it)->getState() == state)
            return *it;

    return nullptr;
}

static void loadPartAndFixMetadataImpl(MergeTreeData::MutableDataPartPtr part, ContextPtr local_context, int32_t metadata_version, bool sync)
{
    /// Remove metadata version file and take it from table.
    /// Currently we cannot attach parts with different schema, so
    /// we can assume that it's equal to table's current schema.
    part->removeMetadataVersion();
    {
        auto out_metadata = part->getDataPartStorage().writeFile(IMergeTreeDataPart::METADATA_VERSION_FILE_NAME, 4096, local_context->getWriteSettings());
        writeText(metadata_version, *out_metadata);
        out_metadata->finalize();
        if (sync)
            out_metadata->sync();
    }

    part->loadColumnsChecksumsIndexes(false, true);
    part->modification_time = part->getDataPartStorage().getLastModified().epochTime();
    part->removeDeleteOnDestroyMarker();
    part->removeVersionMetadata();
}

void MergeTreeData::calculateColumnAndSecondaryIndexSizesImpl()
{
    column_sizes.clear();

    /// Take into account only committed parts
    auto committed_parts_range = getDataPartsStateRange(DataPartState::Active);
    for (const auto & part : committed_parts_range)
        addPartContributionToColumnAndSecondaryIndexSizes(part);
}

void MergeTreeData::addPartContributionToColumnAndSecondaryIndexSizes(const DataPartPtr & part)
{
    for (const auto & column : part->getColumns())
    {
        ColumnSize & total_column_size = column_sizes[column.name];
        ColumnSize part_column_size = part->getColumnSize(column.name);
        total_column_size.add(part_column_size);
    }

    auto indexes_descriptions = getInMemoryMetadataPtr()->secondary_indices;
    for (const auto & index : indexes_descriptions)
    {
        IndexSize & total_secondary_index_size = secondary_index_sizes[index.name];
        IndexSize part_index_size = part->getSecondaryIndexSize(index.name);
        total_secondary_index_size.add(part_index_size);
    }
}

void MergeTreeData::removePartContributionToColumnAndSecondaryIndexSizes(const DataPartPtr & part)
{
    for (const auto & column : part->getColumns())
    {
        ColumnSize & total_column_size = column_sizes[column.name];
        ColumnSize part_column_size = part->getColumnSize(column.name);

        auto log_subtract = [&](size_t & from, size_t value, const char * field)
        {
            if (value > from)
                LOG_ERROR(log, "Possibly incorrect column size subtraction: {} - {} = {}, column: {}, field: {}",
                    from, value, from - value, column.name, field);

            from -= value;
        };

        log_subtract(total_column_size.data_compressed, part_column_size.data_compressed, ".data_compressed");
        log_subtract(total_column_size.data_uncompressed, part_column_size.data_uncompressed, ".data_uncompressed");
        log_subtract(total_column_size.marks, part_column_size.marks, ".marks");
    }

    for (auto & [secondary_index_name, total_secondary_index_size] : secondary_index_sizes)
    {
        if (!part->hasSecondaryIndex(secondary_index_name))
            continue;

        IndexSize part_secondary_index_size = part->getSecondaryIndexSize(secondary_index_name);

        auto log_subtract = [&](size_t & from, size_t value, const char * field)
        {
            if (value > from)
                LOG_ERROR(log, "Possibly incorrect index size subtraction: {} - {} = {}, index: {}, field: {}",
                    from, value, from - value, secondary_index_name, field);

            from -= value;
        };

        log_subtract(total_secondary_index_size.data_compressed, part_secondary_index_size.data_compressed, ".data_compressed");
        log_subtract(total_secondary_index_size.data_uncompressed, part_secondary_index_size.data_uncompressed, ".data_uncompressed");
        log_subtract(total_secondary_index_size.marks, part_secondary_index_size.marks, ".marks");
    }
}

void MergeTreeData::checkAlterPartitionIsPossible(
    const PartitionCommands & commands, const StorageMetadataPtr & /*metadata_snapshot*/, const Settings & settings) const
{
    for (const auto & command : commands)
    {
        if (command.type == PartitionCommand::DROP_DETACHED_PARTITION
            && !settings.allow_drop_detached)
            throw DB::Exception(ErrorCodes::SUPPORT_IS_DISABLED,
                                "Cannot execute query: DROP DETACHED PART "
                                "is disabled (see allow_drop_detached setting)");

        if (command.partition && command.type != PartitionCommand::DROP_DETACHED_PARTITION)
        {
            if (command.part)
            {
                auto part_name = command.partition->as<ASTLiteral &>().value.safeGet<String>();
                /// We are able to parse it
                MergeTreePartInfo::fromPartName(part_name, format_version);
            }
            else
            {
                /// We are able to parse it
                const auto * partition_ast = command.partition->as<ASTPartition>();
                if (partition_ast && partition_ast->all)
                {
                    if (command.type != PartitionCommand::DROP_PARTITION)
                        throw DB::Exception(ErrorCodes::SUPPORT_IS_DISABLED, "Only support DROP/DETACH PARTITION ALL currently");
                }
                else
                    getPartitionIDFromQuery(command.partition, getContext());
            }
        }
    }
}

void MergeTreeData::checkPartitionCanBeDropped(const ASTPtr & partition, ContextPtr local_context)
{
    if (!supportsReplication() && isStaticStorage())
        return;

    DataPartsVector parts_to_remove;
    const auto * partition_ast = partition->as<ASTPartition>();
    if (partition_ast && partition_ast->all)
        parts_to_remove = getVisibleDataPartsVector(local_context);
    else
    {
        const String partition_id = getPartitionIDFromQuery(partition, local_context);
        parts_to_remove = getVisibleDataPartsVectorInPartition(local_context, partition_id);
    }
    UInt64 partition_size = 0;

    for (const auto & part : parts_to_remove)
        partition_size += part->getBytesOnDisk();

    auto table_id = getStorageID();
    getContext()->checkPartitionCanBeDropped(table_id.database_name, table_id.table_name, partition_size);
}

void MergeTreeData::checkPartCanBeDropped(const String & part_name)
{
    if (!supportsReplication() && isStaticStorage())
        return;

    auto part = getPartIfExists(part_name, {MergeTreeDataPartState::Active});
    if (!part)
        throw Exception(ErrorCodes::NO_SUCH_DATA_PART, "No part {} in committed state", part_name);

    auto table_id = getStorageID();
    getContext()->checkPartitionCanBeDropped(table_id.database_name, table_id.table_name, part->getBytesOnDisk());
}

void MergeTreeData::movePartitionToDisk(const ASTPtr & partition, const String & name, bool moving_part, ContextPtr local_context)
{
    String partition_id;

    if (moving_part)
        partition_id = partition->as<ASTLiteral &>().value.safeGet<String>();
    else
        partition_id = getPartitionIDFromQuery(partition, local_context);

    DataPartsVector parts;
    if (moving_part)
    {
        auto part_info = MergeTreePartInfo::fromPartName(partition_id, format_version);
        parts.push_back(getActiveContainingPart(part_info));
        if (!parts.back() || parts.back()->name != part_info.getPartNameAndCheckFormat(format_version))
            throw Exception(ErrorCodes::NO_SUCH_DATA_PART, "Part {} is not exists or not active", partition_id);
    }
    else
        parts = getVisibleDataPartsVectorInPartition(local_context, partition_id);

    auto disk = getStoragePolicy()->getDiskByName(name);
    std::erase_if(parts, [&](auto part_ptr)
        {
            return part_ptr->getDataPartStorage().getDiskName() == disk->getName();
        });

    if (parts.empty())
    {
        String no_parts_to_move_message;
        if (moving_part)
            throw Exception(ErrorCodes::UNKNOWN_DISK, "Part '{}' is already on disk '{}'", partition_id, disk->getName());
        else
            throw Exception(ErrorCodes::UNKNOWN_DISK, "All parts of partition '{}' are already on disk '{}'", partition_id, disk->getName());
    }

    MovePartsOutcome moves_outcome = movePartsToSpace(parts, std::static_pointer_cast<Space>(disk), local_context->getReadSettings(), local_context->getWriteSettings());
    switch (moves_outcome)
    {
        case MovePartsOutcome::MovesAreCancelled:
            throw Exception(ErrorCodes::ABORTED, "Cannot move parts because moves are manually disabled");
        case MovePartsOutcome::NothingToMove:
            throw Exception(ErrorCodes::NO_SUCH_DATA_PART, "No parts to move are found in partition {}", partition_id);
        case MovePartsOutcome::MoveWasPostponedBecauseOfZeroCopy:
            throw Exception(ErrorCodes::PART_IS_TEMPORARILY_LOCKED, "Move was not finished, because zero copy mode is enabled and someone other is moving the same parts right now");
        case MovePartsOutcome::PartsMoved:
            break;
    }
}


void MergeTreeData::movePartitionToVolume(const ASTPtr & partition, const String & name, bool moving_part, ContextPtr local_context)
{
    String partition_id;

    if (moving_part)
        partition_id = partition->as<ASTLiteral &>().value.safeGet<String>();
    else
        partition_id = getPartitionIDFromQuery(partition, local_context);

    DataPartsVector parts;
    if (moving_part)
    {
        auto part_info = MergeTreePartInfo::fromPartName(partition_id, format_version);
        parts.emplace_back(getActiveContainingPart(part_info));
        if (!parts.back() || parts.back()->name != part_info.getPartNameAndCheckFormat(format_version))
            throw Exception(ErrorCodes::NO_SUCH_DATA_PART, "Part {} is not exists or not active", partition_id);
    }
    else
        parts = getVisibleDataPartsVectorInPartition(local_context, partition_id);

    auto volume = getStoragePolicy()->getVolumeByName(name);
    if (!volume)
        throw Exception(ErrorCodes::UNKNOWN_DISK, "Volume {} does not exists on policy {}", name, getStoragePolicy()->getName());

    if (parts.empty())
        throw Exception(ErrorCodes::NO_SUCH_DATA_PART, "Nothing to move (check that the partition exists).");

    std::erase_if(parts, [&](auto part_ptr)
        {
            for (const auto & disk : volume->getDisks())
            {
                if (part_ptr->getDataPartStorage().getDiskName() == disk->getName())
                {
                    return true;
                }
            }
            return false;
        });

    if (parts.empty())
    {
        String no_parts_to_move_message;
        if (moving_part)
            throw Exception(ErrorCodes::UNKNOWN_DISK, "Part '{}' is already on volume '{}'", partition_id, volume->getName());
        else
            throw Exception(ErrorCodes::UNKNOWN_DISK, "All parts of partition '{}' are already on volume '{}'", partition_id, volume->getName());
    }

    MovePartsOutcome moves_outcome = movePartsToSpace(parts, std::static_pointer_cast<Space>(volume), local_context->getReadSettings(), local_context->getWriteSettings());
    switch (moves_outcome)
    {
        case MovePartsOutcome::MovesAreCancelled:
            throw Exception(ErrorCodes::ABORTED, "Cannot move parts because moves are manually disabled");
        case MovePartsOutcome::NothingToMove:
            throw Exception(ErrorCodes::NO_SUCH_DATA_PART, "No parts to move are found in partition {}", partition_id);
        case MovePartsOutcome::MoveWasPostponedBecauseOfZeroCopy:
            throw Exception(ErrorCodes::PART_IS_TEMPORARILY_LOCKED, "Move was not finished, because zero copy mode is enabled and someone other is moving the same parts right now");
        case MovePartsOutcome::PartsMoved:
            break;
    }
}

void MergeTreeData::movePartitionToShard(const ASTPtr & /*partition*/, bool /*move_part*/, const String & /*to*/, ContextPtr /*query_context*/)
{
    throw Exception(ErrorCodes::NOT_IMPLEMENTED, "MOVE PARTITION TO SHARD is not supported by storage {}", getName());
}

void MergeTreeData::fetchPartition(
    const ASTPtr & /*partition*/,
    const StorageMetadataPtr & /*metadata_snapshot*/,
    const String & /*from*/,
    bool /*fetch_part*/,
    ContextPtr /*query_context*/)
{
    throw Exception(ErrorCodes::NOT_IMPLEMENTED, "FETCH PARTITION is not supported by storage {}", getName());
}

Pipe MergeTreeData::alterPartition(
    const StorageMetadataPtr & metadata_snapshot,
    const PartitionCommands & commands,
    ContextPtr query_context)
{
    /// Wait for loading of outdated parts
    /// because partition commands (DROP, MOVE, etc.)
    /// must be applied to all parts on disk.
    waitForOutdatedPartsToBeLoaded();

    PartitionCommandsResultInfo result;
    for (const PartitionCommand & command : commands)
    {
        PartitionCommandsResultInfo current_command_results;
        switch (command.type)
        {
            case PartitionCommand::DROP_PARTITION:
            {
                if (command.part)
                {
                    auto part_name = command.partition->as<ASTLiteral &>().value.safeGet<String>();
                    checkPartCanBeDropped(part_name);
                    dropPart(part_name, command.detach, query_context);
                }
                else
                {
                    checkPartitionCanBeDropped(command.partition, query_context);
                    dropPartition(command.partition, command.detach, query_context);
                }
            }
            break;

            case PartitionCommand::DROP_DETACHED_PARTITION:
                dropDetached(command.partition, command.part, query_context);
                break;

            case PartitionCommand::ATTACH_PARTITION:
                current_command_results = attachPartition(command.partition, metadata_snapshot, command.part, query_context);
                break;
            case PartitionCommand::MOVE_PARTITION:
            {
                switch (*command.move_destination_type)
                {
                    case PartitionCommand::MoveDestinationType::DISK:
                        movePartitionToDisk(command.partition, command.move_destination_name, command.part, query_context);
                        break;

                    case PartitionCommand::MoveDestinationType::VOLUME:
                        movePartitionToVolume(command.partition, command.move_destination_name, command.part, query_context);
                        break;

                    case PartitionCommand::MoveDestinationType::TABLE:
                    {
                        String dest_database = query_context->resolveDatabase(command.to_database);
                        auto dest_storage = DatabaseCatalog::instance().getTable({dest_database, command.to_table}, query_context);

                        auto * dest_storage_merge_tree = dynamic_cast<MergeTreeData *>(dest_storage.get());
                        if (!dest_storage_merge_tree)
                            throw Exception(ErrorCodes::NOT_IMPLEMENTED,
                                "Cannot move partition from table {} to table {} with storage {}",
                                getStorageID().getNameForLogs(), dest_storage->getStorageID().getNameForLogs(), dest_storage->getName());

                        dest_storage_merge_tree->waitForOutdatedPartsToBeLoaded();
                        movePartitionToTable(dest_storage, command.partition, query_context);
                    }
                    break;

                    case PartitionCommand::MoveDestinationType::SHARD:
                    {
                        if (!getSettings()->part_moves_between_shards_enable)
                            throw Exception(ErrorCodes::SUPPORT_IS_DISABLED,
                                            "Moving parts between shards is experimental and work in progress"
                                            ", see part_moves_between_shards_enable setting");
                        movePartitionToShard(command.partition, command.part, command.move_destination_name, query_context);
                    }
                    break;
                }
            }
            break;

            case PartitionCommand::REPLACE_PARTITION:
            {
                if (command.replace)
                    checkPartitionCanBeDropped(command.partition, query_context);

                auto resolved = query_context->resolveStorageID({command.from_database, command.from_table});
                auto from_storage = DatabaseCatalog::instance().getTable(resolved, query_context);

                auto * from_storage_merge_tree = dynamic_cast<MergeTreeData *>(from_storage.get());
                if (!from_storage_merge_tree)
                    throw Exception(ErrorCodes::NOT_IMPLEMENTED,
                        "Cannot replace partition from table {} with storage {} to table {}",
                        from_storage->getStorageID().getNameForLogs(), from_storage->getName(), getStorageID().getNameForLogs());

                from_storage_merge_tree->waitForOutdatedPartsToBeLoaded();
                replacePartitionFrom(from_storage, command.partition, command.replace, query_context);
            }
            break;

            case PartitionCommand::FETCH_PARTITION:
                fetchPartition(command.partition, metadata_snapshot, command.from_zookeeper_path, command.part, query_context);
                break;

            case PartitionCommand::FREEZE_PARTITION:
            {
                auto lock = lockForShare(query_context->getCurrentQueryId(), query_context->getSettingsRef().lock_acquire_timeout);
                current_command_results = freezePartition(command.partition, metadata_snapshot, command.with_name, query_context, lock);
            }
            break;

            case PartitionCommand::FREEZE_ALL_PARTITIONS:
            {
                auto lock = lockForShare(query_context->getCurrentQueryId(), query_context->getSettingsRef().lock_acquire_timeout);
                current_command_results = freezeAll(command.with_name, metadata_snapshot, query_context, lock);
            }
            break;

            case PartitionCommand::UNFREEZE_PARTITION:
            {
                auto lock = lockForShare(query_context->getCurrentQueryId(), query_context->getSettingsRef().lock_acquire_timeout);
                current_command_results = unfreezePartition(command.partition, command.with_name, query_context, lock);
            }
            break;

            case PartitionCommand::UNFREEZE_ALL_PARTITIONS:
            {
                auto lock = lockForShare(query_context->getCurrentQueryId(), query_context->getSettingsRef().lock_acquire_timeout);
                current_command_results = unfreezeAll(command.with_name, query_context, lock);
            }

            break;

            default:
                throw Exception(ErrorCodes::LOGICAL_ERROR, "Uninitialized partition command");
        }
        for (auto & command_result : current_command_results)
            command_result.command_type = command.typeToString();
        result.insert(result.end(), current_command_results.begin(), current_command_results.end());
    }

    if (query_context->getSettingsRef().alter_partition_verbose_result)
        return convertCommandsResultToSource(result);

    return {};
}

MergeTreeData::PartsBackupEntries MergeTreeData::backupParts(
    const DataPartsVector & data_parts,
    const String & data_path_in_backup,
    const BackupSettings & backup_settings,
    const ReadSettings & read_settings,
    const ContextPtr & local_context)
{
    MergeTreeData::PartsBackupEntries res;
    std::map<DiskPtr, std::shared_ptr<TemporaryFileOnDisk>> temp_dirs;
    TableLockHolder table_lock;

    for (const auto & part : data_parts)
    {
        /// Hard links is the default way to ensure that we'll be keeping access to the files of parts.
        bool make_temporary_hard_links = true;
        bool hold_storage_and_part_ptrs = false;
        bool hold_table_lock = false;

        if (getStorageID().hasUUID())
        {
            /// Tables in atomic databases have UUIDs. When using atomic database we don't have to create hard links to make a backup,
            /// we can just hold smart pointers to a storage and to data parts instead. That's enough to protect those files from deleting
            /// until the backup is done (see the calls `part.unique()` in grabOldParts() and table.unique() in DatabaseCatalog).
            make_temporary_hard_links = false;
            hold_storage_and_part_ptrs = true;
        }
        else if (supportsReplication() && part->getDataPartStorage().supportZeroCopyReplication() && getSettings()->allow_remote_fs_zero_copy_replication)
        {
            /// Hard links don't work correctly with zero copy replication.
            make_temporary_hard_links = false;
            hold_storage_and_part_ptrs = true;
            hold_table_lock = true;
        }

        if (hold_table_lock && !table_lock)
            table_lock = lockForShare(local_context->getCurrentQueryId(), local_context->getSettingsRef().lock_acquire_timeout);

        if (backup_settings.check_parts)
            part->checkConsistencyWithProjections(/* require_part_metadata= */ true);

        BackupEntries backup_entries_from_part;
        part->getDataPartStorage().backup(
            part->checksums,
            part->getFileNamesWithoutChecksums(),
            data_path_in_backup,
            backup_settings,
            read_settings,
            make_temporary_hard_links,
            backup_entries_from_part,
            &temp_dirs);

        auto projection_parts = part->getProjectionParts();
        for (const auto & [projection_name, projection_part] : projection_parts)
        {
            projection_part->getDataPartStorage().backup(
                projection_part->checksums,
                projection_part->getFileNamesWithoutChecksums(),
                fs::path{data_path_in_backup} / part->name,
                backup_settings,
                read_settings,
                make_temporary_hard_links,
                backup_entries_from_part,
                &temp_dirs);
        }

        if (hold_storage_and_part_ptrs)
        {
            /// Wrap backup entries with smart pointers to data parts and to the storage itself
            /// (we'll be holding those smart pointers for as long as we'll be using the backup entries).
            auto storage_and_part = std::make_pair(shared_from_this(), part);
            if (hold_table_lock)
                wrapBackupEntriesWith(backup_entries_from_part, std::make_pair(storage_and_part, table_lock));
            else
                wrapBackupEntriesWith(backup_entries_from_part, storage_and_part);
        }

        auto & part_backup_entries = res.emplace_back();
        part_backup_entries.part_name = part->name;
        part_backup_entries.part_checksum = part->checksums.getTotalChecksumUInt128();
        part_backup_entries.backup_entries = std::move(backup_entries_from_part);
    }

    return res;
}

void MergeTreeData::restoreDataFromBackup(RestorerFromBackup & restorer, const String & data_path_in_backup, const std::optional<ASTs> & partitions)
{
    auto backup = restorer.getBackup();
    if (!backup->hasFiles(data_path_in_backup))
        return;

    if (!restorer.isNonEmptyTableAllowed() && getTotalActiveSizeInBytes() && backup->hasFiles(data_path_in_backup))
        restorer.throwTableIsNotEmpty(getStorageID());

    restorePartsFromBackup(restorer, data_path_in_backup, partitions);
}

class MergeTreeData::RestoredPartsHolder
{
public:
    RestoredPartsHolder(const std::shared_ptr<MergeTreeData> & storage_, const BackupPtr & backup_)
        : storage(storage_), backup(backup_)
    {
    }

    BackupPtr getBackup() const { return backup; }

    void setNumParts(size_t num_parts_)
    {
        std::lock_guard lock{mutex};
        num_parts = num_parts_;
        attachIfAllPartsRestored();
    }

    void increaseNumBrokenParts()
    {
        std::lock_guard lock{mutex};
        ++num_broken_parts;
        attachIfAllPartsRestored();
    }

    void addPart(MutableDataPartPtr part)
    {
        std::lock_guard lock{mutex};
        parts.emplace_back(part);
        attachIfAllPartsRestored();
    }

    String getTemporaryDirectory(const DiskPtr & disk)
    {
        std::lock_guard lock{mutex};
        auto it = temp_dirs.find(disk);
        if (it == temp_dirs.end())
            it = temp_dirs.emplace(disk, std::make_shared<TemporaryFileOnDisk>(disk, "tmp/")).first;
        return it->second->getRelativePath();
    }

private:
    void attachIfAllPartsRestored()
    {
        if (!num_parts || (parts.size() + num_broken_parts < num_parts))
            return;

        /// Sort parts by min_block (because we need to preserve the order of parts).
        std::sort(
            parts.begin(),
            parts.end(),
            [](const MutableDataPartPtr & lhs, const MutableDataPartPtr & rhs) { return lhs->info.min_block < rhs->info.min_block; });

        storage->attachRestoredParts(std::move(parts));
        parts.clear();
        temp_dirs.clear();
        num_parts = 0;
    }

    const std::shared_ptr<MergeTreeData> storage;
    const BackupPtr backup;
    size_t num_parts = 0;
    size_t num_broken_parts = 0;
    MutableDataPartsVector parts;
    std::map<DiskPtr, std::shared_ptr<TemporaryFileOnDisk>> temp_dirs;
    mutable std::mutex mutex;
};

void MergeTreeData::restorePartsFromBackup(RestorerFromBackup & restorer, const String & data_path_in_backup, const std::optional<ASTs> & partitions)
{
    std::optional<std::unordered_set<String>> partition_ids;
    if (partitions)
        partition_ids = getPartitionIDsFromQuery(*partitions, restorer.getContext());

    auto backup = restorer.getBackup();
    Strings part_names = backup->listFiles(data_path_in_backup);
    boost::remove_erase(part_names, "mutations");

    bool restore_broken_parts_as_detached = restorer.getRestoreSettings().restore_broken_parts_as_detached;

    auto restored_parts_holder = std::make_shared<RestoredPartsHolder>(std::static_pointer_cast<MergeTreeData>(shared_from_this()), backup);

    fs::path data_path_in_backup_fs = data_path_in_backup;
    size_t num_parts = 0;

    for (const String & part_name : part_names)
    {
        const auto part_info = MergeTreePartInfo::tryParsePartName(part_name, format_version);
        if (!part_info)
        {
            throw Exception(ErrorCodes::CANNOT_RESTORE_TABLE, "File name {} is not a part's name",
                            String{data_path_in_backup_fs / part_name});
        }

        if (partition_ids && !partition_ids->contains(part_info->partition_id))
            continue;

        restorer.addDataRestoreTask(
            [storage = std::static_pointer_cast<MergeTreeData>(shared_from_this()),
             backup,
             part_path_in_backup = data_path_in_backup_fs / part_name,
             my_part_info = *part_info,
             restore_broken_parts_as_detached,
             restored_parts_holder]
            { storage->restorePartFromBackup(restored_parts_holder, my_part_info, part_path_in_backup, restore_broken_parts_as_detached); });

        ++num_parts;
    }

    restored_parts_holder->setNumParts(num_parts);
}

void MergeTreeData::restorePartFromBackup(std::shared_ptr<RestoredPartsHolder> restored_parts_holder, const MergeTreePartInfo & part_info, const String & part_path_in_backup, bool detach_if_broken) const
{
    String part_name = part_info.getPartNameAndCheckFormat(format_version);
    auto backup = restored_parts_holder->getBackup();

    /// Calculate the total size of the part.
    UInt64 total_size_of_part = 0;
    Strings filenames = backup->listFiles(part_path_in_backup, /* recursive= */ true);
    fs::path part_path_in_backup_fs = part_path_in_backup;
    for (const String & filename : filenames)
        total_size_of_part += backup->getFileSize(part_path_in_backup_fs / filename);

    std::shared_ptr<IReservation> reservation = getStoragePolicy()->reserveAndCheck(total_size_of_part);

    /// Calculate paths, for example:
    /// part_name = 0_1_1_0
    /// part_path_in_backup = /data/test/table/0_1_1_0
    /// tmp_dir = tmp/1aaaaaa
    /// tmp_part_dir = tmp/1aaaaaa/data/test/table/0_1_1_0
    auto disk = reservation->getDisk();
    fs::path temp_dir = restored_parts_holder->getTemporaryDirectory(disk);
    fs::path temp_part_dir = temp_dir / part_path_in_backup_fs.relative_path();

    /// Subdirectories in the part's directory. It's used to restore projections.
    std::unordered_set<String> subdirs;

    /// Copy files from the backup to the directory `tmp_part_dir`.
    disk->createDirectories(temp_part_dir);

    for (const String & filename : filenames)
    {
        /// Needs to create subdirectories before copying the files. Subdirectories are used to represent projections.
        auto separator_pos = filename.rfind('/');
        if (separator_pos != String::npos)
        {
            String subdir = filename.substr(0, separator_pos);
            if (subdirs.emplace(subdir).second)
                disk->createDirectories(temp_part_dir / subdir);
        }

        /// TODO Transactions: Decide what to do with version metadata (if any). Let's just skip it for now.
        if (filename.ends_with(IMergeTreeDataPart::TXN_VERSION_METADATA_FILE_NAME))
            continue;

        size_t file_size = backup->copyFileToDisk(part_path_in_backup_fs / filename, disk, temp_part_dir / filename);
        reservation->update(reservation->getSize() - file_size);
    }

    if (auto part = loadPartRestoredFromBackup(disk, temp_part_dir.parent_path(), part_name, detach_if_broken))
        restored_parts_holder->addPart(part);
    else
        restored_parts_holder->increaseNumBrokenParts();
}

MergeTreeData::MutableDataPartPtr MergeTreeData::loadPartRestoredFromBackup(const DiskPtr & disk, const String & temp_dir, const String & part_name, bool detach_if_broken) const
{
    MutableDataPartPtr part;

    auto single_disk_volume = std::make_shared<SingleDiskVolume>(disk->getName(), disk, 0);

    /// Load this part from the directory `tmp_part_dir`.
    auto load_part = [&]
    {
        MergeTreeDataPartBuilder builder(*this, part_name, single_disk_volume, temp_dir, part_name);
        builder.withPartFormatFromDisk();
        part = std::move(builder).build();
        part->version.setCreationTID(Tx::PrehistoricTID, nullptr);
        part->loadColumnsChecksumsIndexes(/* require_columns_checksums= */ false, /* check_consistency= */ true);
    };

    /// Broken parts can appear in a backup sometimes.
    auto mark_broken = [&](const std::exception_ptr error)
    {
        tryLogException(error, log,
                        fmt::format("Part {} will be restored as detached because it's broken. You need to resolve this manually", part_name));
        if (!part)
        {
            /// Make a fake data part only to copy its files to /detached/.
            part = MergeTreeDataPartBuilder{*this, part_name, single_disk_volume, temp_dir, part_name}
                       .withPartStorageType(MergeTreeDataPartStorageType::Full)
                       .withPartType(MergeTreeDataPartType::Wide)
                       .build();
        }
        part->renameToDetached("broken-from-backup");
    };

    /// Try to load this part multiple times.
    auto backoff_ms = loading_parts_initial_backoff_ms;
    for (size_t try_no = 0; try_no < loading_parts_max_tries; ++try_no)
    {
        std::exception_ptr error;
        bool retryable = false;
        try
        {
            load_part();
        }
        catch (const Poco::Net::NetException &)
        {
            error = std::current_exception();
            retryable = true;
        }
        catch (const Poco::TimeoutException &)
        {
            error = std::current_exception();
            retryable = true;
        }
        catch (...)
        {
            error = std::current_exception();
            retryable = isRetryableException(std::current_exception());
        }

        if (!error)
            return part;

        if (!retryable && detach_if_broken)
        {
            mark_broken(error);
            return nullptr;
        }

        if (!retryable)
        {
            LOG_ERROR(log,
                      "Failed to restore part {} because it's broken. You can skip broken parts while restoring by setting "
                      "'restore_broken_parts_as_detached = true'",
                      part_name);
        }

        if (!retryable || (try_no + 1 == loading_parts_max_tries))
        {
            if (Exception * e = exception_cast<Exception *>(error))
                e->addMessage("while restoring part {} of table {}", part->name, getStorageID());
            std::rethrow_exception(error);
        }

        tryLogException(error, log,
                        fmt::format("Failed to load part {} at try {} with a retryable error. Will retry in {} ms", part_name, try_no, backoff_ms));

        std::this_thread::sleep_for(std::chrono::milliseconds(backoff_ms));
        backoff_ms = std::min(backoff_ms * 2, loading_parts_max_backoff_ms);
    }

    UNREACHABLE();
}


String MergeTreeData::getPartitionIDFromQuery(const ASTPtr & ast, ContextPtr local_context, DataPartsLock * acquired_lock) const
{
    const auto & partition_ast = ast->as<ASTPartition &>();

    if (partition_ast.all)
        throw Exception(ErrorCodes::SUPPORT_IS_DISABLED, "Only Support DETACH PARTITION ALL currently");

    if (!partition_ast.value)
    {
        MergeTreePartInfo::validatePartitionID(partition_ast.id, format_version);
        return partition_ast.id;
    }

    if (format_version < MERGE_TREE_DATA_MIN_FORMAT_VERSION_WITH_CUSTOM_PARTITIONING)
    {
        /// Month-partitioning specific - partition ID can be passed in the partition value.
        const auto * partition_lit = partition_ast.value->as<ASTLiteral>();
        if (partition_lit && partition_lit->value.getType() == Field::Types::String)
        {
            String partition_id = partition_lit->value.get<String>();
            MergeTreePartInfo::validatePartitionID(partition_id, format_version);
            return partition_id;
        }
    }

    /// Re-parse partition key fields using the information about expected field types.
    auto metadata_snapshot = getInMemoryMetadataPtr();
    const Block & key_sample_block = metadata_snapshot->getPartitionKey().sample_block;
    size_t fields_count = key_sample_block.columns();
    if (partition_ast.fields_count != fields_count)
        throw Exception(ErrorCodes::INVALID_PARTITION_VALUE,
                        "Wrong number of fields in the partition expression: {}, must be: {}",
                        partition_ast.fields_count, fields_count);

    Row partition_row(fields_count);
    if (fields_count == 0)
    {
        /// Function tuple(...) requires at least one argument, so empty key is a special case
        assert(!partition_ast.fields_count);
        assert(typeid_cast<ASTFunction *>(partition_ast.value.get()));
        assert(partition_ast.value->as<ASTFunction>()->name == "tuple");
        assert(partition_ast.value->as<ASTFunction>()->arguments);
        auto args = partition_ast.value->as<ASTFunction>()->arguments;
        if (!args)
            throw Exception(ErrorCodes::BAD_ARGUMENTS, "Expected at least one argument in partition AST");
        bool empty_tuple = partition_ast.value->as<ASTFunction>()->arguments->children.empty();
        if (!empty_tuple)
            throw Exception(ErrorCodes::INVALID_PARTITION_VALUE, "Partition key is empty, expected 'tuple()' as partition key");
    }
    else if (fields_count == 1)
    {
        ASTPtr partition_value_ast = partition_ast.value;
        if (auto * tuple = partition_value_ast->as<ASTFunction>())
        {
            assert(tuple->name == "tuple");
            assert(tuple->arguments);
            assert(tuple->arguments->children.size() == 1);
            partition_value_ast = tuple->arguments->children[0];
        }
        /// Simple partition key, need to evaluate and cast
        Field partition_key_value = evaluateConstantExpression(partition_value_ast, local_context).first;
        partition_row[0] = convertFieldToTypeOrThrow(partition_key_value, *key_sample_block.getByPosition(0).type);
    }
    else
    {
        /// Complex key, need to evaluate, untuple and cast
        Field partition_key_value = evaluateConstantExpression(partition_ast.value, local_context).first;
        if (partition_key_value.getType() != Field::Types::Tuple)
            throw Exception(ErrorCodes::INVALID_PARTITION_VALUE,
                            "Expected tuple for complex partition key, got {}", partition_key_value.getTypeName());

        const Tuple & tuple = partition_key_value.get<Tuple>();
        if (tuple.size() != fields_count)
            throw Exception(ErrorCodes::LOGICAL_ERROR,
                            "Wrong number of fields in the partition expression: {}, must be: {}", tuple.size(), fields_count);

        for (size_t i = 0; i < fields_count; ++i)
            partition_row[i] = convertFieldToTypeOrThrow(tuple[i], *key_sample_block.getByPosition(i).type);
    }

    MergeTreePartition partition(std::move(partition_row));
    String partition_id = partition.getID(*this);

    {
        auto data_parts_lock = (acquired_lock) ? DataPartsLock() : lockParts();
        DataPartPtr existing_part_in_partition = getAnyPartInPartition(partition_id, data_parts_lock);
        if (existing_part_in_partition && existing_part_in_partition->partition.value != partition.value)
        {
            WriteBufferFromOwnString buf;
            partition.serializeText(*this, buf, FormatSettings{});
            throw Exception(ErrorCodes::LOGICAL_ERROR, "Parsed partition value: {} "
                            "doesn't match partition value for an existing part with the same partition ID: {}",
                            buf.str(), existing_part_in_partition->name);
        }
    }

    return partition_id;
}


DataPartsVector MergeTreeData::getVisibleDataPartsVector(ContextPtr local_context) const
{
    return getVisibleDataPartsVector(local_context->getCurrentTransaction());
}

DataPartsVector MergeTreeData::getVisibleDataPartsVectorUnlocked(ContextPtr local_context, const DataPartsLock & lock) const
{
    DataPartsVector res;
    if (const auto * txn = local_context->getCurrentTransaction().get())
    {
        res = getDataPartsVectorForInternalUsage({DataPartState::Active, DataPartState::Outdated}, lock);
        filterVisibleDataParts(res, txn->getSnapshot(), txn->tid);
    }
    else
    {
        res = getDataPartsVectorForInternalUsage({DataPartState::Active}, lock);
    }
    return res;
}

MergeTreeData::DataPartsVector MergeTreeData::getVisibleDataPartsVector(const MergeTreeTransactionPtr & txn) const
{
    DataPartsVector res;
    if (txn)
    {
        res = getDataPartsVectorForInternalUsage({DataPartState::Active, DataPartState::Outdated});
        filterVisibleDataParts(res, txn->getSnapshot(), txn->tid);
    }
    else
    {
        res = getDataPartsVectorForInternalUsage();
    }
    return res;
}

MergeTreeData::DataPartsVector MergeTreeData::getVisibleDataPartsVector(CSN snapshot_version, TransactionID current_tid) const
{
    auto res = getDataPartsVectorForInternalUsage({DataPartState::Active, DataPartState::Outdated});
    filterVisibleDataParts(res, snapshot_version, current_tid);
    return res;
}

void MergeTreeData::filterVisibleDataParts(DataPartsVector & maybe_visible_parts, CSN snapshot_version, TransactionID current_tid) const
{
    [[maybe_unused]] size_t total_size = maybe_visible_parts.size();

    auto need_remove_pred = [snapshot_version, &current_tid] (const DataPartPtr & part) -> bool
    {
        return !part->version.isVisible(snapshot_version, current_tid);
    };

    std::erase_if(maybe_visible_parts, need_remove_pred);
    [[maybe_unused]] size_t visible_size = maybe_visible_parts.size();

    LOG_TEST(log, "Got {} parts (of {}) visible in snapshot {} (TID {}): {}",
             visible_size, total_size, snapshot_version, current_tid, fmt::join(getPartsNames(maybe_visible_parts), ", "));
}


std::unordered_set<String> MergeTreeData::getPartitionIDsFromQuery(const ASTs & asts, ContextPtr local_context) const
{
    std::unordered_set<String> partition_ids;
    for (const auto & ast : asts)
        partition_ids.emplace(getPartitionIDFromQuery(ast, local_context));
    return partition_ids;
}

std::set<String> MergeTreeData::getPartitionIdsAffectedByCommands(
    const MutationCommands & commands, ContextPtr query_context) const
{
    std::set<String> affected_partition_ids;

    for (const auto & command : commands)
    {
        if (!command.partition)
        {
            affected_partition_ids.clear();
            break;
        }

        affected_partition_ids.insert(
            getPartitionIDFromQuery(command.partition, query_context)
        );
    }

    return affected_partition_ids;
}

std::unordered_set<String> MergeTreeData::getAllPartitionIds() const
{
    auto lock = lockParts();
    std::unordered_set<String> res;
    std::string_view prev_id;
    for (const auto & part : getDataPartsStateRange(DataPartState::Active))
    {
        if (prev_id == part->info.partition_id)
            continue;

        res.insert(part->info.partition_id);
        prev_id = part->info.partition_id;
    }
    return res;
}


MergeTreeData::DataPartsVector MergeTreeData::getDataPartsVectorForInternalUsage(
    const DataPartStates & affordable_states, const DataPartsLock & /*lock*/, DataPartStateVector * out_states) const
{
    DataPartsVector res;
    DataPartsVector buf;

    for (auto state : affordable_states)
    {
        auto range = getDataPartsStateRange(state);
        std::swap(buf, res);
        res.clear();
        std::merge(range.begin(), range.end(), buf.begin(), buf.end(), std::back_inserter(res), LessDataPart());
    }

    if (out_states != nullptr)
    {
        out_states->resize(res.size());
        for (size_t i = 0; i < res.size(); ++i)
            (*out_states)[i] = res[i]->getState();
    }

    return res;
}

MergeTreeData::DataPartsVector
MergeTreeData::getDataPartsVectorForInternalUsage(const DataPartStates & affordable_states, DataPartStateVector * out_states) const
{
    auto lock = lockParts();
    return getDataPartsVectorForInternalUsage(affordable_states, lock, out_states);
}

MergeTreeData::ProjectionPartsVector
MergeTreeData::getProjectionPartsVectorForInternalUsage(const DataPartStates & affordable_states, DataPartStateVector * out_states) const
{
    auto lock = lockParts();
    ProjectionPartsVector res;
    for (auto state : affordable_states)
    {
        auto range = getDataPartsStateRange(state);
        for (const auto & part : range)
        {
            res.data_parts.push_back(part);
            for (const auto & [_, projection_part] : part->getProjectionParts())
                res.projection_parts.push_back(projection_part);
        }
    }

    if (out_states != nullptr)
    {
        out_states->resize(res.projection_parts.size());
        for (size_t i = 0; i < res.projection_parts.size(); ++i)
            (*out_states)[i] = res.projection_parts[i]->getParentPart()->getState();
    }

    return res;
}

MergeTreeData::DataPartsVector MergeTreeData::getAllDataPartsVector(MergeTreeData::DataPartStateVector * out_states) const
{
    DataPartsVector res;
    auto lock = lockParts();
    res.assign(data_parts_by_info.begin(), data_parts_by_info.end());
    if (out_states != nullptr)
    {
        out_states->resize(res.size());
        for (size_t i = 0; i < res.size(); ++i)
            (*out_states)[i] = res[i]->getState();
    }

    return res;
}

size_t MergeTreeData::getAllPartsCount() const
{
    auto lock = lockParts();
    return data_parts_by_info.size();
}

size_t MergeTreeData::getTotalMarksCount() const
{
    size_t total_marks = 0;
    auto lock = lockParts();
    for (const auto & part : data_parts_by_info)
    {
        total_marks += part->getMarksCount();
    }
    return total_marks;
}

bool MergeTreeData::supportsLightweightDelete() const
{
    auto lock = lockParts();
    for (const auto & part : data_parts_by_info)
    {
        if (part->getState() == MergeTreeDataPartState::Outdated
            || part->getState() == MergeTreeDataPartState::Deleting)
            continue;

        if (!part->supportLightweightDeleteMutate())
            return false;
    }
    return true;
}

MergeTreeData::ProjectionPartsVector MergeTreeData::getAllProjectionPartsVector(MergeTreeData::DataPartStateVector * out_states) const
{
    ProjectionPartsVector res;
    auto lock = lockParts();
    for (const auto & part : data_parts_by_info)
    {
        res.data_parts.push_back(part);
        for (const auto & [p_name, projection_part] : part->getProjectionParts())
            res.projection_parts.push_back(projection_part);
    }

    if (out_states != nullptr)
    {
        out_states->resize(res.projection_parts.size());
        for (size_t i = 0; i < res.projection_parts.size(); ++i)
            (*out_states)[i] = res.projection_parts[i]->getParentPart()->getState();
    }
    return res;
}

DetachedPartsInfo MergeTreeData::getDetachedParts() const
{
    DetachedPartsInfo res;

    for (const auto & disk : getDisks())
    {
        String detached_path = fs::path(relative_data_path) / MergeTreeData::DETACHED_DIR_NAME;

        /// Note: we don't care about TOCTOU issue here.
        if (disk->exists(detached_path))
        {
            for (auto it = disk->iterateDirectory(detached_path); it->isValid(); it->next())
            {
                res.push_back(DetachedPartInfo::parseDetachedPartName(disk, it->name(), format_version));
            }
        }
    }
    return res;
}

void MergeTreeData::validateDetachedPartName(const String & name)
{
    if (name.find('/') != std::string::npos || name == "." || name == "..")
        throw DB::Exception(ErrorCodes::INCORRECT_FILE_NAME, "Invalid part name '{}'", name);

    if (startsWith(name, "attaching_") || startsWith(name, "deleting_"))
        throw DB::Exception(ErrorCodes::BAD_DATA_PART_NAME, "Cannot drop part {}: "
                            "most likely it is used by another DROP or ATTACH query.", name);
}

void MergeTreeData::dropDetached(const ASTPtr & partition, bool part, ContextPtr local_context)
{
    PartsTemporaryRename renamed_parts(*this, "detached/");

    if (part)
    {
        String part_name = partition->as<ASTLiteral &>().value.safeGet<String>();
        validateDetachedPartName(part_name);
        auto disk = getDiskForDetachedPart(part_name);
        renamed_parts.addPart(part_name, "deleting_" + part_name, disk);
    }
    else
    {
        String partition_id = getPartitionIDFromQuery(partition, local_context);
        DetachedPartsInfo detached_parts = getDetachedParts();
        for (const auto & part_info : detached_parts)
            if (part_info.valid_name && part_info.partition_id == partition_id
                && part_info.prefix != "attaching" && part_info.prefix != "deleting")
                renamed_parts.addPart(part_info.dir_name, "deleting_" + part_info.dir_name, part_info.disk);
    }

    LOG_DEBUG(log, "Will drop {} detached parts.", renamed_parts.old_and_new_names.size());

    renamed_parts.tryRenameAll();

    for (auto & [old_name, new_name, disk] : renamed_parts.old_and_new_names)
    {
        bool keep_shared = removeDetachedPart(disk, fs::path(relative_data_path) / "detached" / new_name / "", old_name);
        LOG_DEBUG(log, "Dropped detached part {}, keep shared data: {}", old_name, keep_shared);
        old_name.clear();
    }
}

MergeTreeData::MutableDataPartsVector MergeTreeData::tryLoadPartsToAttach(const ASTPtr & partition, bool attach_part,
        ContextPtr local_context, PartsTemporaryRename & renamed_parts)
{
    const String source_dir = "detached/";

    /// Let's compose a list of parts that should be added.
    if (attach_part)
    {
        const String part_id = partition->as<ASTLiteral &>().value.safeGet<String>();
        validateDetachedPartName(part_id);
        if (temporary_parts.contains(String(DETACHED_DIR_NAME) + "/" + part_id))
        {
            LOG_WARNING(log, "Will not try to attach part {} because its directory is temporary, "
                             "probably it's being detached right now", part_id);
        }
        else
        {
            auto disk = getDiskForDetachedPart(part_id);
            renamed_parts.addPart(part_id, "attaching_" + part_id, disk);
        }
    }
    else
    {
        String partition_id = getPartitionIDFromQuery(partition, local_context);
        LOG_DEBUG(log, "Looking for parts for partition {} in {}", partition_id, source_dir);

        ActiveDataPartSet active_parts(format_version);

        auto detached_parts = getDetachedParts();
        std::erase_if(detached_parts, [&partition_id](const DetachedPartInfo & part_info)
        {
            return !part_info.valid_name || !part_info.prefix.empty() || part_info.partition_id != partition_id;
        });

        for (const auto & part_info : detached_parts)
        {
            if (temporary_parts.contains(String(DETACHED_DIR_NAME) + "/" + part_info.dir_name))
            {
                LOG_WARNING(log, "Will not try to attach part {} because its directory is temporary, "
                                 "probably it's being detached right now", part_info.dir_name);
                continue;
            }
            LOG_DEBUG(log, "Found part {}", part_info.dir_name);
            active_parts.add(part_info.dir_name);
        }

        LOG_DEBUG(log, "{} of them are active", active_parts.size());

        /// Inactive parts are renamed so they can not be attached in case of repeated ATTACH.
        for (const auto & part_info : detached_parts)
        {
            const String containing_part = active_parts.getContainingPart(part_info.dir_name);
            if (containing_part.empty())
                continue;

            LOG_DEBUG(log, "Found containing part {} for part {}", containing_part, part_info.dir_name);

            if (!containing_part.empty() && containing_part != part_info.dir_name)
                part_info.disk->moveDirectory(fs::path(relative_data_path) / source_dir / part_info.dir_name,
                    fs::path(relative_data_path) / source_dir / ("inactive_" + part_info.dir_name));
            else
                renamed_parts.addPart(part_info.dir_name, "attaching_" + part_info.dir_name, part_info.disk);
        }
    }


    /// Try to rename all parts before attaching to prevent race with DROP DETACHED and another ATTACH.
    renamed_parts.tryRenameAll();

    /// Synchronously check that added parts exist and are not broken. We will write checksums.txt if it does not exist.
    LOG_DEBUG(log, "Checking {} parts", renamed_parts.old_and_new_names.size());
    MutableDataPartsVector loaded_parts;
    loaded_parts.reserve(renamed_parts.old_and_new_names.size());

    for (const auto & [old_name, new_name, disk] : renamed_parts.old_and_new_names)
    {
        LOG_DEBUG(log, "Checking part {}", new_name);

        auto single_disk_volume = std::make_shared<SingleDiskVolume>("volume_" + old_name, disk);
        auto part = getDataPartBuilder(old_name, single_disk_volume, source_dir + new_name)
            .withPartFormatFromDisk()
            .build();

        loadPartAndFixMetadataImpl(part, local_context, getInMemoryMetadataPtr()->getMetadataVersion(), getSettings()->fsync_after_insert);
        loaded_parts.push_back(part);
    }

    return loaded_parts;
}

namespace
{

inline ReservationPtr checkAndReturnReservation(UInt64 expected_size, ReservationPtr reservation)
{
    if (reservation)
        return reservation;

    throw Exception(ErrorCodes::NOT_ENOUGH_SPACE, "Cannot reserve {}, not enough space", ReadableSize(expected_size));
}

}

ReservationPtr MergeTreeData::reserveSpace(UInt64 expected_size) const
{
    expected_size = std::max(RESERVATION_MIN_ESTIMATION_SIZE, expected_size);
    return getStoragePolicy()->reserveAndCheck(expected_size);
}

ReservationPtr MergeTreeData::reserveSpace(UInt64 expected_size, SpacePtr space)
{
    expected_size = std::max(RESERVATION_MIN_ESTIMATION_SIZE, expected_size);
    auto reservation = tryReserveSpace(expected_size, space);
    return checkAndReturnReservation(expected_size, std::move(reservation));
}

ReservationPtr MergeTreeData::reserveSpace(UInt64 expected_size, const IDataPartStorage & data_part_storage)
{
    expected_size = std::max(RESERVATION_MIN_ESTIMATION_SIZE, expected_size);
    return data_part_storage.reserve(expected_size);
}

ReservationPtr MergeTreeData::tryReserveSpace(UInt64 expected_size, const IDataPartStorage & data_part_storage)
{
    expected_size = std::max(RESERVATION_MIN_ESTIMATION_SIZE, expected_size);
    return data_part_storage.tryReserve(expected_size);
}

ReservationPtr MergeTreeData::tryReserveSpace(UInt64 expected_size, SpacePtr space)
{
    expected_size = std::max(RESERVATION_MIN_ESTIMATION_SIZE, expected_size);
    return space->reserve(expected_size);
}

ReservationPtr MergeTreeData::reserveSpacePreferringTTLRules(
    const StorageMetadataPtr & metadata_snapshot,
    UInt64 expected_size,
    const IMergeTreeDataPart::TTLInfos & ttl_infos,
    time_t time_of_move,
    size_t min_volume_index,
    bool is_insert,
    DiskPtr selected_disk) const
{
    expected_size = std::max(RESERVATION_MIN_ESTIMATION_SIZE, expected_size);

    ReservationPtr reservation = tryReserveSpacePreferringTTLRules(
        metadata_snapshot, expected_size, ttl_infos, time_of_move, min_volume_index, is_insert, selected_disk);

    return checkAndReturnReservation(expected_size, std::move(reservation));
}

ReservationPtr MergeTreeData::tryReserveSpacePreferringTTLRules(
    const StorageMetadataPtr & metadata_snapshot,
    UInt64 expected_size,
    const IMergeTreeDataPart::TTLInfos & ttl_infos,
    time_t time_of_move,
    size_t min_volume_index,
    bool is_insert,
    DiskPtr selected_disk) const
{
    expected_size = std::max(RESERVATION_MIN_ESTIMATION_SIZE, expected_size);
    ReservationPtr reservation;

    auto move_ttl_entry = selectTTLDescriptionForTTLInfos(metadata_snapshot->getMoveTTLs(), ttl_infos.moves_ttl, time_of_move, true);

    if (move_ttl_entry)
    {
        LOG_TRACE(log, "Trying to reserve {} to apply a TTL rule. Will try to reserve in the destination", ReadableSize(expected_size));
        SpacePtr destination_ptr = getDestinationForMoveTTL(*move_ttl_entry);
        bool perform_ttl_move_on_insert = is_insert && destination_ptr && shouldPerformTTLMoveOnInsert(destination_ptr);

        if (!destination_ptr)
        {
            if (move_ttl_entry->destination_type == DataDestinationType::VOLUME && !move_ttl_entry->if_exists)
                LOG_WARNING(
                    log,
                    "Would like to reserve space on volume '{}' by TTL rule of table '{}' but volume was not found",
                    move_ttl_entry->destination_name,
                    *std::atomic_load(&log_name));
            else if (move_ttl_entry->destination_type == DataDestinationType::DISK && !move_ttl_entry->if_exists)
                LOG_WARNING(
                    log,
                    "Would like to reserve space on disk '{}' by TTL rule of table '{}' but disk was not found",
                    move_ttl_entry->destination_name,
                    *std::atomic_load(&log_name));
        }
        else if (is_insert && !perform_ttl_move_on_insert)
        {
            LOG_TRACE(
                log,
                "TTL move on insert to {} {} for table {} is disabled",
                (move_ttl_entry->destination_type == DataDestinationType::VOLUME ? "volume" : "disk"),
                move_ttl_entry->destination_name,
                *std::atomic_load(&log_name));
        }
        else
        {
            reservation = destination_ptr->reserve(expected_size);
            if (reservation)
            {
                return reservation;
            }
            else
            {
                if (move_ttl_entry->destination_type == DataDestinationType::VOLUME)
                    LOG_WARNING(
                        log,
                        "Would like to reserve space on volume '{}' by TTL rule of table '{}' but there is not enough space",
                        move_ttl_entry->destination_name,
                        *std::atomic_load(&log_name));
                else if (move_ttl_entry->destination_type == DataDestinationType::DISK)
                    LOG_WARNING(
                        log,
                        "Would like to reserve space on disk '{}' by TTL rule of table '{}' but there is not enough space",
                        move_ttl_entry->destination_name,
                        *std::atomic_load(&log_name));
            }
        }
    }

    // Prefer selected_disk
    if (selected_disk)
    {
        LOG_TRACE(
            log,
            "Trying to reserve {} on the selected disk: {} (with type {})",
            ReadableSize(expected_size),
            selected_disk->getName(),
            toString(selected_disk->getDataSourceDescription().type));
        reservation = selected_disk->reserve(expected_size);
    }

    if (!reservation)
    {
        LOG_TRACE(log, "Trying to reserve {} using storage policy from min volume index {}", ReadableSize(expected_size), min_volume_index);
        reservation = getStoragePolicy()->reserve(expected_size, min_volume_index);
    }

    return reservation;
}

SpacePtr MergeTreeData::getDestinationForMoveTTL(const TTLDescription & move_ttl) const
{
    auto policy = getStoragePolicy();
    if (move_ttl.destination_type == DataDestinationType::VOLUME)
        return policy->tryGetVolumeByName(move_ttl.destination_name);
    else if (move_ttl.destination_type == DataDestinationType::DISK)
        return policy->tryGetDiskByName(move_ttl.destination_name);
    else
        return {};
}

bool MergeTreeData::shouldPerformTTLMoveOnInsert(const SpacePtr & move_destination) const
{
    if (move_destination->isVolume())
    {
        auto volume = std::static_pointer_cast<IVolume>(move_destination);
        return volume->perform_ttl_move_on_insert;
    }
    if (move_destination->isDisk())
    {
        auto disk = std::static_pointer_cast<IDisk>(move_destination);
        if (auto volume = getStoragePolicy()->tryGetVolumeByDiskName(disk->getName()))
            return volume->perform_ttl_move_on_insert;
    }
    return false;
}

bool MergeTreeData::isPartInTTLDestination(const TTLDescription & ttl, const IMergeTreeDataPart & part) const
{
    auto policy = getStoragePolicy();
    if (ttl.destination_type == DataDestinationType::VOLUME)
    {
        for (const auto & disk : policy->getVolumeByName(ttl.destination_name)->getDisks())
            if (disk->getName() == part.getDataPartStorage().getDiskName())
                return true;
    }
    else if (ttl.destination_type == DataDestinationType::DISK)
        return policy->getDiskByName(ttl.destination_name)->getName() == part.getDataPartStorage().getDiskName();
    return false;
}

CompressionCodecPtr MergeTreeData::getCompressionCodecForPart(size_t part_size_compressed, const IMergeTreeDataPart::TTLInfos & ttl_infos, time_t current_time) const
{
    auto metadata_snapshot = getInMemoryMetadataPtr();

    const auto & recompression_ttl_entries = metadata_snapshot->getRecompressionTTLs();
    auto best_ttl_entry = selectTTLDescriptionForTTLInfos(recompression_ttl_entries, ttl_infos.recompression_ttl, current_time, true);

    if (best_ttl_entry)
        return CompressionCodecFactory::instance().get(best_ttl_entry->recompression_codec, {});

    return getContext()->chooseCompressionCodec(
        part_size_compressed,
        static_cast<double>(part_size_compressed) / getTotalActiveSizeInBytes());
}


MergeTreeData::DataParts MergeTreeData::getDataParts(const DataPartStates & affordable_states) const
{
    DataParts res;
    {
        auto lock = lockParts();
        for (auto state : affordable_states)
        {
            auto range = getDataPartsStateRange(state);
            res.insert(range.begin(), range.end());
        }
    }
    return res;
}

MergeTreeData::DataParts MergeTreeData::getDataPartsForInternalUsage() const
{
    return getDataParts({DataPartState::Active});
}

MergeTreeData::DataPartsVector MergeTreeData::getDataPartsVectorForInternalUsage() const
{
    return getDataPartsVectorForInternalUsage({DataPartState::Active});
}

MergeTreeData::DataPartPtr MergeTreeData::getAnyPartInPartition(
    const String & partition_id, DataPartsLock & /*data_parts_lock*/) const
{
    auto it = data_parts_by_state_and_info.lower_bound(DataPartStateAndPartitionID{DataPartState::Active, partition_id});

    if (it != data_parts_by_state_and_info.end() && (*it)->getState() == DataPartState::Active && (*it)->info.partition_id == partition_id)
        return *it;

    return nullptr;
}


MergeTreeData::Transaction::Transaction(MergeTreeData & data_, MergeTreeTransaction * txn_)
    : data(data_)
    , txn(txn_)
{
    if (txn)
        data.transactions_enabled.store(true);
}

void MergeTreeData::Transaction::rollbackPartsToTemporaryState()
{
    if (!isEmpty())
    {
        WriteBufferFromOwnString buf;
        buf << " Rollbacking parts state to temporary and removing from working set:";
        for (const auto & part : precommitted_parts)
            buf << " " << part->getDataPartStorage().getPartDirectory();
        buf << ".";
        LOG_DEBUG(data.log, "Undoing transaction.{}", buf.str());

        data.removePartsFromWorkingSetImmediatelyAndSetTemporaryState(
            DataPartsVector(precommitted_parts.begin(), precommitted_parts.end()));
    }

    clear();
}

TransactionID MergeTreeData::Transaction::getTID() const
{
    if (txn)
        return txn->tid;
    return Tx::PrehistoricTID;
}

void MergeTreeData::Transaction::addPart(MutableDataPartPtr & part)
{
    precommitted_parts.insert(part);
}

void MergeTreeData::Transaction::rollback()
{
    if (!isEmpty())
    {
        WriteBufferFromOwnString buf;
        buf << "Removing parts:";
        for (const auto & part : precommitted_parts)
            buf << " " << part->getDataPartStorage().getPartDirectory();
        buf << ".";
        LOG_DEBUG(data.log, "Undoing transaction {}. {}", getTID(), buf.str());

        for (const auto & part : precommitted_parts)
            part->version.creation_csn.store(Tx::RolledBackCSN);

        auto lock = data.lockParts();

        if (data.data_parts_indexes.empty())
        {
            /// Table was dropped concurrently and all parts (including PreActive parts) were cleared, so there's nothing to rollback
            if (!data.all_data_dropped)
            {
                Strings part_names;
                for (const auto & part : precommitted_parts)
                    part_names.emplace_back(part->name);
                throw Exception(ErrorCodes::LOGICAL_ERROR, "There are some PreActive parts ({}) to rollback, "
                                "but data parts set is empty and table {} was not dropped. It's a bug",
                                fmt::join(part_names, ", "), data.getStorageID().getNameForLogs());
            }
        }
        else
        {
            data.removePartsFromWorkingSet(txn,
                DataPartsVector(precommitted_parts.begin(), precommitted_parts.end()),
                /* clear_without_timeout = */ true, &lock);
        }
    }

    clear();
}

void MergeTreeData::Transaction::clear()
{
    precommitted_parts.clear();
}

MergeTreeData::DataPartsVector MergeTreeData::Transaction::commit(DataPartsLock * acquired_parts_lock)
{
    DataPartsVector total_covered_parts;

    if (!isEmpty())
    {
        auto settings = data.getSettings();
        auto parts_lock = acquired_parts_lock ? DataPartsLock() : data.lockParts();
        auto * owing_parts_lock = acquired_parts_lock ? acquired_parts_lock : &parts_lock;

        for (const auto & part : precommitted_parts)
            if (part->getDataPartStorage().hasActiveTransaction())
                part->getDataPartStorage().commitTransaction();

        if (txn)
        {
            for (const auto & part : precommitted_parts)
            {
                DataPartPtr covering_part;
                DataPartsVector covered_active_parts = data.getActivePartsToReplace(part->info, part->name, covering_part, *owing_parts_lock);

                /// outdated parts should be also collected here
                /// the visible outdated parts should be tried to be removed
                /// more likely the conflict happens at the removing visible outdated parts, what is right actually
                DataPartsVector covered_outdated_parts = data.getCoveredOutdatedParts(part, *owing_parts_lock);

                LOG_TEST(data.log, "Got {} oudated parts covered by {} (TID {} CSN {}): {}",
                         covered_outdated_parts.size(), part->getNameWithState(), txn->tid, txn->getSnapshot(), fmt::join(getPartsNames(covered_outdated_parts), ", "));
                data.filterVisibleDataParts(covered_outdated_parts, txn->getSnapshot(), txn->tid);

                DataPartsVector covered_parts;
                covered_parts.reserve(covered_active_parts.size() + covered_outdated_parts.size());
                std::move(covered_active_parts.begin(), covered_active_parts.end(), std::back_inserter(covered_parts));
                std::move(covered_outdated_parts.begin(), covered_outdated_parts.end(), std::back_inserter(covered_parts));

                MergeTreeTransaction::addNewPartAndRemoveCovered(data.shared_from_this(), part, covered_parts, txn);
            }
        }

        NOEXCEPT_SCOPE({
            auto current_time = time(nullptr);

            size_t add_bytes = 0;
            size_t add_rows = 0;
            size_t add_parts = 0;

            size_t reduce_bytes = 0;
            size_t reduce_rows = 0;
            size_t reduce_parts = 0;

            for (const auto & part : precommitted_parts)
            {
                DataPartPtr covering_part;
                DataPartsVector covered_parts = data.getActivePartsToReplace(part->info, part->name, covering_part, *owing_parts_lock);
                if (covering_part)
                {
                    /// It's totally fine for zero-level parts, because of possible race condition between ReplicatedMergeTreeSink and
                    /// background queue execution (new part is added to ZK before this function is called,
                    /// so other replica may produce covering part and replication queue may download covering part).
                    if (part->info.level)
                        LOG_WARNING(data.log, "Tried to commit obsolete part {} covered by {}", part->name, covering_part->getNameWithState());
                    else
                        LOG_INFO(data.log, "Tried to commit obsolete part {} covered by {}", part->name, covering_part->getNameWithState());

                    part->remove_time.store(0, std::memory_order_relaxed); /// The part will be removed without waiting for old_parts_lifetime seconds.
                    data.modifyPartState(part, DataPartState::Outdated);
                }
                else
                {
                    if (!txn)
                        MergeTreeTransaction::addNewPartAndRemoveCovered(data.shared_from_this(), part, covered_parts, NO_TRANSACTION_RAW);

                    total_covered_parts.insert(total_covered_parts.end(), covered_parts.begin(), covered_parts.end());
                    for (const auto & covered_part : covered_parts)
                    {
                        covered_part->remove_time.store(current_time, std::memory_order_relaxed);

                        reduce_bytes += covered_part->getBytesOnDisk();
                        reduce_rows += covered_part->rows_count;

                        data.modifyPartState(covered_part, DataPartState::Outdated);
                        data.removePartContributionToColumnAndSecondaryIndexSizes(covered_part);
                    }

                    reduce_parts += covered_parts.size();

                    add_bytes += part->getBytesOnDisk();
                    add_rows += part->rows_count;
                    ++add_parts;

                    data.modifyPartState(part, DataPartState::Active);
                    data.addPartContributionToColumnAndSecondaryIndexSizes(part);
                }
            }

            if (reduce_parts == 0)
            {
                for (const auto & part : precommitted_parts)
                    data.updateObjectColumns(part, parts_lock);
            }
            else
                data.resetObjectColumnsFromActiveParts(parts_lock);

            ssize_t diff_bytes = add_bytes - reduce_bytes;
            ssize_t diff_rows = add_rows - reduce_rows;
            ssize_t diff_parts  = add_parts - reduce_parts;
            data.increaseDataVolume(diff_bytes, diff_rows, diff_parts);
        });
    }

    clear();

    return total_covered_parts;
}

bool MergeTreeData::isPrimaryOrMinMaxKeyColumnPossiblyWrappedInFunctions(
    const ASTPtr & node, const StorageMetadataPtr & metadata_snapshot) const
{
    const String column_name = node->getColumnName();

    for (const auto & name : metadata_snapshot->getPrimaryKeyColumns())
        if (column_name == name)
            return true;

    for (const auto & name : getMinMaxColumnsNames(metadata_snapshot->getPartitionKey()))
        if (column_name == name)
            return true;

    if (const auto * func = node->as<ASTFunction>())
        if (func->arguments->children.size() == 1)
            return isPrimaryOrMinMaxKeyColumnPossiblyWrappedInFunctions(func->arguments->children.front(), metadata_snapshot);

    return false;
}

bool MergeTreeData::mayBenefitFromIndexForIn(
    const ASTPtr & left_in_operand, ContextPtr query_context, const StorageMetadataPtr & metadata_snapshot) const
{
    /// Make sure that the left side of the IN operator contain part of the key.
    /// If there is a tuple on the left side of the IN operator, at least one item of the tuple
    /// must be part of the key (probably wrapped by a chain of some acceptable functions).
    const auto * left_in_operand_tuple = left_in_operand->as<ASTFunction>();
    const auto & index_factory = MergeTreeIndexFactory::instance();
    const auto & query_settings = query_context->getSettingsRef();

    auto check_for_one_argument = [&](const auto & ast)
    {
        if (isPrimaryOrMinMaxKeyColumnPossiblyWrappedInFunctions(ast, metadata_snapshot))
            return true;

        if (query_settings.use_skip_indexes)
        {
            for (const auto & index : metadata_snapshot->getSecondaryIndices())
                if (index_factory.get(index)->mayBenefitFromIndexForIn(ast))
                    return true;
        }

        if (query_settings.optimize_use_projections)
        {
            for (const auto & projection : metadata_snapshot->getProjections())
                if (projection.isPrimaryKeyColumnPossiblyWrappedInFunctions(ast))
                    return true;
        }

        return false;
    };

    if (left_in_operand_tuple && left_in_operand_tuple->name == "tuple")
    {
        for (const auto & item : left_in_operand_tuple->arguments->children)
            if (check_for_one_argument(item))
                return true;

        /// The tuple itself may be part of the primary key
        /// or skip index, so check that as a last resort.
    }

    return check_for_one_argument(left_in_operand);
}

using PartitionIdToMaxBlock = std::unordered_map<String, Int64>;

static void selectBestProjection(
    const MergeTreeDataSelectExecutor & reader,
    const StorageSnapshotPtr & storage_snapshot,
    const SelectQueryInfo & query_info,
    const ActionDAGNodes & added_filter_nodes,
    const Names & required_columns,
    ProjectionCandidate & candidate,
    ContextPtr query_context,
    std::shared_ptr<PartitionIdToMaxBlock> max_added_blocks,
    const Settings & settings,
    const MergeTreeData::DataPartsVector & parts,
    ProjectionCandidate *& selected_candidate,
    size_t & min_sum_marks)
{
    MergeTreeData::DataPartsVector projection_parts;
    MergeTreeData::DataPartsVector normal_parts;
    for (const auto & part : parts)
    {
        const auto & projections = part->getProjectionParts();
        auto it = projections.find(candidate.desc->name);
        if (it != projections.end())
            projection_parts.push_back(it->second);
        else
            normal_parts.push_back(part);
    }

    if (projection_parts.empty())
        return;

    auto projection_result_ptr = reader.estimateNumMarksToRead(
        projection_parts,
        candidate.prewhere_info,
        candidate.required_columns,
        storage_snapshot->metadata,
        candidate.desc->metadata,
        query_info,
        added_filter_nodes,
        query_context,
        settings.max_threads,
        max_added_blocks);

    if (projection_result_ptr->error())
        return;

    auto sum_marks = projection_result_ptr->marks();
    if (normal_parts.empty())
    {
        // All parts are projection parts which allows us to use in_order_optimization.
        // TODO It might be better to use a complete projection even with more marks to read.
        candidate.complete = true;
    }
    else
    {
        auto normal_result_ptr = reader.estimateNumMarksToRead(
            normal_parts,
            query_info.prewhere_info,
            required_columns,
            storage_snapshot->metadata,
            storage_snapshot->metadata,
            query_info, // TODO syntax_analysis_result set in index
            added_filter_nodes,
            query_context,
            settings.max_threads,
            max_added_blocks);

        if (normal_result_ptr->error())
            return;

        if (normal_result_ptr->marks() == 0)
            candidate.complete = true;
        else
        {
            sum_marks += normal_result_ptr->marks();
            candidate.merge_tree_normal_select_result_ptr = normal_result_ptr;
        }
    }
    candidate.merge_tree_projection_select_result_ptr = projection_result_ptr;

    // We choose the projection with least sum_marks to read.
    if (sum_marks < min_sum_marks)
    {
        selected_candidate = &candidate;
        min_sum_marks = sum_marks;
    }
}


Block MergeTreeData::getMinMaxCountProjectionBlock(
    const StorageMetadataPtr & metadata_snapshot,
    const Names & required_columns,
    bool has_filter,
    const SelectQueryInfo & query_info,
    const DataPartsVector & parts,
    DataPartsVector & normal_parts,
    const PartitionIdToMaxBlock * max_block_numbers_to_read,
    ContextPtr query_context) const
{
    if (!metadata_snapshot->minmax_count_projection)
        throw Exception(ErrorCodes::LOGICAL_ERROR,
                        "Cannot find the definition of minmax_count projection but it's used in current query. "
                        "It's a bug");

    auto block = metadata_snapshot->minmax_count_projection->sample_block.cloneEmpty();
    bool need_primary_key_max_column = false;
    const auto & primary_key_max_column_name = metadata_snapshot->minmax_count_projection->primary_key_max_column_name;
    NameSet required_columns_set(required_columns.begin(), required_columns.end());

    if (required_columns_set.contains("_partition_value") && !typeid_cast<const DataTypeTuple *>(getPartitionValueType().get()))
    {
        throw Exception(
            ErrorCodes::NO_SUCH_COLUMN_IN_TABLE,
            "Missing column `_partition_value` because there is no partition column in table {}",
            getStorageID().getTableName());
    }

    if (!primary_key_max_column_name.empty())
        need_primary_key_max_column = required_columns_set.contains(primary_key_max_column_name);

    auto partition_minmax_count_columns = block.mutateColumns();
    auto partition_minmax_count_column_names = block.getNames();
    auto insert = [](ColumnAggregateFunction & column, const Field & value)
    {
        auto func = column.getAggregateFunction();
        Arena & arena = column.createOrGetArena();
        size_t size_of_state = func->sizeOfData();
        size_t align_of_state = func->alignOfData();
        auto * place = arena.alignedAlloc(size_of_state, align_of_state);
        func->create(place);
        if (const AggregateFunctionCount * agg_count = typeid_cast<const AggregateFunctionCount *>(func.get()))
            agg_count->set(place, value.get<UInt64>());
        else
        {
            auto value_column = func->getArgumentTypes().front()->createColumnConst(1, value)->convertToFullColumnIfConst();
            const auto * value_column_ptr = value_column.get();
            func->add(place, &value_column_ptr, 0, &arena);
        }
        column.insertFrom(place);
    };

    Block virtual_columns_block;
    auto virtual_block = getSampleBlockWithVirtualColumns();
    bool has_virtual_column = std::any_of(required_columns.begin(), required_columns.end(), [&](const auto & name) { return virtual_block.has(name); });
    if (has_virtual_column || has_filter)
    {
        virtual_columns_block = getBlockWithVirtualPartColumns(parts, false /* one_part */, true /* ignore_empty */);
        if (virtual_columns_block.rows() == 0)
            return {};
    }

    size_t rows = parts.size();
    ColumnPtr part_name_column;
    std::optional<PartitionPruner> partition_pruner;
    std::optional<KeyCondition> minmax_idx_condition;
    DataTypes minmax_columns_types;
    if (has_filter)
    {
        if (metadata_snapshot->hasPartitionKey())
        {
            const auto & partition_key = metadata_snapshot->getPartitionKey();
            auto minmax_columns_names = getMinMaxColumnsNames(partition_key);
            minmax_columns_types = getMinMaxColumnsTypes(partition_key);

            minmax_idx_condition.emplace(
                query_info, query_context, minmax_columns_names,
                getMinMaxExpr(partition_key, ExpressionActionsSettings::fromContext(query_context)));
            partition_pruner.emplace(metadata_snapshot, query_info, query_context, false /* strict */);
        }

        // Generate valid expressions for filtering
        ASTPtr expression_ast;
        VirtualColumnUtils::prepareFilterBlockWithQuery(query_info.query, query_context, virtual_columns_block, expression_ast);
        if (expression_ast)
            VirtualColumnUtils::filterBlockWithQuery(query_info.query, virtual_columns_block, query_context, expression_ast);

        rows = virtual_columns_block.rows();
        part_name_column = virtual_columns_block.getByName("_part").column;
    }

    auto filter_column = ColumnUInt8::create();
    auto & filter_column_data = filter_column->getData();

    DataPartsVector real_parts;
    real_parts.reserve(rows);
    for (size_t row = 0, part_idx = 0; row < rows; ++row, ++part_idx)
    {
        if (part_name_column)
        {
            while (parts[part_idx]->name != part_name_column->getDataAt(row))
                ++part_idx;
        }

        const auto & part = parts[part_idx];

        if (part->isEmpty())
            continue;

        if (!part->minmax_idx->initialized)
            throw Exception(ErrorCodes::LOGICAL_ERROR, "Found a non-empty part with uninitialized minmax_idx. It's a bug");

        filter_column_data.emplace_back();

        if (max_block_numbers_to_read)
        {
            auto blocks_iterator = max_block_numbers_to_read->find(part->info.partition_id);
            if (blocks_iterator == max_block_numbers_to_read->end() || part->info.max_block > blocks_iterator->second)
                continue;
        }

        if (minmax_idx_condition
            && !minmax_idx_condition->checkInHyperrectangle(part->minmax_idx->hyperrectangle, minmax_columns_types).can_be_true)
            continue;

        if (partition_pruner)
        {
            if (partition_pruner->canBePruned(*part))
                continue;
        }

        if (need_primary_key_max_column && !part->index_granularity.hasFinalMark())
        {
            normal_parts.push_back(part);
            continue;
        }

        real_parts.push_back(part);
        filter_column_data.back() = 1;
    }

    if (real_parts.empty())
        return {};

    FilterDescription filter(*filter_column);
    for (size_t i = 0; i < virtual_columns_block.columns(); ++i)
    {
        ColumnPtr & column = virtual_columns_block.safeGetByPosition(i).column;
        column = column->filter(*filter.data, -1);
    }

    size_t pos = 0;
    for (size_t i : metadata_snapshot->minmax_count_projection->partition_value_indices)
    {
        if (required_columns_set.contains(partition_minmax_count_column_names[pos]))
            for (const auto & part : real_parts)
                partition_minmax_count_columns[pos]->insert(part->partition.value[i]);
        ++pos;
    }

    size_t minmax_idx_size = real_parts.front()->minmax_idx->hyperrectangle.size();
    for (size_t i = 0; i < minmax_idx_size; ++i)
    {
        if (required_columns_set.contains(partition_minmax_count_column_names[pos]))
        {
            for (const auto & part : real_parts)
            {
                const auto & range = part->minmax_idx->hyperrectangle[i];
                auto & min_column = assert_cast<ColumnAggregateFunction &>(*partition_minmax_count_columns[pos]);
                insert(min_column, range.left);
            }
        }
        ++pos;

        if (required_columns_set.contains(partition_minmax_count_column_names[pos]))
        {
            for (const auto & part : real_parts)
            {
                const auto & range = part->minmax_idx->hyperrectangle[i];
                auto & max_column = assert_cast<ColumnAggregateFunction &>(*partition_minmax_count_columns[pos]);
                insert(max_column, range.right);
            }
        }
        ++pos;
    }

    if (!primary_key_max_column_name.empty())
    {
        if (required_columns_set.contains(partition_minmax_count_column_names[pos]))
        {
            for (const auto & part : real_parts)
            {
                const auto & primary_key_column = *part->index[0];
                auto & min_column = assert_cast<ColumnAggregateFunction &>(*partition_minmax_count_columns[pos]);
                insert(min_column, primary_key_column[0]);
            }
        }
        ++pos;

        if (required_columns_set.contains(partition_minmax_count_column_names[pos]))
        {
            for (const auto & part : real_parts)
            {
                const auto & primary_key_column = *part->index[0];
                auto & max_column = assert_cast<ColumnAggregateFunction &>(*partition_minmax_count_columns[pos]);
                insert(max_column, primary_key_column[primary_key_column.size() - 1]);
            }
        }
        ++pos;
    }

    bool has_count
        = std::any_of(required_columns.begin(), required_columns.end(), [&](const auto & name) { return startsWith(name, "count"); });
    if (has_count)
    {
        for (const auto & part : real_parts)
        {
            auto & column = assert_cast<ColumnAggregateFunction &>(*partition_minmax_count_columns.back());
            insert(column, part->rows_count);
        }
    }

    block.setColumns(std::move(partition_minmax_count_columns));

    Block res;
    for (const auto & name : required_columns)
    {
        if (virtual_columns_block.has(name))
            res.insert(virtual_columns_block.getByName(name));
        else if (block.has(name))
            res.insert(block.getByName(name));
        else if (startsWith(name, "count")) // special case to match count(...) variants
        {
            const auto & column = block.getByName("count()");
            res.insert({column.column, column.type, name});
        }
        else
            throw Exception(
                ErrorCodes::LOGICAL_ERROR,
                "Cannot find column {} in minmax_count projection but query analysis still selects this projection. It's a bug",
                name);
    }
    return res;
}


std::optional<ProjectionCandidate> MergeTreeData::getQueryProcessingStageWithAggregateProjection(
    ContextPtr query_context, const StorageSnapshotPtr & storage_snapshot, SelectQueryInfo & query_info) const
{
    const auto & metadata_snapshot = storage_snapshot->metadata;
    const auto & settings = query_context->getSettingsRef();

    if (settings.query_plan_optimize_projection)
        return std::nullopt;

    /// TODO: Analyzer syntax analyzer result
    if (!query_info.syntax_analyzer_result)
        return std::nullopt;

    if (!settings.optimize_use_projections || query_info.ignore_projections || query_info.is_projection_query
        || settings.aggregate_functions_null_for_empty /* projections don't work correctly with this setting */)
        return std::nullopt;

    // Currently projections don't support parallel replicas reading yet.
    if (settings.parallel_replicas_count > 1 || settings.max_parallel_replicas > 1)
        return std::nullopt;

    /// Cannot use projections in case of additional filter.
    if (query_info.additional_filter_ast)
        return std::nullopt;

    auto query_ptr = query_info.query;
    auto original_query_ptr = query_info.original_query;

    auto * select_query = query_ptr->as<ASTSelectQuery>();
    auto * original_select_query = original_query_ptr->as<ASTSelectQuery>();

    if (!original_select_query || !select_query)
        return std::nullopt;

    // Currently projections don't support final yet.
    if (select_query->final() || original_select_query->final())
        return std::nullopt;

    // Currently projections don't support sample yet.
    if (original_select_query->sampleSize())
        return std::nullopt;

    // Currently projection don't support deduplication when moving parts between shards.
    if (settings.allow_experimental_query_deduplication)
        return std::nullopt;

    // Currently projections don't support ARRAY JOIN yet.
    if (original_select_query->arrayJoinExpressionList().first)
        return std::nullopt;

    // In order to properly analyze joins, aliases should be recognized. However, aliases get lost during projection analysis.
    // Let's disable projection if there are any JOIN clauses.
    // TODO: We need a better identifier resolution mechanism for projection analysis.
    if (original_select_query->hasJoin())
        return std::nullopt;

    // INTERPOLATE expressions may include aliases, so aliases should be preserved
    if (original_select_query->interpolate() && !original_select_query->interpolate()->children.empty())
        return std::nullopt;

    // Projections don't support grouping sets yet.
    if (original_select_query->group_by_with_grouping_sets
        || original_select_query->group_by_with_totals
        || original_select_query->group_by_with_rollup
        || original_select_query->group_by_with_cube)
        return std::nullopt;

    auto query_options = SelectQueryOptions(
        QueryProcessingStage::WithMergeableState,
        /* depth */ 1,
        /* is_subquery_= */ true
        ).ignoreProjections().ignoreAlias();

    InterpreterSelectQuery select(
        original_query_ptr,
        query_context,
        query_options,
        query_info.prepared_sets);

    const auto & analysis_result = select.getAnalysisResult();

    query_info.prepared_sets = select.getQueryAnalyzer()->getPreparedSets();

    const auto & before_where = analysis_result.before_where;
    const auto & where_column_name = analysis_result.where_column_name;

    /// For PK analysis
    ActionDAGNodes added_filter_nodes;
    if (auto additional_filter_info = select.getAdditionalQueryInfo())
        added_filter_nodes.nodes.push_back(&additional_filter_info->actions->findInOutputs(additional_filter_info->column_name));

    if (before_where)
        added_filter_nodes.nodes.push_back(&before_where->findInOutputs(where_column_name));

    bool can_use_aggregate_projection = true;
    /// If the first stage of the query pipeline is more complex than Aggregating - Expression - Filter - ReadFromStorage,
    /// we cannot use aggregate projection.
    if (analysis_result.join != nullptr || analysis_result.array_join != nullptr)
        can_use_aggregate_projection = false;

    /// Check if all needed columns can be provided by some aggregate projection. Here we also try
    /// to find expression matches. For example, suppose an aggregate projection contains a column
    /// named sum(x) and the given query also has an expression called sum(x), it's a match. This is
    /// why we need to ignore all aliases during projection creation and the above query planning.
    /// It's also worth noting that, sqrt(sum(x)) will also work because we can treat sum(x) as a
    /// required column.

    /// The ownership of ProjectionDescription is hold in metadata_snapshot which lives along with
    /// InterpreterSelect, thus we can store the raw pointer here.
    std::vector<ProjectionCandidate> candidates;
    NameSet keys;
    std::unordered_map<std::string_view, size_t> key_name_pos_map;
    size_t pos = 0;
    for (const auto & desc : select.getQueryAnalyzer()->aggregationKeys())
    {
        keys.insert(desc.name);
        key_name_pos_map.insert({desc.name, pos++});
    }
    auto actions_settings = ExpressionActionsSettings::fromSettings(settings, CompileExpressions::yes);

    // All required columns should be provided by either current projection or previous actions
    // Let's traverse backward to finish the check.
    // TODO what if there is a column with name sum(x) and an aggregate sum(x)?
    auto rewrite_before_where =
        [&](ProjectionCandidate & candidate, const ProjectionDescription & projection,
            NameSet & required_columns, const Block & source_block, const Block & aggregates)
    {
        if (analysis_result.before_where)
        {
            candidate.where_column_name = analysis_result.where_column_name;
            candidate.remove_where_filter = !required_columns.contains(analysis_result.where_column_name);
            candidate.before_where = analysis_result.before_where->clone();

            auto new_required_columns = candidate.before_where->foldActionsByProjection(
                required_columns,
                projection.sample_block_for_keys,
                candidate.where_column_name);
            if (new_required_columns.empty() && !required_columns.empty())
                return false;
            required_columns = std::move(new_required_columns);
            candidate.before_where->addAggregatesViaProjection(aggregates);
        }

        if (analysis_result.prewhere_info)
        {
            candidate.prewhere_info = analysis_result.prewhere_info->clone();

            auto prewhere_actions = candidate.prewhere_info->prewhere_actions->clone();
            auto prewhere_required_columns = required_columns;
            // required_columns should not contain columns generated by prewhere
            for (const auto & column : prewhere_actions->getResultColumns())
                required_columns.erase(column.name);

            {
                // prewhere_action should not add missing keys.
                auto new_prewhere_required_columns = prewhere_actions->foldActionsByProjection(
                        prewhere_required_columns, projection.sample_block_for_keys, candidate.prewhere_info->prewhere_column_name, false);
                if (new_prewhere_required_columns.empty() && !prewhere_required_columns.empty())
                    return false;
                prewhere_required_columns = std::move(new_prewhere_required_columns);
                candidate.prewhere_info->prewhere_actions = prewhere_actions;
            }

            if (candidate.prewhere_info->row_level_filter)
            {
                auto row_level_filter_actions = candidate.prewhere_info->row_level_filter->clone();
                // row_level_filter_action should not add missing keys.
                auto new_prewhere_required_columns = row_level_filter_actions->foldActionsByProjection(
                    prewhere_required_columns, projection.sample_block_for_keys, candidate.prewhere_info->row_level_column_name, false);
                if (new_prewhere_required_columns.empty() && !prewhere_required_columns.empty())
                    return false;
                prewhere_required_columns = std::move(new_prewhere_required_columns);
                candidate.prewhere_info->row_level_filter = row_level_filter_actions;
            }

            required_columns.insert(prewhere_required_columns.begin(), prewhere_required_columns.end());
        }

        bool match = true;
        for (const auto & column : required_columns)
        {
            /// There are still missing columns, fail to match
            if (!source_block.has(column))
            {
                match = false;
                break;
            }
        }
        return match;
    };

    auto virtual_block = getSampleBlockWithVirtualColumns();
    auto add_projection_candidate = [&](const ProjectionDescription & projection, bool minmax_count_projection = false)
    {
        ProjectionCandidate candidate{};
        candidate.desc = &projection;
        candidate.context = select.getContext();

        auto sample_block = projection.sample_block;
        auto sample_block_for_keys = projection.sample_block_for_keys;
        for (const auto & column : virtual_block)
        {
            sample_block.insertUnique(column);
            sample_block_for_keys.insertUnique(column);
        }

        // If optimize_aggregation_in_order = true, we need additional information to transform the projection's pipeline.
        auto attach_aggregation_in_order_info = [&]()
        {
            for (const auto & desc : select.getQueryAnalyzer()->aggregationKeys())
            {
                const String & key = desc.name;
                auto actions_dag = analysis_result.before_aggregation->clone();
                actions_dag->foldActionsByProjection({key}, sample_block_for_keys);
                candidate.group_by_elements_actions.emplace_back(std::make_shared<ExpressionActions>(actions_dag, actions_settings));
                candidate.group_by_elements_order_descr.emplace_back(key, 1, 1);
            }
        };

        if (projection.type == ProjectionDescription::Type::Aggregate && analysis_result.need_aggregate && can_use_aggregate_projection)
        {
            Block aggregates;
            // Let's first check if all aggregates are provided by current projection
            for (const auto & aggregate : select.getQueryAnalyzer()->aggregates())
            {
                if (const auto * column = sample_block.findByName(aggregate.column_name))
                {
                    aggregates.insert(*column);
                    continue;
                }

                // We can treat every count_not_null_column as count() when selecting minmax_count_projection
                if (minmax_count_projection && dynamic_cast<const AggregateFunctionCount *>(aggregate.function.get()))
                {
                    const auto * count_column = sample_block.findByName("count()");
                    if (!count_column)
                        throw Exception(
                            ErrorCodes::LOGICAL_ERROR, "`count()` column is missing when minmax_count_projection == true. It is a bug");
                    aggregates.insert({count_column->column, count_column->type, aggregate.column_name});
                    continue;
                }

                // No match
                return;
            }

            // Check if all aggregation keys can be either provided by some action, or by current
            // projection directly. Reshape the `before_aggregation` action DAG so that it only
            // needs to provide aggregation keys, and the DAG of certain child might be substituted
            // by some keys in projection.
            candidate.before_aggregation = analysis_result.before_aggregation->clone();
            auto required_columns = candidate.before_aggregation->foldActionsByProjection(keys, sample_block_for_keys);

            // TODO Let's find out the exact required_columns for keys.
            if (required_columns.empty() && (!keys.empty() && !candidate.before_aggregation->getRequiredColumns().empty()))
                return;

            if (analysis_result.optimize_aggregation_in_order)
                attach_aggregation_in_order_info();

            // Reorder aggregation keys and attach aggregates
            candidate.before_aggregation->reorderAggregationKeysForProjection(key_name_pos_map);
            candidate.before_aggregation->addAggregatesViaProjection(aggregates);

            if (rewrite_before_where(candidate, projection, required_columns, sample_block_for_keys, aggregates))
            {
                candidate.required_columns = {required_columns.begin(), required_columns.end()};
                for (const auto & aggregate : aggregates)
                    candidate.required_columns.push_back(aggregate.name);
                candidates.push_back(std::move(candidate));
            }
        }
        else if (projection.type == ProjectionDescription::Type::Normal)
        {
            if (analysis_result.before_aggregation && analysis_result.optimize_aggregation_in_order)
                attach_aggregation_in_order_info();

            if (analysis_result.hasWhere() || analysis_result.hasPrewhere())
            {
                const auto & actions
                    = analysis_result.before_aggregation ? analysis_result.before_aggregation : analysis_result.before_order_by;
                NameSet required_columns;
                for (const auto & column : actions->getRequiredColumns())
                    required_columns.insert(column.name);

                if (rewrite_before_where(candidate, projection, required_columns, sample_block, {}))
                {
                    candidate.required_columns = {required_columns.begin(), required_columns.end()};
                    candidates.push_back(std::move(candidate));
                }
            }
        }
    };

    ProjectionCandidate * selected_candidate = nullptr;
    size_t min_sum_marks = std::numeric_limits<size_t>::max();
    if (settings.optimize_use_implicit_projections && metadata_snapshot->minmax_count_projection
        && !has_lightweight_delete_parts.load(std::memory_order_relaxed)) /// Disable ReadFromStorage for parts with lightweight.
        add_projection_candidate(*metadata_snapshot->minmax_count_projection, true);
    std::optional<ProjectionCandidate> minmax_count_projection_candidate;
    if (!candidates.empty())
    {
        minmax_count_projection_candidate.emplace(std::move(candidates.front()));
        candidates.clear();
    }
    MergeTreeDataSelectExecutor reader(*this);
    std::shared_ptr<PartitionIdToMaxBlock> max_added_blocks;
    if (settings.select_sequential_consistency)
    {
        if (const StorageReplicatedMergeTree * replicated = dynamic_cast<const StorageReplicatedMergeTree *>(this))
            max_added_blocks = std::make_shared<PartitionIdToMaxBlock>(replicated->getMaxAddedBlocks());
    }

    const auto & snapshot_data = assert_cast<const MergeTreeData::SnapshotData &>(*storage_snapshot->data);
    const auto & parts = snapshot_data.parts;

    auto prepare_min_max_count_projection = [&]()
    {
        DataPartsVector normal_parts;
        query_info.minmax_count_projection_block = getMinMaxCountProjectionBlock(
            metadata_snapshot,
            minmax_count_projection_candidate->required_columns,
            !query_info.filter_asts.empty() || analysis_result.prewhere_info || analysis_result.before_where,
            query_info,
            parts,
            normal_parts,
            max_added_blocks.get(),
            query_context);

        // minmax_count_projection cannot be used used when there is no data to process, because
        // it will produce incorrect result during constant aggregation.
        // See https://github.com/ClickHouse/ClickHouse/issues/36728
        if (!query_info.minmax_count_projection_block)
            return;

        if (minmax_count_projection_candidate->prewhere_info)
        {
            const auto & prewhere_info = minmax_count_projection_candidate->prewhere_info;

            if (prewhere_info->row_level_filter)
            {
                ExpressionActions(prewhere_info->row_level_filter, actions_settings).execute(query_info.minmax_count_projection_block);
                query_info.minmax_count_projection_block.erase(prewhere_info->row_level_column_name);
            }

            if (prewhere_info->prewhere_actions)
                ExpressionActions(prewhere_info->prewhere_actions, actions_settings).execute(query_info.minmax_count_projection_block);

            if (prewhere_info->remove_prewhere_column)
                query_info.minmax_count_projection_block.erase(prewhere_info->prewhere_column_name);
        }

        if (normal_parts.empty())
        {
            selected_candidate = &*minmax_count_projection_candidate;
            selected_candidate->complete = true;
            min_sum_marks = query_info.minmax_count_projection_block.rows();
        }
        else if (normal_parts.size() < parts.size())
        {
            auto normal_result_ptr = reader.estimateNumMarksToRead(
                normal_parts,
                query_info.prewhere_info,
                analysis_result.required_columns,
                metadata_snapshot,
                metadata_snapshot,
                query_info,
                added_filter_nodes,
                query_context,
                settings.max_threads,
                max_added_blocks);

            if (!normal_result_ptr->error())
            {
                selected_candidate = &*minmax_count_projection_candidate;
                selected_candidate->merge_tree_normal_select_result_ptr = normal_result_ptr;
                min_sum_marks = query_info.minmax_count_projection_block.rows() + normal_result_ptr->marks();
            }
        }
    };

    // If minmax_count_projection is a valid candidate, prepare it and check its completeness.
    if (minmax_count_projection_candidate)
        prepare_min_max_count_projection();

    // We cannot find a complete match of minmax_count_projection, add more projections to check.
    if (!selected_candidate || !selected_candidate->complete)
        for (const auto & projection : metadata_snapshot->projections)
            add_projection_candidate(projection);

    // Let's select the best projection to execute the query.
    if (!candidates.empty())
    {
        query_info.merge_tree_select_result_ptr = reader.estimateNumMarksToRead(
            parts,
            query_info.prewhere_info,
            analysis_result.required_columns,
            metadata_snapshot,
            metadata_snapshot,
            query_info,
            added_filter_nodes,
            query_context,
            settings.max_threads,
            max_added_blocks);

        if (!query_info.merge_tree_select_result_ptr->error())
        {
            // Add 1 to base sum_marks so that we prefer projections even when they have equal number of marks to read.
            // NOTE: It is not clear if we need it. E.g. projections do not support skip index for now.
            auto sum_marks = query_info.merge_tree_select_result_ptr->marks() + 1;
            if (sum_marks < min_sum_marks)
            {
                selected_candidate = nullptr;
                min_sum_marks = sum_marks;
            }
        }

        /// Favor aggregate projections
        for (auto & candidate : candidates)
        {
            if (candidate.desc->type == ProjectionDescription::Type::Aggregate)
            {
                selectBestProjection(
                    reader,
                    storage_snapshot,
                    query_info,
                    added_filter_nodes,
                    analysis_result.required_columns,
                    candidate,
                    query_context,
                    max_added_blocks,
                    settings,
                    parts,
                    selected_candidate,
                    min_sum_marks);
            }
        }

        /// Select the best normal projection.
        for (auto & candidate : candidates)
        {
            if (candidate.desc->type == ProjectionDescription::Type::Normal)
            {
                selectBestProjection(
                    reader,
                    storage_snapshot,
                    query_info,
                    added_filter_nodes,
                    analysis_result.required_columns,
                    candidate,
                    query_context,
                    max_added_blocks,
                    settings,
                    parts,
                    selected_candidate,
                    min_sum_marks);
            }
        }
    }

    if (!selected_candidate)
        return std::nullopt;
    else if (min_sum_marks == 0)
    {
        /// If selected_projection indicated an empty result set. Remember it in query_info but
        /// don't use projection to run the query, because projection pipeline with empty result
        /// set will not work correctly with empty_result_for_aggregation_by_empty_set.
        query_info.merge_tree_empty_result = true;
        return std::nullopt;
    }

    if (selected_candidate->desc->type == ProjectionDescription::Type::Aggregate)
    {
        selected_candidate->aggregation_keys = select.getQueryAnalyzer()->aggregationKeys();
        selected_candidate->aggregate_descriptions = select.getQueryAnalyzer()->aggregates();
    }

    return *selected_candidate;
}


QueryProcessingStage::Enum MergeTreeData::getQueryProcessingStage(
    ContextPtr query_context,
    QueryProcessingStage::Enum to_stage,
    const StorageSnapshotPtr & storage_snapshot,
    SelectQueryInfo & query_info) const
{
    if (query_context->getClientInfo().collaborate_with_initiator)
        return QueryProcessingStage::Enum::FetchColumns;

    /// Parallel replicas
    if (query_context->canUseParallelReplicasOnInitiator() && to_stage >= QueryProcessingStage::WithMergeableState)
    {
        if (!canUseParallelReplicasBasedOnPKAnalysis(query_context, storage_snapshot, query_info))
        {
            query_info.parallel_replicas_disabled = true;
            return QueryProcessingStage::Enum::FetchColumns;
        }

        /// ReplicatedMergeTree
        if (supportsReplication())
            return QueryProcessingStage::Enum::WithMergeableState;

        /// For non-replicated MergeTree we allow them only if parallel_replicas_for_non_replicated_merge_tree is enabled
        if (query_context->getSettingsRef().parallel_replicas_for_non_replicated_merge_tree)
            return QueryProcessingStage::Enum::WithMergeableState;
    }

    if (to_stage >= QueryProcessingStage::Enum::WithMergeableState)
    {
        if (auto projection = getQueryProcessingStageWithAggregateProjection(query_context, storage_snapshot, query_info))
        {
            query_info.projection = std::move(projection);
            if (query_info.projection->desc->type == ProjectionDescription::Type::Aggregate)
                return QueryProcessingStage::Enum::WithMergeableState;
        }
        else
            query_info.projection = std::nullopt;
    }

    return QueryProcessingStage::Enum::FetchColumns;
}


bool MergeTreeData::canUseParallelReplicasBasedOnPKAnalysis(
    ContextPtr query_context,
    const StorageSnapshotPtr & storage_snapshot,
    SelectQueryInfo & query_info) const
{
    const auto & snapshot_data = assert_cast<const MergeTreeData::SnapshotData &>(*storage_snapshot->data);
    const auto & parts = snapshot_data.parts;

    MergeTreeDataSelectExecutor reader(*this);
    auto result_ptr = reader.estimateNumMarksToRead(
        parts,
        query_info.prewhere_info,
        storage_snapshot->getMetadataForQuery()->getColumns().getAll().getNames(),
        storage_snapshot->metadata,
        storage_snapshot->metadata,
        query_info,
        /*added_filter_nodes*/ActionDAGNodes{},
        query_context,
        query_context->getSettingsRef().max_threads);

    if (result_ptr->error())
        std::rethrow_exception(std::get<std::exception_ptr>(result_ptr->result));

    LOG_TRACE(log, "Estimated number of granules to read is {}", result_ptr->marks());

    bool decision = result_ptr->marks() >= query_context->getSettingsRef().parallel_replicas_min_number_of_granules_to_enable;

    if (!decision)
        LOG_DEBUG(log, "Parallel replicas will be disabled, because the estimated number of granules to read {} is less than the threshold which is {}",
            result_ptr->marks(),
            query_context->getSettingsRef().parallel_replicas_min_number_of_granules_to_enable);

    return decision;
}

void MergeTreeData::checkColumnFilenamesForCollision(const StorageInMemoryMetadata & metadata, bool throw_on_error) const
{
    auto settings = getDefaultSettings();
    if (metadata.settings_changes)
    {
        const auto & changes = metadata.settings_changes->as<const ASTSetQuery &>().changes;
        settings->applyChanges(changes);
    }

    checkColumnFilenamesForCollision(metadata.getColumns(), *settings, throw_on_error);
}

void MergeTreeData::checkColumnFilenamesForCollision(const ColumnsDescription & columns, const MergeTreeSettings & settings, bool throw_on_error) const
{
    std::unordered_map<String, std::pair<String, String>> stream_name_to_full_name;
    auto columns_list = Nested::collect(columns.getAllPhysical());

    for (const auto & column : columns_list)
    {
        std::unordered_map<String, String> column_streams;

        auto callback = [&](const auto & substream_path)
        {
            String stream_name;
            auto full_stream_name = ISerialization::getFileNameForStream(column, substream_path);

            if (settings.replace_long_file_name_to_hash && full_stream_name.size() > settings.max_file_name_length)
                stream_name = sipHash128String(full_stream_name);
            else
                stream_name = full_stream_name;

            column_streams.emplace(stream_name, full_stream_name);
        };

        auto serialization = column.type->getDefaultSerialization();
        serialization->enumerateStreams(callback);

        if (column.type->supportsSparseSerialization() && settings.ratio_of_defaults_for_sparse_serialization < 1.0)
        {
            auto sparse_serialization = column.type->getSparseSerialization();
            sparse_serialization->enumerateStreams(callback);
        }

        for (const auto & [stream_name, full_stream_name] : column_streams)
        {
            auto [it, inserted] = stream_name_to_full_name.emplace(stream_name, std::pair{full_stream_name, column.name});
            if (!inserted)
            {
                const auto & [other_full_name, other_column_name] = it->second;
                auto other_type = columns.getPhysical(other_column_name).type;

                auto message = fmt::format(
                    "Columns '{} {}' and '{} {}' have streams ({} and {}) with collision in file name {}",
                    column.name, column.type->getName(), other_column_name, other_type->getName(), full_stream_name, other_full_name, stream_name);

                if (settings.replace_long_file_name_to_hash)
                    message += ". It may be a collision between a filename for one column and a hash of filename for another column (see setting 'replace_long_file_name_to_hash')";

                if (throw_on_error)
                    throw Exception(ErrorCodes::BAD_ARGUMENTS, "{}", message);

                LOG_ERROR(log, "Table definition is incorrect. {}. It may lead to corruption of data or crashes. You need to resolve it manually", message);
                return;
            }
        }
    }
}

MergeTreeData & MergeTreeData::checkStructureAndGetMergeTreeData(IStorage & source_table, const StorageMetadataPtr & src_snapshot, const StorageMetadataPtr & my_snapshot) const
{
    MergeTreeData * src_data = dynamic_cast<MergeTreeData *>(&source_table);
    if (!src_data)
        throw Exception(ErrorCodes::NOT_IMPLEMENTED,
                        "Table {} supports attachPartitionFrom only for MergeTree family of table engines. Got {}",
                        source_table.getStorageID().getNameForLogs(), source_table.getName());

    if (my_snapshot->getColumns().getAllPhysical().sizeOfDifference(src_snapshot->getColumns().getAllPhysical()))
        throw Exception(ErrorCodes::INCOMPATIBLE_COLUMNS, "Tables have different structure");

    auto query_to_string = [] (const ASTPtr & ast)
    {
        return ast ? queryToString(ast) : "";
    };

    if (query_to_string(my_snapshot->getSortingKeyAST()) != query_to_string(src_snapshot->getSortingKeyAST()))
        throw Exception(ErrorCodes::BAD_ARGUMENTS, "Tables have different ordering");

    if (query_to_string(my_snapshot->getPartitionKeyAST()) != query_to_string(src_snapshot->getPartitionKeyAST()))
        throw Exception(ErrorCodes::BAD_ARGUMENTS, "Tables have different partition key");

    if (format_version != src_data->format_version)
        throw Exception(ErrorCodes::BAD_ARGUMENTS, "Tables have different format_version");

    if (query_to_string(my_snapshot->getPrimaryKeyAST()) != query_to_string(src_snapshot->getPrimaryKeyAST()))
        throw Exception(ErrorCodes::BAD_ARGUMENTS, "Tables have different primary key");

    return *src_data;
}

MergeTreeData & MergeTreeData::checkStructureAndGetMergeTreeData(
    const StoragePtr & source_table, const StorageMetadataPtr & src_snapshot, const StorageMetadataPtr & my_snapshot) const
{
    return checkStructureAndGetMergeTreeData(*source_table, src_snapshot, my_snapshot);
}

std::pair<MergeTreeData::MutableDataPartPtr, scope_guard> MergeTreeData::cloneAndLoadDataPartOnSameDisk(
    const MergeTreeData::DataPartPtr & src_part,
    const String & tmp_part_prefix,
    const MergeTreePartInfo & dst_part_info,
    const StorageMetadataPtr & metadata_snapshot,
    const IDataPartStorage::ClonePartParams & params,
    const ReadSettings & read_settings,
    const WriteSettings & write_settings)
{
    /// Check that the storage policy contains the disk where the src_part is located.
    bool does_storage_policy_allow_same_disk = false;
    for (const DiskPtr & disk : getStoragePolicy()->getDisks())
    {
        if (disk->getName() == src_part->getDataPartStorage().getDiskName())
        {
            does_storage_policy_allow_same_disk = true;
            break;
        }
    }
    if (!does_storage_policy_allow_same_disk)
        throw Exception(
            ErrorCodes::BAD_ARGUMENTS,
            "Could not clone and load part {} because disk does not belong to storage policy",
            quoteString(src_part->getDataPartStorage().getFullPath()));

    String dst_part_name = src_part->getNewName(dst_part_info);
    String tmp_dst_part_name = tmp_part_prefix + dst_part_name;
    auto temporary_directory_lock = getTemporaryPartDirectoryHolder(tmp_dst_part_name);

    /// Why it is needed if we only hardlink files?
    auto reservation = src_part->getDataPartStorage().reserve(src_part->getBytesOnDisk());
    auto src_part_storage = src_part->getDataPartStoragePtr();

    scope_guard src_flushed_tmp_dir_lock;
    MergeTreeData::MutableDataPartPtr src_flushed_tmp_part;

    /// If source part is in memory, flush it to disk and clone it already in on-disk format
    /// Protect tmp dir from removing by cleanup thread with src_flushed_tmp_dir_lock
    /// Construct src_flushed_tmp_part in order to delete part with its directory at destructor
    if (auto src_part_in_memory = asInMemoryPart(src_part))
    {
        auto flushed_part_path = *src_part_in_memory->getRelativePathForPrefix(tmp_part_prefix);

        auto tmp_src_part_file_name = fs::path(tmp_dst_part_name).filename();
        src_flushed_tmp_dir_lock = src_part->storage.getTemporaryPartDirectoryHolder(tmp_src_part_file_name);

        auto flushed_part_storage = src_part_in_memory->flushToDisk(flushed_part_path, metadata_snapshot);

        src_flushed_tmp_part = MergeTreeDataPartBuilder(*this, src_part->name, flushed_part_storage)
            .withPartInfo(src_part->info)
            .withPartFormatFromDisk()
            .build();

        src_flushed_tmp_part->is_temp = true;
        src_part_storage = flushed_part_storage;
    }

    String with_copy;
    if (params.copy_instead_of_hardlink)
        with_copy = " (copying data)";

    auto dst_part_storage = src_part_storage->freeze(
        relative_data_path,
        tmp_dst_part_name,
        read_settings,
        write_settings,
        /* save_metadata_callback= */ {},
        params);

    if (params.metadata_version_to_write.has_value())
    {
        chassert(!params.keep_metadata_version);
        auto out_metadata = dst_part_storage->writeFile(IMergeTreeDataPart::METADATA_VERSION_FILE_NAME, 4096, getContext()->getWriteSettings());
        writeText(metadata_snapshot->getMetadataVersion(), *out_metadata);
        out_metadata->finalize();
        if (getSettings()->fsync_after_insert)
            out_metadata->sync();
    }

    LOG_DEBUG(log, "Clone{} part {} to {}{}",
              src_flushed_tmp_part ? " flushed" : "",
              src_part_storage->getFullPath(),
              std::string(fs::path(dst_part_storage->getFullRootPath()) / tmp_dst_part_name),
              with_copy);

    auto dst_data_part = MergeTreeDataPartBuilder(*this, dst_part_name, dst_part_storage)
        .withPartFormatFromDisk()
        .build();

    if (!params.copy_instead_of_hardlink && params.hardlinked_files)
    {
        params.hardlinked_files->source_part_name = src_part->name;
        params.hardlinked_files->source_table_shared_id = src_part->storage.getTableSharedID();

        for (auto it = src_part->getDataPartStorage().iterate(); it->isValid(); it->next())
        {
            if (!params.files_to_copy_instead_of_hardlinks.contains(it->name())
                && it->name() != IMergeTreeDataPart::DELETE_ON_DESTROY_MARKER_FILE_NAME_DEPRECATED
                && it->name() != IMergeTreeDataPart::TXN_VERSION_METADATA_FILE_NAME)
            {
                params.hardlinked_files->hardlinks_from_source_part.insert(it->name());
            }
        }

        auto projections = src_part->getProjectionParts();
        for (const auto & [name, projection_part] : projections)
        {
            const auto & projection_storage = projection_part->getDataPartStorage();
            for (auto it = projection_storage.iterate(); it->isValid(); it->next())
            {
                auto file_name_with_projection_prefix = fs::path(projection_storage.getPartDirectory()) / it->name();
                if (!params.files_to_copy_instead_of_hardlinks.contains(file_name_with_projection_prefix)
                    && it->name() != IMergeTreeDataPart::DELETE_ON_DESTROY_MARKER_FILE_NAME_DEPRECATED
                    && it->name() != IMergeTreeDataPart::TXN_VERSION_METADATA_FILE_NAME)
                {
                    params.hardlinked_files->hardlinks_from_source_part.insert(file_name_with_projection_prefix);
                }
            }
        }
    }

    /// We should write version metadata on part creation to distinguish it from parts that were created without transaction.
    TransactionID tid = params.txn ? params.txn->tid : Tx::PrehistoricTID;
    dst_data_part->version.setCreationTID(tid, nullptr);
    dst_data_part->storeVersionMetadata();

    dst_data_part->is_temp = true;

    dst_data_part->loadColumnsChecksumsIndexes(require_part_metadata, true);
    dst_data_part->modification_time = dst_part_storage->getLastModified().epochTime();
    return std::make_pair(dst_data_part, std::move(temporary_directory_lock));
}

String MergeTreeData::getFullPathOnDisk(const DiskPtr & disk) const
{
    return disk->getPath() + relative_data_path;
}


DiskPtr MergeTreeData::tryGetDiskForDetachedPart(const String & part_name) const
{
    String additional_path = "detached/";
    const auto disks = getStoragePolicy()->getDisks();

    for (const DiskPtr & disk : disks)
        if (disk->exists(fs::path(relative_data_path) / additional_path / part_name))
            return disk;

    return nullptr;
}

DiskPtr MergeTreeData::getDiskForDetachedPart(const String & part_name) const
{
    if (auto disk = tryGetDiskForDetachedPart(part_name))
        return disk;
    throw DB::Exception(ErrorCodes::BAD_DATA_PART_NAME, "Detached part \"{}\" not found", part_name);
}


Strings MergeTreeData::getDataPaths() const
{
    Strings res;
    auto disks = getStoragePolicy()->getDisks();
    for (const auto & disk : disks)
        res.push_back(getFullPathOnDisk(disk));
    return res;
}


void MergeTreeData::reportBrokenPart(MergeTreeData::DataPartPtr data_part) const
{
    if (!data_part)
        return;

    if (data_part->isProjectionPart())
    {
        String parent_part_name = data_part->getParentPartName();
        auto parent_part = getPartIfExists(parent_part_name, {DataPartState::PreActive, DataPartState::Active, DataPartState::Outdated});

        if (!parent_part)
        {
            LOG_WARNING(log, "Did not find parent part {} for potentially broken projection part {}",
                        parent_part_name, data_part->getDataPartStorage().getFullPath());
            return;
        }

        data_part = parent_part;
    }

    if (data_part->getDataPartStorage().isBroken())
    {
        auto parts = getDataPartsForInternalUsage();
        LOG_WARNING(log, "Scanning parts to recover on broken disk {}@{}.", data_part->getDataPartStorage().getDiskName(), data_part->getDataPartStorage().getDiskPath());

        for (const auto & part : parts)
        {
            if (part->getDataPartStorage().getDiskName() == data_part->getDataPartStorage().getDiskName())
                broken_part_callback(part->name);
        }
    }
    else if (data_part->getState() == MergeTreeDataPartState::Active)
        broken_part_callback(data_part->name);
    else
        LOG_DEBUG(log, "Will not check potentially broken part {} because it's not active", data_part->getNameWithState());
}

MergeTreeData::MatcherFn MergeTreeData::getPartitionMatcher(const ASTPtr & partition_ast, ContextPtr local_context) const
{
    bool prefixed = false;
    String id;

    if (format_version < MERGE_TREE_DATA_MIN_FORMAT_VERSION_WITH_CUSTOM_PARTITIONING)
    {
        /// Month-partitioning specific - partition value can represent a prefix of the partition to freeze.
        if (const auto * partition_lit = partition_ast->as<ASTPartition &>().value->as<ASTLiteral>())
        {
            id = partition_lit->value.getType() == Field::Types::UInt64
                 ? toString(partition_lit->value.get<UInt64>())
                 : partition_lit->value.safeGet<String>();
            prefixed = true;
        }
        else
            id = getPartitionIDFromQuery(partition_ast, local_context);
    }
    else
        id = getPartitionIDFromQuery(partition_ast, local_context);

    return [prefixed, id](const String & partition_id)
    {
        if (prefixed)
            return startsWith(partition_id, id);
        else
            return id == partition_id;
    };
}

PartitionCommandsResultInfo MergeTreeData::freezePartition(
    const ASTPtr & partition_ast,
    const StorageMetadataPtr & metadata_snapshot,
    const String & with_name,
    ContextPtr local_context,
    TableLockHolder &)
{
    return freezePartitionsByMatcher(getPartitionMatcher(partition_ast, local_context), metadata_snapshot, with_name, local_context);
}

PartitionCommandsResultInfo MergeTreeData::freezeAll(
    const String & with_name,
    const StorageMetadataPtr & metadata_snapshot,
    ContextPtr local_context,
    TableLockHolder &)
{
    return freezePartitionsByMatcher([] (const String &) { return true; }, metadata_snapshot, with_name, local_context);
}

PartitionCommandsResultInfo MergeTreeData::freezePartitionsByMatcher(
    MatcherFn matcher,
    const StorageMetadataPtr & metadata_snapshot,
    const String & with_name,
    ContextPtr local_context)
{
    String clickhouse_path = fs::canonical(local_context->getPath());
    String default_shadow_path = fs::path(clickhouse_path) / "shadow/";
    fs::create_directories(default_shadow_path);
    auto increment = Increment(fs::path(default_shadow_path) / "increment.txt").get(true);

    const String shadow_path = "shadow/";

    /// Acquire a snapshot of active data parts to prevent removing while doing backup.
    const auto data_parts = getVisibleDataPartsVector(local_context);

    String backup_name = (!with_name.empty() ? escapeForFileName(with_name) : toString(increment));
    String backup_path = fs::path(shadow_path) / backup_name / "";

    for (const auto & disk : getStoragePolicy()->getDisks())
        disk->onFreeze(backup_path);

    PartitionCommandsResultInfo result;

    size_t parts_processed = 0;
    for (const auto & part : data_parts)
    {
        if (!matcher(part->info.partition_id))
            continue;

        LOG_DEBUG(log, "Freezing part {} snapshot will be placed at {}", part->name, backup_path);

        auto data_part_storage = part->getDataPartStoragePtr();
        String backup_part_path = fs::path(backup_path) / relative_data_path;

        scope_guard src_flushed_tmp_dir_lock;
        MergeTreeData::MutableDataPartPtr src_flushed_tmp_part;

        if (auto part_in_memory = asInMemoryPart(part))
        {
            auto flushed_part_path = *part_in_memory->getRelativePathForPrefix("tmp_freeze");
            src_flushed_tmp_dir_lock = part->storage.getTemporaryPartDirectoryHolder("tmp_freeze" + part->name);

            auto flushed_part_storage = part_in_memory->flushToDisk(flushed_part_path, metadata_snapshot);

            src_flushed_tmp_part = MergeTreeDataPartBuilder(*this, part->name, flushed_part_storage)
                .withPartInfo(part->info)
                .withPartFormatFromDisk()
                .build();

            src_flushed_tmp_part->is_temp = true;
            data_part_storage = flushed_part_storage;
        }

        auto callback = [this, &part, &backup_part_path](const DiskPtr & disk)
        {
            // Store metadata for replicated table.
            // Do nothing for non-replicated.
            createAndStoreFreezeMetadata(disk, part, fs::path(backup_part_path) / part->getDataPartStorage().getPartDirectory());
        };

        IDataPartStorage::ClonePartParams params
        {
            .make_source_readonly = true
        };
        auto new_storage = data_part_storage->freeze(
            backup_part_path,
            part->getDataPartStorage().getPartDirectory(),
            local_context->getReadSettings(),
            local_context->getWriteSettings(),
            callback,
            params);

        part->is_frozen.store(true, std::memory_order_relaxed);
        result.push_back(PartitionCommandResultInfo{
            .command_type = "FREEZE PART",
            .partition_id = part->info.partition_id,
            .part_name = part->name,
            .backup_path = new_storage->getFullRootPath(),
            .part_backup_path = new_storage->getFullPath(),
            .backup_name = backup_name,
        });
        ++parts_processed;
    }

    LOG_DEBUG(log, "Froze {} parts", parts_processed);
    return result;
}

void MergeTreeData::createAndStoreFreezeMetadata(DiskPtr, DataPartPtr, String) const
{

}

PartitionCommandsResultInfo MergeTreeData::unfreezePartition(
    const ASTPtr & partition,
    const String & backup_name,
    ContextPtr local_context,
    TableLockHolder &)
{
    return unfreezePartitionsByMatcher(getPartitionMatcher(partition, local_context), backup_name, local_context);
}

PartitionCommandsResultInfo MergeTreeData::unfreezeAll(
    const String & backup_name,
    ContextPtr local_context,
    TableLockHolder &)
{
    return unfreezePartitionsByMatcher([] (const String &) { return true; }, backup_name, local_context);
}

bool MergeTreeData::removeDetachedPart(DiskPtr disk, const String & path, const String &)
{
    disk->removeRecursive(path);

    return false;
}

PartitionCommandsResultInfo MergeTreeData::unfreezePartitionsByMatcher(MatcherFn matcher, const String & backup_name, ContextPtr local_context)
{
    auto backup_path = fs::path("shadow") / escapeForFileName(backup_name) / relative_data_path;

    LOG_DEBUG(log, "Unfreezing parts by path {}", backup_path.generic_string());

    auto disks = getStoragePolicy()->getDisks();

    return Unfreezer(local_context).unfreezePartitionsFromTableDirectory(matcher, backup_name, disks, backup_path);
}

bool MergeTreeData::canReplacePartition(const DataPartPtr & src_part) const
{
    const auto settings = getSettings();

    if (!settings->enable_mixed_granularity_parts || settings->index_granularity_bytes == 0)
    {
        if (!canUseAdaptiveGranularity() && src_part->index_granularity_info.mark_type.adaptive)
            return false;
        if (canUseAdaptiveGranularity() && !src_part->index_granularity_info.mark_type.adaptive)
            return false;
    }

    return true;
}

void MergeTreeData::writePartLog(
    PartLogElement::Type type,
    const ExecutionStatus & execution_status,
    UInt64 elapsed_ns,
    const String & new_part_name,
    const DataPartPtr & result_part,
    const DataPartsVector & source_parts,
    const MergeListEntry * merge_entry,
    std::shared_ptr<ProfileEvents::Counters::Snapshot> profile_counters)
try
{
    auto table_id = getStorageID();
    auto part_log = getContext()->getPartLog(table_id.database_name);
    if (!part_log)
        return;

    PartLogElement part_log_elem;

    part_log_elem.event_type = type;

    if (part_log_elem.event_type == PartLogElement::MERGE_PARTS)
    {
        if (merge_entry)
        {
            part_log_elem.merge_reason = PartLogElement::getMergeReasonType((*merge_entry)->merge_type);
            part_log_elem.merge_algorithm = PartLogElement::getMergeAlgorithm((*merge_entry)->merge_algorithm);
        }
    }

    part_log_elem.error = static_cast<UInt16>(execution_status.code);
    part_log_elem.exception = execution_status.message;

    // construct event_time and event_time_microseconds using the same time point
    // so that the two times will always be equal up to a precision of a second.
    const auto time_now = std::chrono::system_clock::now();
    part_log_elem.event_time = timeInSeconds(time_now);
    part_log_elem.event_time_microseconds = timeInMicroseconds(time_now);

    /// TODO: Stop stopwatch in outer code to exclude ZK timings and so on
    part_log_elem.duration_ms = elapsed_ns / 1000000;

    part_log_elem.database_name = table_id.database_name;
    part_log_elem.table_name = table_id.table_name;
    part_log_elem.table_uuid = table_id.uuid;
    part_log_elem.partition_id = MergeTreePartInfo::fromPartName(new_part_name, format_version).partition_id;
    part_log_elem.part_name = new_part_name;

    if (result_part)
    {
        part_log_elem.disk_name = result_part->getDataPartStorage().getDiskName();
        part_log_elem.path_on_disk = result_part->getDataPartStorage().getFullPath();
        part_log_elem.bytes_compressed_on_disk = result_part->getBytesOnDisk();
        part_log_elem.rows = result_part->rows_count;
        part_log_elem.part_type = result_part->getType();
    }

    part_log_elem.source_part_names.reserve(source_parts.size());
    for (const auto & source_part : source_parts)
        part_log_elem.source_part_names.push_back(source_part->name);

    if (merge_entry)
    {
        part_log_elem.rows_read = (*merge_entry)->rows_read;
        part_log_elem.bytes_read_uncompressed = (*merge_entry)->bytes_read_uncompressed;

        part_log_elem.rows = (*merge_entry)->rows_written;
        part_log_elem.bytes_uncompressed = (*merge_entry)->bytes_written_uncompressed;
        part_log_elem.peak_memory_usage = (*merge_entry)->getMemoryTracker().getPeak();
    }

    if (profile_counters)
    {
        part_log_elem.profile_counters = profile_counters;
    }
    else
    {
        LOG_WARNING(log, "Profile counters are not set");
    }

    part_log->add(std::move(part_log_elem));
}
catch (...)
{
    tryLogCurrentException(log, __PRETTY_FUNCTION__);
}

StorageMergeTree::PinnedPartUUIDsPtr MergeTreeData::getPinnedPartUUIDs() const
{
    std::lock_guard lock(pinned_part_uuids_mutex);
    return pinned_part_uuids;
}

MergeTreeData::CurrentlyMovingPartsTagger::CurrentlyMovingPartsTagger(MergeTreeMovingParts && moving_parts_, MergeTreeData & data_)
    : parts_to_move(std::move(moving_parts_)), data(data_)
{
    for (const auto & moving_part : parts_to_move)
        if (!data.currently_moving_parts.emplace(moving_part.part).second)
            throw Exception(ErrorCodes::LOGICAL_ERROR, "Cannot move part '{}'. It's already moving.", moving_part.part->name);
}

MergeTreeData::CurrentlyMovingPartsTagger::~CurrentlyMovingPartsTagger()
{
    std::lock_guard lock(data.moving_parts_mutex);
    for (auto & moving_part : parts_to_move)
    {
        /// Something went completely wrong
        if (!data.currently_moving_parts.contains(moving_part.part))
            std::terminate();
        data.currently_moving_parts.erase(moving_part.part);
    }
}

bool MergeTreeData::scheduleDataMovingJob(BackgroundJobsAssignee & assignee)
{
    if (parts_mover.moves_blocker.isCancelled())
        return false;

    auto moving_tagger = selectPartsForMove();
    if (moving_tagger->parts_to_move.empty())
        return false;

    assignee.scheduleMoveTask(std::make_shared<ExecutableLambdaAdapter>(
        [this, moving_tagger] () mutable
        {
            ReadSettings read_settings = Context::getGlobalContextInstance()->getReadSettings();
            WriteSettings write_settings = Context::getGlobalContextInstance()->getWriteSettings();
            return moveParts(moving_tagger, read_settings, write_settings, /* wait_for_move_if_zero_copy= */ false) == MovePartsOutcome::PartsMoved;
        }, moves_assignee_trigger, getStorageID()));
    return true;
}

bool MergeTreeData::areBackgroundMovesNeeded() const
{
    auto policy = getStoragePolicy();

    if (policy->getVolumes().size() > 1)
        return true;

    return policy->getVolumes().size() == 1 && policy->getVolumes()[0]->getDisks().size() > 1;
}

MovePartsOutcome MergeTreeData::movePartsToSpace(const DataPartsVector & parts, SpacePtr space, const ReadSettings & read_settings, const WriteSettings & write_settings)
{
    if (parts_mover.moves_blocker.isCancelled())
        return MovePartsOutcome::MovesAreCancelled;

    auto moving_tagger = checkPartsForMove(parts, space);
    if (moving_tagger->parts_to_move.empty())
        return MovePartsOutcome::NothingToMove;

    return moveParts(moving_tagger, read_settings, write_settings, /* wait_for_move_if_zero_copy= */ true);
}

MergeTreeData::CurrentlyMovingPartsTaggerPtr MergeTreeData::selectPartsForMove()
{
    MergeTreeMovingParts parts_to_move;

    auto can_move = [this](const DataPartPtr & part, String * reason) -> bool
    {
        if (partIsAssignedToBackgroundOperation(part))
        {
            *reason = "part already assigned to background operation.";
            return false;
        }
        if (currently_moving_parts.contains(part))
        {
            *reason = "part is already moving.";
            return false;
        }

        return true;
    };

    std::lock_guard moving_lock(moving_parts_mutex);

    parts_mover.selectPartsForMove(parts_to_move, can_move, moving_lock);
    return std::make_shared<CurrentlyMovingPartsTagger>(std::move(parts_to_move), *this);
}

MergeTreeData::CurrentlyMovingPartsTaggerPtr MergeTreeData::checkPartsForMove(const DataPartsVector & parts, SpacePtr space)
{
    std::lock_guard moving_lock(moving_parts_mutex);

    MergeTreeMovingParts parts_to_move;
    for (const auto & part : parts)
    {
        auto reservation = space->reserve(part->getBytesOnDisk());
        if (!reservation)
            throw Exception(ErrorCodes::NOT_ENOUGH_SPACE, "Move is not possible. Not enough space on '{}'", space->getName());

        auto reserved_disk = reservation->getDisk();

        if (reserved_disk->exists(relative_data_path + part->name))
            throw Exception(ErrorCodes::DIRECTORY_ALREADY_EXISTS, "Move is not possible: {} already exists",
                fullPath(reserved_disk, relative_data_path + part->name));

        if (currently_moving_parts.contains(part) || partIsAssignedToBackgroundOperation(part))
            throw Exception(ErrorCodes::PART_IS_TEMPORARILY_LOCKED,
                            "Cannot move part '{}' because it's participating in background process", part->name);

        parts_to_move.emplace_back(part, std::move(reservation));
    }
    return std::make_shared<CurrentlyMovingPartsTagger>(std::move(parts_to_move), *this);
}

MovePartsOutcome MergeTreeData::moveParts(const CurrentlyMovingPartsTaggerPtr & moving_tagger, const ReadSettings & read_settings, const WriteSettings & write_settings, bool wait_for_move_if_zero_copy)
{
    LOG_INFO(log, "Got {} parts to move.", moving_tagger->parts_to_move.size());

    const auto settings = getSettings();

    MovePartsOutcome result{MovePartsOutcome::PartsMoved};
    for (const auto & moving_part : moving_tagger->parts_to_move)
    {
        Stopwatch stopwatch;
        MergeTreePartsMover::TemporaryClonedPart cloned_part;
        ProfileEventsScope profile_events_scope;

        auto write_part_log = [&](const ExecutionStatus & execution_status)
        {
            writePartLog(
                PartLogElement::Type::MOVE_PART,
                execution_status,
                stopwatch.elapsed(),
                moving_part.part->name,
                cloned_part.part,
                {moving_part.part},
                nullptr,
                profile_events_scope.getSnapshot());
        };

        // Register in global moves list (StorageSystemMoves)
        auto moves_list_entry = getContext()->getMovesList().insert(
            getStorageID(),
            moving_part.part->name,
            moving_part.reserved_space->getDisk()->getName(),
            moving_part.reserved_space->getDisk()->getPath(),
            moving_part.part->getBytesOnDisk());

        try
        {
            /// If zero-copy replication enabled than replicas shouldn't try to
            /// move parts to another disk simultaneously. For this purpose we
            /// use shared lock across replicas. NOTE: it's not 100% reliable,
            /// because we are not checking lock while finishing part move.
            /// However it's not dangerous at all, we will just have very rare
            /// copies of some part.
            ///
            /// FIXME: this code is related to Replicated merge tree, and not
            /// common for ordinary merge tree. So it's a bad design and should
            /// be fixed.
            auto disk = moving_part.reserved_space->getDisk();
            if (supportsReplication() && disk->supportZeroCopyReplication() && settings->allow_remote_fs_zero_copy_replication)
            {
                /// This loop is not endless, if shutdown called/connection failed/replica became readonly
                /// we will return true from waitZeroCopyLock and createZeroCopyLock will return nullopt.
                while (true)
                {
                    /// If we acquired lock than let's try to move. After one
                    /// replica will actually move the part from disk to some
                    /// zero-copy storage other replicas will just fetch
                    /// metainformation.
                    if (auto lock = tryCreateZeroCopyExclusiveLock(moving_part.part->name, disk); lock)
                    {
                        if (lock->isLocked())
                        {
                            cloned_part = parts_mover.clonePart(moving_part, read_settings, write_settings);
                            parts_mover.swapClonedPart(cloned_part);
                            break;
                        }
                        else if (wait_for_move_if_zero_copy)
                        {
                            LOG_DEBUG(log, "Other replica is working on move of {}, will wait until lock disappear", moving_part.part->name);
                            /// Wait and checks not only for timeout but also for shutdown and so on.
                            while (!waitZeroCopyLockToDisappear(*lock, 3000))
                            {
                                LOG_DEBUG(log, "Waiting until some replica will move {} and zero copy lock disappear", moving_part.part->name);
                            }
                        }
                        else
                            break;
                    }
                    else
                    {
                        /// Move will be retried but with backoff.
                        LOG_DEBUG(log, "Move of part {} postponed, because zero copy mode enabled and someone other moving this part right now", moving_part.part->name);
                        result = MovePartsOutcome::MoveWasPostponedBecauseOfZeroCopy;
                        break;
                    }
                }
            }
            else /// Ordinary move as it should be
            {
                cloned_part = parts_mover.clonePart(moving_part, read_settings, write_settings);
                parts_mover.swapClonedPart(cloned_part);
            }
            write_part_log({});
        }
        catch (...)
        {
            write_part_log(ExecutionStatus::fromCurrentException("", true));
            throw;
        }
    }
    return result;
}

bool MergeTreeData::partsContainSameProjections(const DataPartPtr & left, const DataPartPtr & right)
{
    if (left->getProjectionParts().size() != right->getProjectionParts().size())
        return false;
    for (const auto & [name, _] : left->getProjectionParts())
    {
        if (!right->hasProjection(name))
            return false;
    }
    return true;
}

bool MergeTreeData::canUsePolymorphicParts() const
{
    String unused;
    return canUsePolymorphicParts(*getSettings(), unused);
}

bool MergeTreeData::canUsePolymorphicParts(const MergeTreeSettings & settings, String & out_reason) const
{
    if (!canUseAdaptiveGranularity())
    {
        if ((settings.min_rows_for_wide_part != 0 || settings.min_bytes_for_wide_part != 0
            || settings.min_rows_for_compact_part != 0 || settings.min_bytes_for_compact_part != 0))
        {
            out_reason = fmt::format(
                "Table can't create parts with adaptive granularity, but settings"
                " min_rows_for_wide_part = {}"
                ", min_bytes_for_wide_part = {}"
                ". Parts with non-adaptive granularity can be stored only in Wide (default) format.",
                settings.min_rows_for_wide_part, settings.min_bytes_for_wide_part);
        }

        return false;
    }

    return true;
}

AlterConversionsPtr MergeTreeData::getAlterConversionsForPart(MergeTreeDataPartPtr part) const
{
    auto commands_map = getAlterMutationCommandsForPart(part);

    auto result = std::make_shared<AlterConversions>();
    for (const auto & [_, commands] : commands_map)
        for (const auto & command : commands)
            result->addMutationCommand(command);

    return result;
}

MergeTreeData::WriteAheadLogPtr MergeTreeData::getWriteAheadLog()
{
    std::lock_guard lock(write_ahead_log_mutex);
    if (!write_ahead_log)
    {
        auto reservation = reserveSpace(getSettings()->write_ahead_log_max_bytes);
        for (const auto & disk: reservation->getDisks())
        {
            if (!disk->isRemote())
            {
                write_ahead_log = std::make_shared<MergeTreeWriteAheadLog>(*this, disk);
                break;
            }
        }

        if (!write_ahead_log)
            throw Exception(
                    ErrorCodes::NOT_IMPLEMENTED,
                    "Can't store write ahead log in remote disk. It makes no sense.");
    }

    return write_ahead_log;
}

NamesAndTypesList MergeTreeData::getVirtuals() const
{
    return NamesAndTypesList{
        NameAndTypePair("_part", std::make_shared<DataTypeLowCardinality>(std::make_shared<DataTypeString>())),
        NameAndTypePair("_part_index", std::make_shared<DataTypeUInt64>()),
        NameAndTypePair("_part_uuid", std::make_shared<DataTypeUUID>()),
        NameAndTypePair("_partition_id", std::make_shared<DataTypeLowCardinality>(std::make_shared<DataTypeString>())),
        NameAndTypePair("_partition_value", getPartitionValueType()),
        NameAndTypePair("_sample_factor", std::make_shared<DataTypeFloat64>()),
        NameAndTypePair("_part_offset", std::make_shared<DataTypeUInt64>()),
        LightweightDeleteDescription::FILTER_COLUMN,
        NameAndTypePair(BlockNumberColumn::name, BlockNumberColumn::type),
    };
}

size_t MergeTreeData::getTotalMergesWithTTLInMergeList() const
{
    return getContext()->getMergeList().getMergesWithTTLCount();
}

void MergeTreeData::addPartContributionToDataVolume(const DataPartPtr & part)
{
    increaseDataVolume(part->getBytesOnDisk(), part->rows_count, 1);
}

void MergeTreeData::removePartContributionToDataVolume(const DataPartPtr & part)
{
    increaseDataVolume(-part->getBytesOnDisk(), -part->rows_count, -1);
}

void MergeTreeData::increaseDataVolume(ssize_t bytes, ssize_t rows, ssize_t parts)
{
    total_active_size_bytes.fetch_add(bytes, std::memory_order_acq_rel);
    total_active_size_rows.fetch_add(rows, std::memory_order_acq_rel);
    total_active_size_parts.fetch_add(parts, std::memory_order_acq_rel);
}

void MergeTreeData::setDataVolume(size_t bytes, size_t rows, size_t parts)
{
    total_active_size_bytes.store(bytes, std::memory_order_release);
    total_active_size_rows.store(rows, std::memory_order_release);
    total_active_size_parts.store(parts, std::memory_order_release);
}

bool MergeTreeData::insertQueryIdOrThrow(const String & query_id, size_t max_queries) const
{
    std::lock_guard lock(query_id_set_mutex);
    return insertQueryIdOrThrowNoLock(query_id, max_queries);
}

bool MergeTreeData::insertQueryIdOrThrowNoLock(const String & query_id, size_t max_queries) const
{
    if (query_id_set.find(query_id) != query_id_set.end())
        return false;
    if (query_id_set.size() >= max_queries)
        throw Exception(
            ErrorCodes::TOO_MANY_SIMULTANEOUS_QUERIES,
            "Too many simultaneous queries for table {}. Maximum is: {}",
            *std::atomic_load(&log_name),
            max_queries);
    query_id_set.insert(query_id);
    return true;
}

void MergeTreeData::removeQueryId(const String & query_id) const
{
    std::lock_guard lock(query_id_set_mutex);
    removeQueryIdNoLock(query_id);
}

void MergeTreeData::removeQueryIdNoLock(const String & query_id) const
{
    if (query_id_set.find(query_id) == query_id_set.end())
        LOG_WARNING(log, "We have query_id removed but it's not recorded. This is a bug");
    else
        query_id_set.erase(query_id);
}

std::shared_ptr<QueryIdHolder> MergeTreeData::getQueryIdHolder(const String & query_id, UInt64 max_concurrent_queries) const
{
    auto lock = std::lock_guard<std::mutex>(query_id_set_mutex);
    if (insertQueryIdOrThrowNoLock(query_id, max_concurrent_queries))
    {
        try
        {
            return std::make_shared<QueryIdHolder>(query_id, *this);
        }
        catch (...)
        {
            /// If we fail to construct the holder, remove query_id explicitly to avoid leak.
            removeQueryIdNoLock(query_id);
            throw;
        }
    }
    return nullptr;
}

ReservationPtr MergeTreeData::balancedReservation(
    const StorageMetadataPtr & metadata_snapshot,
    size_t part_size,
    size_t max_volume_index,
    const String & part_name,
    const MergeTreePartInfo & part_info,
    MergeTreeData::DataPartsVector covered_parts,
    std::optional<CurrentlySubmergingEmergingTagger> * tagger_ptr,
    const IMergeTreeDataPart::TTLInfos * ttl_infos,
    bool is_insert)
{
    ReservationPtr reserved_space;
    auto min_bytes_to_rebalance_partition_over_jbod = getSettings()->min_bytes_to_rebalance_partition_over_jbod;
    if (tagger_ptr && min_bytes_to_rebalance_partition_over_jbod > 0 && part_size >= min_bytes_to_rebalance_partition_over_jbod)
    {
        try
        {
            const auto & disks = getStoragePolicy()->getVolume(max_volume_index)->getDisks();
            std::map<String, size_t> disk_occupation;
            std::map<String, std::vector<String>> disk_parts_for_logging;
            for (const auto & disk : disks)
                disk_occupation.emplace(disk->getName(), 0);

            std::set<String> committed_big_parts_from_partition;
            std::set<String> submerging_big_parts_from_partition;
            std::lock_guard lock(currently_submerging_emerging_mutex);

            for (const auto & part : currently_submerging_big_parts)
            {
                if (part_info.partition_id == part->info.partition_id)
                    submerging_big_parts_from_partition.insert(part->name);
            }

            {
                auto lock_parts = lockParts();
                if (covered_parts.empty())
                {
                    // It's a part fetch. Calculate `covered_parts` here.
                    MergeTreeData::DataPartPtr covering_part;
                    covered_parts = getActivePartsToReplace(part_info, part_name, covering_part, lock_parts);
                }

                // Remove irrelevant parts.
                std::erase_if(covered_parts,
                        [min_bytes_to_rebalance_partition_over_jbod](const auto & part)
                        {
                            return !(part->isStoredOnDisk() && part->getBytesOnDisk() >= min_bytes_to_rebalance_partition_over_jbod);
                        });

                // Include current submerging big parts which are not yet in `currently_submerging_big_parts`
                for (const auto & part : covered_parts)
                    submerging_big_parts_from_partition.insert(part->name);

                for (const auto & part : getDataPartsStateRange(MergeTreeData::DataPartState::Active))
                {
                    if (part->isStoredOnDisk() && part->getBytesOnDisk() >= min_bytes_to_rebalance_partition_over_jbod
                        && part_info.partition_id == part->info.partition_id)
                    {
                        auto name = part->getDataPartStorage().getDiskName();
                        auto it = disk_occupation.find(name);
                        if (it != disk_occupation.end())
                        {
                            if (submerging_big_parts_from_partition.find(part->name) == submerging_big_parts_from_partition.end())
                            {
                                it->second += part->getBytesOnDisk();
                                disk_parts_for_logging[name].push_back(formatReadableSizeWithBinarySuffix(part->getBytesOnDisk()));
                                committed_big_parts_from_partition.insert(part->name);
                            }
                            else
                            {
                                disk_parts_for_logging[name].push_back(formatReadableSizeWithBinarySuffix(part->getBytesOnDisk()) + " (submerging)");
                            }
                        }
                        else
                        {
                            // Part is on different volume. Ignore it.
                        }
                    }
                }
            }

            for (const auto & [name, emerging_part] : currently_emerging_big_parts)
            {
                // It's possible that the emerging big parts are committed and get added twice. Thus a set is used to deduplicate.
                if (committed_big_parts_from_partition.find(name) == committed_big_parts_from_partition.end()
                    && part_info.partition_id == emerging_part.partition_id)
                {
                    auto it = disk_occupation.find(emerging_part.disk_name);
                    if (it != disk_occupation.end())
                    {
                        it->second += emerging_part.estimate_bytes;
                        disk_parts_for_logging[emerging_part.disk_name].push_back(
                            formatReadableSizeWithBinarySuffix(emerging_part.estimate_bytes) + " (emerging)");
                    }
                    else
                    {
                        // Part is on different volume. Ignore it.
                    }
                }
            }

            size_t min_occupation_size = std::numeric_limits<size_t>::max();
            std::vector<String> candidates;
            for (const auto & [disk_name, size] : disk_occupation)
            {
                if (size < min_occupation_size)
                {
                    min_occupation_size = size;
                    candidates = {disk_name};
                }
                else if (size == min_occupation_size)
                {
                    candidates.push_back(disk_name);
                }
            }

            if (!candidates.empty())
            {
                // Random pick one disk from best candidates
                std::shuffle(candidates.begin(), candidates.end(), thread_local_rng);
                String selected_disk_name = candidates.front();
                WriteBufferFromOwnString log_str;
                writeCString("\nbalancer: \n", log_str);
                for (const auto & [disk_name, per_disk_parts] : disk_parts_for_logging)
                    writeString(fmt::format("  {}: [{}]\n", disk_name, fmt::join(per_disk_parts, ", ")), log_str);
                LOG_DEBUG(log, fmt::runtime(log_str.str()));

                if (ttl_infos)
                    reserved_space = tryReserveSpacePreferringTTLRules(
                        metadata_snapshot,
                        part_size,
                        *ttl_infos,
                        time(nullptr),
                        max_volume_index,
                        is_insert,
                        getStoragePolicy()->getDiskByName(selected_disk_name));
                else
                    reserved_space = tryReserveSpace(part_size, getStoragePolicy()->getDiskByName(selected_disk_name));

                if (reserved_space)
                {
                    currently_emerging_big_parts.emplace(
                        part_name, EmergingPartInfo{reserved_space->getDisk(0)->getName(), part_info.partition_id, part_size});

                    for (const auto & part : covered_parts)
                    {
                        if (currently_submerging_big_parts.contains(part))
                            LOG_WARNING(log, "currently_submerging_big_parts contains duplicates. JBOD might lose balance");
                        else
                            currently_submerging_big_parts.insert(part);
                    }

                    // Record submerging big parts in the tagger to clean them up.
                    tagger_ptr->emplace(*this, part_name, std::move(covered_parts), log);
                }
            }
        }
        catch (...)
        {
            LOG_DEBUG(log, "JBOD balancer encounters an error. Fallback to random disk selection");
            tryLogCurrentException(log);
        }
    }
    return reserved_space;
}

ColumnsDescription MergeTreeData::getConcreteObjectColumns(
    const DataPartsVector & parts, const ColumnsDescription & storage_columns)
{
    return DB::getConcreteObjectColumns(
        parts.begin(), parts.end(),
        storage_columns, [](const auto & part) -> const auto & { return part->getColumns(); });
}

ColumnsDescription MergeTreeData::getConcreteObjectColumns(
    boost::iterator_range<DataPartIteratorByStateAndInfo> range, const ColumnsDescription & storage_columns)
{
    return DB::getConcreteObjectColumns(
        range.begin(), range.end(),
        storage_columns, [](const auto & part) -> const auto & { return part->getColumns(); });
}

void MergeTreeData::resetObjectColumnsFromActiveParts(const DataPartsLock & /*lock*/)
{
    auto metadata_snapshot = getInMemoryMetadataPtr();
    const auto & columns = metadata_snapshot->getColumns();
    if (!hasDynamicSubcolumns(columns))
        return;

    auto range = getDataPartsStateRange(DataPartState::Active);
    object_columns = getConcreteObjectColumns(range, columns);
}

void MergeTreeData::updateObjectColumns(const DataPartPtr & part, const DataPartsLock & /*lock*/)
{
    auto metadata_snapshot = getInMemoryMetadataPtr();
    const auto & columns = metadata_snapshot->getColumns();
    if (!hasDynamicSubcolumns(columns))
        return;

    DB::updateObjectColumns(object_columns, columns, part->getColumns());
}

StorageSnapshotPtr MergeTreeData::getStorageSnapshot(const StorageMetadataPtr & metadata_snapshot, ContextPtr query_context) const
{
    auto snapshot_data = std::make_unique<SnapshotData>();
    ColumnsDescription object_columns_copy;

    {
        auto lock = lockParts();
        snapshot_data->parts = getVisibleDataPartsVectorUnlocked(query_context, lock);
        object_columns_copy = object_columns;
    }

    snapshot_data->alter_conversions.reserve(snapshot_data->parts.size());
    for (const auto & part : snapshot_data->parts)
        snapshot_data->alter_conversions.push_back(getAlterConversionsForPart(part));

    return std::make_shared<StorageSnapshot>(*this, metadata_snapshot, std::move(object_columns_copy), std::move(snapshot_data));
}

StorageSnapshotPtr MergeTreeData::getStorageSnapshotWithoutData(const StorageMetadataPtr & metadata_snapshot, ContextPtr) const
{
    auto lock = lockParts();
    return std::make_shared<StorageSnapshot>(*this, metadata_snapshot, object_columns, std::make_unique<SnapshotData>());
}

void MergeTreeData::incrementInsertedPartsProfileEvent(MergeTreeDataPartType type)
{
    switch (type.getValue())
    {
        case MergeTreeDataPartType::Wide:
            ProfileEvents::increment(ProfileEvents::InsertedWideParts);
            break;
        case MergeTreeDataPartType::Compact:
            ProfileEvents::increment(ProfileEvents::InsertedCompactParts);
            break;
        default:
            break;
    }
}

void MergeTreeData::incrementMergedPartsProfileEvent(MergeTreeDataPartType type)
{
    switch (type.getValue())
    {
        case MergeTreeDataPartType::Wide:
            ProfileEvents::increment(ProfileEvents::MergedIntoWideParts);
            break;
        case MergeTreeDataPartType::Compact:
            ProfileEvents::increment(ProfileEvents::MergedIntoCompactParts);
            break;
        default:
            break;
    }
}

std::pair<MergeTreeData::MutableDataPartPtr, scope_guard> MergeTreeData::createEmptyPart(
        MergeTreePartInfo & new_part_info, const MergeTreePartition & partition, const String & new_part_name,
        const MergeTreeTransactionPtr & txn)
{
    auto metadata_snapshot = getInMemoryMetadataPtr();
    auto settings = getSettings();

    auto block = metadata_snapshot->getSampleBlock();
    NamesAndTypesList columns = metadata_snapshot->getColumns().getAllPhysical().filter(block.getNames());
    setAllObjectsToDummyTupleType(columns);

    auto minmax_idx = std::make_shared<IMergeTreeDataPart::MinMaxIndex>();
    minmax_idx->update(block, getMinMaxColumnsNames(metadata_snapshot->getPartitionKey()));

    DB::IMergeTreeDataPart::TTLInfos move_ttl_infos;
    VolumePtr volume = getStoragePolicy()->getVolume(0);
    ReservationPtr reservation = reserveSpacePreferringTTLRules(metadata_snapshot, 0, move_ttl_infos, time(nullptr), 0, true);
    VolumePtr data_part_volume = createVolumeFromReservation(reservation, volume);

    auto tmp_dir_holder = getTemporaryPartDirectoryHolder(EMPTY_PART_TMP_PREFIX + new_part_name);
    auto new_data_part = getDataPartBuilder(new_part_name, data_part_volume, EMPTY_PART_TMP_PREFIX + new_part_name)
        .withBytesAndRowsOnDisk(0, 0)
        .withPartInfo(new_part_info)
        .build();

    if (settings->assign_part_uuids)
        new_data_part->uuid = UUIDHelpers::generateV4();

    new_data_part->setColumns(columns, {}, metadata_snapshot->getMetadataVersion());
    new_data_part->rows_count = block.rows();

    new_data_part->partition = partition;

    new_data_part->minmax_idx = std::move(minmax_idx);
    new_data_part->is_temp = true;
    /// In case of replicated merge tree with zero copy replication
    /// Here Clickhouse claims that this new part can be deleted in temporary state without unlocking the blobs
    /// The blobs have to be removed along with the part, this temporary part owns them and does not share them yet.
    new_data_part->remove_tmp_policy = IMergeTreeDataPart::BlobsRemovalPolicyForTemporaryParts::REMOVE_BLOBS;

    auto new_data_part_storage = new_data_part->getDataPartStoragePtr();
    new_data_part_storage->beginTransaction();

    SyncGuardPtr sync_guard;
    if (new_data_part->isStoredOnDisk())
    {
        /// The name could be non-unique in case of stale files from previous runs.
        if (new_data_part_storage->exists())
        {
            /// The path has to be unique, all tmp directories are deleted at startup in case of stale files from previous runs.
            /// New part have to capture its name, therefore there is no concurrentcy in directory creation
            throw Exception(ErrorCodes::LOGICAL_ERROR,
                            "New empty part is about to matirialize but the dirrectory already exist"
                            ", new part {}"
                            ", directory {}",
                            new_part_name, new_data_part_storage->getFullPath());
        }

        new_data_part_storage->createDirectories();

        if (getSettings()->fsync_part_directory)
            sync_guard = new_data_part_storage->getDirectorySyncGuard();
    }

    /// This effectively chooses minimal compression method:
    ///  either default lz4 or compression method with zero thresholds on absolute and relative part size.
    auto compression_codec = getContext()->chooseCompressionCodec(0, 0);

    const auto & index_factory = MergeTreeIndexFactory::instance();
    MergedBlockOutputStream out(new_data_part, metadata_snapshot, columns,
        index_factory.getMany(metadata_snapshot->getSecondaryIndices()),
        Statistics{},
        compression_codec, txn);

    bool sync_on_insert = settings->fsync_after_insert;

    out.write(block);
    /// Here is no projections as no data inside
    out.finalizePart(new_data_part, sync_on_insert);

    new_data_part_storage->precommitTransaction();
    return std::make_pair(std::move(new_data_part), std::move(tmp_dir_holder));
}

bool MergeTreeData::allowRemoveStaleMovingParts() const
{
    return ConfigHelper::getBool(getContext()->getConfigRef(), "allow_remove_stale_moving_parts", /* default_ = */ true);
}

CurrentlySubmergingEmergingTagger::~CurrentlySubmergingEmergingTagger()
{
    std::lock_guard lock(storage.currently_submerging_emerging_mutex);

    for (const auto & part : submerging_parts)
    {
        if (!storage.currently_submerging_big_parts.contains(part))
        {
            LOG_ERROR(log, "currently_submerging_big_parts doesn't contain part {} to erase. This is a bug", part->name);
            assert(false);
        }
        else
            storage.currently_submerging_big_parts.erase(part);
    }
    storage.currently_emerging_big_parts.erase(emerging_part_name);
}

}<|MERGE_RESOLUTION|>--- conflicted
+++ resolved
@@ -654,17 +654,13 @@
         }
     }
 
-<<<<<<< HEAD
     for (const auto & col : new_metadata.columns)
     {
         if (col.stat)
             MergeTreeStatisticFactory::instance().validate(*col.stat, col.type);
     }
 
-    checkKeyExpression(*new_sorting_key.expression, new_sorting_key.sample_block, "Sorting", allow_nullable_key);
-=======
     checkKeyExpression(*new_sorting_key.expression, new_sorting_key.sample_block, "Sorting", allow_nullable_key_);
->>>>>>> fe008c23
 }
 
 void MergeTreeData::setProperties(

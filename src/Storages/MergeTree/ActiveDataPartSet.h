--- conflicted
+++ resolved
@@ -40,12 +40,8 @@
     /// Returns true if the part was actually added. If out_replaced_parts != nullptr, it will contain
     /// parts that were replaced from the set by the newly added part.
     bool add(const String & name, Strings * out_replaced_parts = nullptr);
-<<<<<<< HEAD
-    bool addImpl(const MergeTreePartInfo & part_info, const String & name, Strings * out_replaced_parts = nullptr);
-=======
     bool add(const MergeTreePartInfo & part_info, const String & name, Strings * out_replaced_parts = nullptr);
     bool add(const MergeTreePartInfo & part_info, Strings * out_replaced_parts = nullptr);
->>>>>>> 9da949cd
 
     bool remove(const MergeTreePartInfo & part_info)
     {

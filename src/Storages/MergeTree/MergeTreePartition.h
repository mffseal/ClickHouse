#pragma once

#include <base/types.h>
#include <Disks/IDisk.h>
#include <IO/WriteBuffer.h>
#include <Storages/KeyDescription.h>
#include <Storages/MergeTree/IPartMetadataManager.h>
#include <Core/Field.h>

namespace DB
{

class Block;
class MergeTreeData;
struct FormatSettings;
struct MergeTreeDataPartChecksums;
struct StorageInMemoryMetadata;

using StorageMetadataPtr = std::shared_ptr<const StorageInMemoryMetadata>;

/// This class represents a partition value of a single part and encapsulates its loading/storing logic.
struct MergeTreePartition
{
    Row value;

public:
    MergeTreePartition() = default;

    explicit MergeTreePartition(Row value_) : value(std::move(value_)) {}

    /// For month-based partitioning.
    explicit MergeTreePartition(UInt32 yyyymm) : value(1, yyyymm) {}

    String getID(const MergeTreeData & storage) const;
    String getID(const Block & partition_key_sample) const;

    static std::optional<Row> tryParseValueFromID(const String & partition_id, const Block & partition_key_sample);

    void serializeText(const MergeTreeData & storage, WriteBuffer & out, const FormatSettings & format_settings) const;

<<<<<<< HEAD
    void load(const MergeTreeData & storage, const PartMetadataManagerPtr & manager);

    void store(const MergeTreeData & storage, const DiskPtr & disk, const String & part_path, MergeTreeDataPartChecksums & checksums) const;
    void store(const Block & partition_key_sample, const DiskPtr & disk, const String & part_path, MergeTreeDataPartChecksums & checksums) const;
=======
    void load(const MergeTreeData & storage, const DiskPtr & disk, const String & part_path);
    /// Store functions return write buffer with written but not finalized data.
    /// User must call finish() for returned object.
    [[nodiscard]] std::unique_ptr<WriteBufferFromFileBase> store(const MergeTreeData & storage, const DiskPtr & disk, const String & part_path, MergeTreeDataPartChecksums & checksums) const;
    [[nodiscard]] std::unique_ptr<WriteBufferFromFileBase> store(const Block & partition_key_sample, const DiskPtr & disk, const String & part_path, MergeTreeDataPartChecksums & checksums) const;
>>>>>>> b21adb8e

    void assign(const MergeTreePartition & other) { value = other.value; }

    void create(const StorageMetadataPtr & metadata_snapshot, Block block, size_t row, ContextPtr context);

    static void appendFiles(const MergeTreeData & storage, Strings & files);

    /// Adjust partition key and execute its expression on block. Return sample block according to used expression.
    static NamesAndTypesList executePartitionByExpression(const StorageMetadataPtr & metadata_snapshot, Block & block, ContextPtr context);

    /// Make a modified partition key with substitution from modulo to moduloLegacy. Used in paritionPruner.
    static KeyDescription adjustPartitionKey(const StorageMetadataPtr & metadata_snapshot, ContextPtr context);
};

}<|MERGE_RESOLUTION|>--- conflicted
+++ resolved
@@ -38,18 +38,12 @@
 
     void serializeText(const MergeTreeData & storage, WriteBuffer & out, const FormatSettings & format_settings) const;
 
-<<<<<<< HEAD
     void load(const MergeTreeData & storage, const PartMetadataManagerPtr & manager);
 
-    void store(const MergeTreeData & storage, const DiskPtr & disk, const String & part_path, MergeTreeDataPartChecksums & checksums) const;
-    void store(const Block & partition_key_sample, const DiskPtr & disk, const String & part_path, MergeTreeDataPartChecksums & checksums) const;
-=======
-    void load(const MergeTreeData & storage, const DiskPtr & disk, const String & part_path);
     /// Store functions return write buffer with written but not finalized data.
     /// User must call finish() for returned object.
     [[nodiscard]] std::unique_ptr<WriteBufferFromFileBase> store(const MergeTreeData & storage, const DiskPtr & disk, const String & part_path, MergeTreeDataPartChecksums & checksums) const;
     [[nodiscard]] std::unique_ptr<WriteBufferFromFileBase> store(const Block & partition_key_sample, const DiskPtr & disk, const String & part_path, MergeTreeDataPartChecksums & checksums) const;
->>>>>>> b21adb8e
 
     void assign(const MergeTreePartition & other) { value = other.value; }
 

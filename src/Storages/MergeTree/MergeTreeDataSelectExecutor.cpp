#include <boost/rational.hpp>   /// For calculations related to sampling coefficients.
#include <optional>
#include <unordered_set>

#include <Storages/MergeTree/MergeTreeDataSelectExecutor.h>
#include <Storages/MergeTree/MergeTreeReadPool.h>
#include <Storages/MergeTree/MergeTreeIndices.h>
#include <Storages/MergeTree/MergeTreeIndexReader.h>
#include <Storages/MergeTree/KeyCondition.h>
#include <Storages/MergeTree/MergeTreeDataPartUUID.h>
#include <Storages/MergeTree/StorageFromMergeTreeDataPart.h>
#include <Storages/MergeTree/MergeTreeIndexInverted.h>
#include <Storages/ReadInOrderOptimizer.h>
#include <Storages/VirtualColumnUtils.h>
#include <Parsers/ASTIdentifier.h>
#include <Parsers/ASTLiteral.h>
#include <Parsers/ASTFunction.h>
#include <Parsers/ASTSampleRatio.h>
#include <Parsers/parseIdentifierOrStringLiteral.h>
#include <Interpreters/ExpressionAnalyzer.h>
#include <Interpreters/InterpreterSelectQuery.h>
#include <Interpreters/Context.h>
#include <Processors/ConcatProcessor.h>
#include <Processors/QueryPlan/QueryPlan.h>
#include <Processors/QueryPlan/CreatingSetsStep.h>
#include <Processors/QueryPlan/FilterStep.h>
#include <Processors/QueryPlan/ExpressionStep.h>
#include <Processors/QueryPlan/ReadFromPreparedSource.h>
#include <Processors/QueryPlan/ReadFromMergeTree.h>
#include <Processors/QueryPlan/UnionStep.h>
#include <Processors/QueryPlan/QueryIdHolder.h>
#include <Processors/QueryPlan/AggregatingStep.h>
#include <Processors/QueryPlan/SortingStep.h>
#include <Processors/Sources/SourceFromSingleChunk.h>
#include <Processors/Transforms/AggregatingTransform.h>

#include <Core/UUID.h>
#include <DataTypes/DataTypeDate.h>
#include <DataTypes/DataTypeEnum.h>
#include <DataTypes/DataTypeUUID.h>
#include <DataTypes/DataTypeTuple.h>
#include <DataTypes/DataTypesNumber.h>
#include <DataTypes/DataTypeArray.h>

#include <IO/WriteBufferFromOStream.h>

#include <Storages/MergeTree/CommonANNIndexes.h>

namespace DB
{

namespace ErrorCodes
{
    extern const int LOGICAL_ERROR;
    extern const int INDEX_NOT_USED;
    extern const int ILLEGAL_TYPE_OF_COLUMN_FOR_FILTER;
    extern const int ILLEGAL_COLUMN;
    extern const int ARGUMENT_OUT_OF_BOUND;
    extern const int TOO_MANY_ROWS;
    extern const int CANNOT_PARSE_TEXT;
    extern const int TOO_MANY_PARTITIONS;
    extern const int DUPLICATED_PART_UUIDS;
    extern const int NO_SUCH_COLUMN_IN_TABLE;
    extern const int PROJECTION_NOT_USED;
}


MergeTreeDataSelectExecutor::MergeTreeDataSelectExecutor(const MergeTreeData & data_)
    : data(data_), log(&Poco::Logger::get(data.getLogName() + " (SelectExecutor)"))
{
}

size_t MergeTreeDataSelectExecutor::getApproximateTotalRowsToRead(
    const MergeTreeData::DataPartsVector & parts,
    const StorageMetadataPtr & metadata_snapshot,
    const KeyCondition & key_condition,
    const Settings & settings,
    Poco::Logger * log)
{
    size_t rows_count = 0;

    /// We will find out how many rows we would have read without sampling.
    LOG_DEBUG(log, "Preliminary index scan with condition: {}", key_condition.toString());

    for (const auto & part : parts)
    {
        MarkRanges ranges = markRangesFromPKRange(part, metadata_snapshot, key_condition, settings, log);

        /** In order to get a lower bound on the number of rows that match the condition on PK,
          *  consider only guaranteed full marks.
          * That is, do not take into account the first and last marks, which may be incomplete.
          */
        for (const auto & range : ranges)
            if (range.end - range.begin > 2)
                rows_count += part->index_granularity.getRowsCountInRange({range.begin + 1, range.end - 1});

    }

    return rows_count;
}


using RelativeSize = boost::rational<ASTSampleRatio::BigNum>;

static std::string toString(const RelativeSize & x)
{
    return ASTSampleRatio::toString(x.numerator()) + "/" + ASTSampleRatio::toString(x.denominator());
}

/// Converts sample size to an approximate number of rows (ex. `SAMPLE 1000000`) to relative value (ex. `SAMPLE 0.1`).
static RelativeSize convertAbsoluteSampleSizeToRelative(const ASTSampleRatio::Rational & ratio, size_t approx_total_rows)
{
    if (approx_total_rows == 0)
        return 1;

    auto absolute_sample_size = ratio.numerator / ratio.denominator;
    return std::min(RelativeSize(1), RelativeSize(absolute_sample_size) / RelativeSize(approx_total_rows));
}

static SortDescription getSortDescriptionFromGroupBy(const ASTSelectQuery & query)
{
    SortDescription order_descr;
    order_descr.reserve(query.groupBy()->children.size());

    for (const auto & elem : query.groupBy()->children)
    {
        /// Note, here aliases should not be used, since there will be no such column in a block.
        String name = elem->getColumnNameWithoutAlias();
        order_descr.emplace_back(name, 1, 1);
    }

    return order_descr;
}


QueryPlanPtr MergeTreeDataSelectExecutor::read(
    const Names & column_names_to_return,
    const StorageSnapshotPtr & storage_snapshot,
    const SelectQueryInfo & query_info,
    ContextPtr context,
    const UInt64 max_block_size,
    const size_t num_streams,
    QueryProcessingStage::Enum processed_stage,
    std::shared_ptr<PartitionIdToMaxBlock> max_block_numbers_to_read,
    bool enable_parallel_reading) const
{
    if (query_info.merge_tree_empty_result)
        return std::make_unique<QueryPlan>();

    const auto & settings = context->getSettingsRef();

    const auto & metadata_for_reading = storage_snapshot->getMetadataForQuery();

    const auto & snapshot_data = assert_cast<const MergeTreeData::SnapshotData &>(*storage_snapshot->data);

    const auto & parts = snapshot_data.parts;

    if (!query_info.projection)
    {
        auto step = readFromParts(
            query_info.merge_tree_select_result_ptr ? MergeTreeData::DataPartsVector{} : parts,
            column_names_to_return,
            storage_snapshot,
            query_info,
            context,
            max_block_size,
            num_streams,
            max_block_numbers_to_read,
            query_info.merge_tree_select_result_ptr,
            enable_parallel_reading);

<<<<<<< HEAD
        if (!step && settings.allow_experimental_projection_optimization && settings.force_optimize_projection
            && !metadata_for_reading->projections.empty() && !settings.query_plan_optimize_projection)
            throw Exception(
                "No projection is used when allow_experimental_projection_optimization = 1 and force_optimize_projection = 1",
                ErrorCodes::PROJECTION_NOT_USED);
=======
        if (plan->isInitialized() && settings.allow_experimental_projection_optimization && settings.force_optimize_projection
            && !metadata_for_reading->projections.empty())
            throw Exception(ErrorCodes::PROJECTION_NOT_USED,
                            "No projection is used when allow_experimental_projection_optimization = 1 and force_optimize_projection = 1");
>>>>>>> 90834d4a

        auto plan = std::make_unique<QueryPlan>();
        if (step)
            plan->addStep(std::move(step));
        return plan;
    }

    LOG_DEBUG(
        log,
        "Choose {} {} projection {}",
        query_info.projection->complete ? "complete" : "incomplete",
        query_info.projection->desc->type,
        query_info.projection->desc->name);

    const ASTSelectQuery & select_query = query_info.query->as<ASTSelectQuery &>();
    QueryPlanResourceHolder resources;

    auto projection_plan = std::make_unique<QueryPlan>();
    if (query_info.projection->desc->is_minmax_count_projection)
    {
        Pipe pipe(std::make_shared<SourceFromSingleChunk>(query_info.minmax_count_projection_block));
        auto read_from_pipe = std::make_unique<ReadFromPreparedSource>(std::move(pipe));
        projection_plan->addStep(std::move(read_from_pipe));
    }
    else if (query_info.projection->merge_tree_projection_select_result_ptr)
    {
        LOG_DEBUG(log, "projection required columns: {}", fmt::join(query_info.projection->required_columns, ", "));
        projection_plan->addStep(readFromParts(
            {},
            query_info.projection->required_columns,
            storage_snapshot,
            query_info,
            context,
            max_block_size,
            num_streams,
            max_block_numbers_to_read,
            query_info.projection->merge_tree_projection_select_result_ptr,
            enable_parallel_reading));
    }

    if (projection_plan->isInitialized())
    {
        if (query_info.projection->before_where)
        {
            auto where_step = std::make_unique<FilterStep>(
                projection_plan->getCurrentDataStream(),
                query_info.projection->before_where,
                query_info.projection->where_column_name,
                query_info.projection->remove_where_filter);

            where_step->setStepDescription("WHERE");
            projection_plan->addStep(std::move(where_step));
        }

        if (query_info.projection->before_aggregation)
        {
            auto expression_before_aggregation
                = std::make_unique<ExpressionStep>(projection_plan->getCurrentDataStream(), query_info.projection->before_aggregation);
            expression_before_aggregation->setStepDescription("Before GROUP BY");
            projection_plan->addStep(std::move(expression_before_aggregation));
        }

        /// NOTE: input_order_info (for projection and not) is set only if projection is complete
        if (query_info.has_order_by && !query_info.need_aggregate && query_info.projection->input_order_info)
        {
            chassert(query_info.projection->complete);

            SortDescription output_order_descr = InterpreterSelectQuery::getSortDescription(select_query, context);
            UInt64 limit = InterpreterSelectQuery::getLimitForSorting(select_query, context);

            auto sorting_step = std::make_unique<SortingStep>(
                projection_plan->getCurrentDataStream(),
                query_info.projection->input_order_info->sort_description_for_merging,
                output_order_descr,
                settings.max_block_size,
                limit);

            sorting_step->setStepDescription("ORDER BY for projections");
            projection_plan->addStep(std::move(sorting_step));
        }
    }

    auto ordinary_query_plan = std::make_unique<QueryPlan>();
    if (query_info.projection->merge_tree_normal_select_result_ptr)
    {
        auto storage_from_base_parts_of_projection
            = std::make_shared<StorageFromMergeTreeDataPart>(data, query_info.projection->merge_tree_normal_select_result_ptr);
        auto interpreter = InterpreterSelectQuery(
            query_info.query,
            context,
            storage_from_base_parts_of_projection,
            nullptr,
            SelectQueryOptions{processed_stage}.projectionQuery());

        interpreter.buildQueryPlan(*ordinary_query_plan);

        const auto & expressions = interpreter.getAnalysisResult();
        if (processed_stage == QueryProcessingStage::Enum::FetchColumns && expressions.before_where)
        {
            auto where_step = std::make_unique<FilterStep>(
                ordinary_query_plan->getCurrentDataStream(),
                expressions.before_where,
                expressions.where_column_name,
                expressions.remove_where_filter);
            where_step->setStepDescription("WHERE");
            ordinary_query_plan->addStep(std::move(where_step));
        }
    }

    Pipe projection_pipe;
    Pipe ordinary_pipe;
    if (query_info.projection->desc->type == ProjectionDescription::Type::Aggregate)
    {
        auto make_aggregator_params = [&](bool projection)
        {
            const auto & keys = query_info.projection->aggregation_keys.getNames();

            AggregateDescriptions aggregates = query_info.projection->aggregate_descriptions;

            /// This part is hacky.
            /// We want AggregatingTransform to work with aggregate states instead of normal columns.
            /// It is almost the same, just instead of adding new data to aggregation state we merge it with existing.
            ///
            /// It is needed because data in projection:
            /// * is not merged completely (we may have states with the same key in different parts)
            /// * is not split into buckets (so if we just use MergingAggregated, it will use single thread)
            const bool only_merge = projection;

            Aggregator::Params params(
                keys,
                aggregates,
                query_info.projection->aggregate_overflow_row,
                settings.max_rows_to_group_by,
                settings.group_by_overflow_mode,
                settings.group_by_two_level_threshold,
                settings.group_by_two_level_threshold_bytes,
                settings.max_bytes_before_external_group_by,
                settings.empty_result_for_aggregation_by_empty_set,
                context->getTempDataOnDisk(),
                settings.max_threads,
                settings.min_free_disk_space_for_temporary_data,
                settings.compile_aggregate_expressions,
                settings.min_count_to_compile_aggregate_expression,
                settings.max_block_size,
                settings.enable_software_prefetch_in_aggregation,
                only_merge);

            return std::make_pair(params, only_merge);
        };

        if (ordinary_query_plan->isInitialized() && projection_plan->isInitialized())
        {
            auto projection_builder = projection_plan->buildQueryPipeline(
                QueryPlanOptimizationSettings::fromContext(context), BuildQueryPipelineSettings::fromContext(context));
            projection_pipe = QueryPipelineBuilder::getPipe(std::move(*projection_builder), resources);

            auto ordinary_builder = ordinary_query_plan->buildQueryPipeline(
                QueryPlanOptimizationSettings::fromContext(context), BuildQueryPipelineSettings::fromContext(context));
            ordinary_pipe = QueryPipelineBuilder::getPipe(std::move(*ordinary_builder), resources);

            /// Here we create shared ManyAggregatedData for both projection and ordinary data.
            /// For ordinary data, AggregatedData is filled in a usual way.
            /// For projection data, AggregatedData is filled by merging aggregation states.
            /// When all AggregatedData is filled, we merge aggregation states together in a usual way.
            /// Pipeline will look like:
            /// ReadFromProjection   -> Aggregating (only merge states) ->
            /// ReadFromProjection   -> Aggregating (only merge states) ->
            /// ...                                                     -> Resize -> ConvertingAggregatedToChunks
            /// ReadFromOrdinaryPart -> Aggregating (usual)             ->           (added by last Aggregating)
            /// ReadFromOrdinaryPart -> Aggregating (usual)             ->
            /// ...
            auto many_data = std::make_shared<ManyAggregatedData>(projection_pipe.numOutputPorts() + ordinary_pipe.numOutputPorts());
            size_t counter = 0;

            AggregatorListPtr aggregator_list_ptr = std::make_shared<AggregatorList>();

            /// TODO apply optimize_aggregation_in_order here too (like below)
            auto build_aggregate_pipe = [&](Pipe & pipe, bool projection)
            {
                auto [params, only_merge] = make_aggregator_params(projection);

                AggregatingTransformParamsPtr transform_params = std::make_shared<AggregatingTransformParams>(
                    pipe.getHeader(), std::move(params), aggregator_list_ptr, query_info.projection->aggregate_final);

                pipe.resize(pipe.numOutputPorts(), true, true);

                auto merge_threads = num_streams;
                auto temporary_data_merge_threads = settings.aggregation_memory_efficient_merge_threads
                    ? static_cast<size_t>(settings.aggregation_memory_efficient_merge_threads)
                    : static_cast<size_t>(settings.max_threads);

                pipe.addSimpleTransform([&](const Block & header)
                {
                    return std::make_shared<AggregatingTransform>(
                        header, transform_params, many_data, counter++, merge_threads, temporary_data_merge_threads);
                });
            };

            if (!projection_pipe.empty())
                build_aggregate_pipe(projection_pipe, true);
            if (!ordinary_pipe.empty())
                build_aggregate_pipe(ordinary_pipe, false);
        }
        else
        {
            auto add_aggregating_step = [&](QueryPlanPtr & query_plan, bool projection)
            {
                auto [params, only_merge] = make_aggregator_params(projection);

                auto merge_threads = num_streams;
                auto temporary_data_merge_threads = settings.aggregation_memory_efficient_merge_threads
                    ? static_cast<size_t>(settings.aggregation_memory_efficient_merge_threads)
                    : static_cast<size_t>(settings.max_threads);

                InputOrderInfoPtr group_by_info = query_info.projection->input_order_info;
                SortDescription sort_description_for_merging;
                SortDescription group_by_sort_description;
                if (group_by_info && settings.optimize_aggregation_in_order)
                {
                    group_by_sort_description = getSortDescriptionFromGroupBy(select_query);
                    sort_description_for_merging = group_by_info->sort_description_for_merging;
                }
                else
                    group_by_info = nullptr;

                // We don't have information regarding the `to_stage` of the query processing, only about `from_stage` (which is passed through `processed_stage` argument).
                // Thus we cannot assign false here since it may be a query over distributed table.
                const bool should_produce_results_in_order_of_bucket_number = true;

                auto aggregating_step = std::make_unique<AggregatingStep>(
                    query_plan->getCurrentDataStream(),
                    std::move(params),
                    /* grouping_sets_params_= */ GroupingSetsParamsList{},
                    query_info.projection->aggregate_final,
                    settings.max_block_size,
                    settings.aggregation_in_order_max_block_bytes,
                    merge_threads,
                    temporary_data_merge_threads,
                    /* storage_has_evenly_distributed_read_= */ false,
                    /* group_by_use_nulls */ false,
                    std::move(sort_description_for_merging),
                    std::move(group_by_sort_description),
                    should_produce_results_in_order_of_bucket_number,
                    settings.enable_memory_bound_merging_of_aggregation_results,
                    !group_by_info && settings.force_aggregation_in_order);
                query_plan->addStep(std::move(aggregating_step));
            };

            if (projection_plan->isInitialized())
            {
                add_aggregating_step(projection_plan, true);

                auto projection_builder = projection_plan->buildQueryPipeline(
                    QueryPlanOptimizationSettings::fromContext(context), BuildQueryPipelineSettings::fromContext(context));
                projection_pipe = QueryPipelineBuilder::getPipe(std::move(*projection_builder), resources);
            }
            if (ordinary_query_plan->isInitialized())
            {
                add_aggregating_step(ordinary_query_plan, false);

                auto ordinary_builder = ordinary_query_plan->buildQueryPipeline(
                    QueryPlanOptimizationSettings::fromContext(context), BuildQueryPipelineSettings::fromContext(context));
                ordinary_pipe = QueryPipelineBuilder::getPipe(std::move(*ordinary_builder), resources);
            }
        }
    }
    else
    {
        if (projection_plan->isInitialized())
        {
            auto projection_builder = projection_plan->buildQueryPipeline(
                QueryPlanOptimizationSettings::fromContext(context), BuildQueryPipelineSettings::fromContext(context));
            projection_pipe = QueryPipelineBuilder::getPipe(std::move(*projection_builder), resources);
        }

        if (ordinary_query_plan->isInitialized())
        {
            auto ordinary_builder = ordinary_query_plan->buildQueryPipeline(
                QueryPlanOptimizationSettings::fromContext(context), BuildQueryPipelineSettings::fromContext(context));
            ordinary_pipe = QueryPipelineBuilder::getPipe(std::move(*ordinary_builder), resources);
        }
    }

    Pipes pipes;
    pipes.emplace_back(std::move(projection_pipe));
    pipes.emplace_back(std::move(ordinary_pipe));
    auto pipe = Pipe::unitePipes(std::move(pipes));
    auto plan = std::make_unique<QueryPlan>();
    if (pipe.empty())
        return plan;

    pipe.resize(1);
    auto step = std::make_unique<ReadFromStorageStep>(
        std::move(pipe),
        fmt::format("MergeTree(with {} projection {})", query_info.projection->desc->type, query_info.projection->desc->name),
        query_info.storage_limits);
    plan->addStep(std::move(step));
    plan->addInterpreterContext(query_info.projection->context);
    return plan;
}

MergeTreeDataSelectSamplingData MergeTreeDataSelectExecutor::getSampling(
    const SelectQueryInfo & select_query_info,
    NamesAndTypesList available_real_columns,
    const MergeTreeData::DataPartsVector & parts,
    KeyCondition & key_condition,
    const MergeTreeData & data,
    const StorageMetadataPtr & metadata_snapshot,
    ContextPtr context,
    bool sample_factor_column_queried,
    Poco::Logger * log)
{
    const Settings & settings = context->getSettingsRef();
    /// Sampling.
    MergeTreeDataSelectSamplingData sampling;

    RelativeSize relative_sample_size = 0;
    RelativeSize relative_sample_offset = 0;

    bool final = false;
    std::optional<ASTSampleRatio::Rational> sample_size_ratio;
    std::optional<ASTSampleRatio::Rational> sample_offset_ratio;

    if (select_query_info.table_expression_modifiers)
    {
        const auto & table_expression_modifiers = *select_query_info.table_expression_modifiers;
        final = table_expression_modifiers.hasFinal();
        sample_size_ratio = table_expression_modifiers.getSampleSizeRatio();
        sample_offset_ratio = table_expression_modifiers.getSampleOffsetRatio();
    }
    else
    {
        auto & select = select_query_info.query->as<ASTSelectQuery &>();

        final = select.final();
        auto select_sample_size = select.sampleSize();
        auto select_sample_offset = select.sampleOffset();

        if (select_sample_size)
            sample_size_ratio = select_sample_size->as<ASTSampleRatio &>().ratio;

        if (select_sample_offset)
            sample_offset_ratio = select_sample_offset->as<ASTSampleRatio &>().ratio;
    }

    if (sample_size_ratio)
    {
        relative_sample_size.assign(sample_size_ratio->numerator, sample_size_ratio->denominator);

        if (relative_sample_size < 0)
            throw Exception(ErrorCodes::ARGUMENT_OUT_OF_BOUND, "Negative sample size");

        relative_sample_offset = 0;
        if (sample_offset_ratio)
            relative_sample_offset.assign(sample_offset_ratio->numerator, sample_offset_ratio->denominator);

        if (relative_sample_offset < 0)
            throw Exception(ErrorCodes::ARGUMENT_OUT_OF_BOUND, "Negative sample offset");

        /// Convert absolute value of the sampling (in form `SAMPLE 1000000` - how many rows to
        /// read) into the relative `SAMPLE 0.1` (how much data to read).
        size_t approx_total_rows = 0;
        if (relative_sample_size > 1 || relative_sample_offset > 1)
            approx_total_rows = getApproximateTotalRowsToRead(parts, metadata_snapshot, key_condition, settings, log);

        if (relative_sample_size > 1)
        {
            relative_sample_size = convertAbsoluteSampleSizeToRelative(*sample_size_ratio, approx_total_rows);
            LOG_DEBUG(log, "Selected relative sample size: {}", toString(relative_sample_size));
        }

        /// SAMPLE 1 is the same as the absence of SAMPLE.
        if (relative_sample_size == RelativeSize(1))
            relative_sample_size = 0;

        if (relative_sample_offset > 0 && RelativeSize(0) == relative_sample_size)
            throw Exception(ErrorCodes::ARGUMENT_OUT_OF_BOUND, "Sampling offset is incorrect because no sampling");

        if (relative_sample_offset > 1)
        {
            relative_sample_offset = convertAbsoluteSampleSizeToRelative(*sample_offset_ratio, approx_total_rows);
            LOG_DEBUG(log, "Selected relative sample offset: {}", toString(relative_sample_offset));
        }
    }

    /** Which range of sampling key values do I need to read?
        * First, in the whole range ("universe") we select the interval
        *  of relative `relative_sample_size` size, offset from the beginning by `relative_sample_offset`.
        *
        * Example: SAMPLE 0.4 OFFSET 0.3
        *
        * [------********------]
        *        ^ - offset
        *        <------> - size
        *
        * If the interval passes through the end of the universe, then cut its right side.
        *
        * Example: SAMPLE 0.4 OFFSET 0.8
        *
        * [----------------****]
        *                  ^ - offset
        *                  <------> - size
        *
        * Next, if the `parallel_replicas_count`, `parallel_replica_offset` settings are set,
        *  then it is necessary to break the received interval into pieces of the number `parallel_replicas_count`,
        *  and select a piece with the number `parallel_replica_offset` (from zero).
        *
        * Example: SAMPLE 0.4 OFFSET 0.3, parallel_replicas_count = 2, parallel_replica_offset = 1
        *
        * [----------****------]
        *        ^ - offset
        *        <------> - size
        *        <--><--> - pieces for different `parallel_replica_offset`, select the second one.
        *
        * It is very important that the intervals for different `parallel_replica_offset` cover the entire range without gaps and overlaps.
        * It is also important that the entire universe can be covered using SAMPLE 0.1 OFFSET 0, ... OFFSET 0.9 and similar decimals.
        */

    /// Parallel replicas has been requested but there is no way to sample data.
    /// Select all data from first replica and no data from other replicas.
    if (settings.parallel_replicas_count > 1 && !data.supportsSampling() && settings.parallel_replica_offset > 0)
    {
        LOG_DEBUG(log, "Will use no data on this replica because parallel replicas processing has been requested"
            " (the setting 'max_parallel_replicas') but the table does not support sampling and this replica is not the first.");
        sampling.read_nothing = true;
        return sampling;
    }

    sampling.use_sampling = relative_sample_size > 0 || (settings.parallel_replicas_count > 1 && data.supportsSampling());
    bool no_data = false;   /// There is nothing left after sampling.

    if (sampling.use_sampling)
    {
        if (sample_factor_column_queried && relative_sample_size != RelativeSize(0))
            sampling.used_sample_factor = 1.0 / boost::rational_cast<Float64>(relative_sample_size);

        RelativeSize size_of_universum = 0;
        const auto & sampling_key = metadata_snapshot->getSamplingKey();
        DataTypePtr sampling_column_type = sampling_key.data_types[0];

        if (sampling_key.data_types.size() == 1)
        {
            if (typeid_cast<const DataTypeUInt64 *>(sampling_column_type.get()))
                size_of_universum = RelativeSize(std::numeric_limits<UInt64>::max()) + RelativeSize(1);
            else if (typeid_cast<const DataTypeUInt32 *>(sampling_column_type.get()))
                size_of_universum = RelativeSize(std::numeric_limits<UInt32>::max()) + RelativeSize(1);
            else if (typeid_cast<const DataTypeUInt16 *>(sampling_column_type.get()))
                size_of_universum = RelativeSize(std::numeric_limits<UInt16>::max()) + RelativeSize(1);
            else if (typeid_cast<const DataTypeUInt8 *>(sampling_column_type.get()))
                size_of_universum = RelativeSize(std::numeric_limits<UInt8>::max()) + RelativeSize(1);
        }

        if (size_of_universum == RelativeSize(0))
            throw Exception(ErrorCodes::ILLEGAL_TYPE_OF_COLUMN_FOR_FILTER,
                "Invalid sampling column type in storage parameters: {}. Must be one unsigned integer type",
                sampling_column_type->getName());

        if (settings.parallel_replicas_count > 1)
        {
            if (relative_sample_size == RelativeSize(0))
                relative_sample_size = 1;

            relative_sample_size /= settings.parallel_replicas_count.value;
            relative_sample_offset += relative_sample_size * RelativeSize(settings.parallel_replica_offset.value);
        }

        if (relative_sample_offset >= RelativeSize(1))
            no_data = true;

        /// Calculate the half-interval of `[lower, upper)` column values.
        bool has_lower_limit = false;
        bool has_upper_limit = false;

        RelativeSize lower_limit_rational = relative_sample_offset * size_of_universum;
        RelativeSize upper_limit_rational = (relative_sample_offset + relative_sample_size) * size_of_universum;

        UInt64 lower = boost::rational_cast<ASTSampleRatio::BigNum>(lower_limit_rational);
        UInt64 upper = boost::rational_cast<ASTSampleRatio::BigNum>(upper_limit_rational);

        if (lower > 0)
            has_lower_limit = true;

        if (upper_limit_rational < size_of_universum)
            has_upper_limit = true;

        /*std::cerr << std::fixed << std::setprecision(100)
            << "relative_sample_size: " << relative_sample_size << "\n"
            << "relative_sample_offset: " << relative_sample_offset << "\n"
            << "lower_limit_float: " << lower_limit_rational << "\n"
            << "upper_limit_float: " << upper_limit_rational << "\n"
            << "lower: " << lower << "\n"
            << "upper: " << upper << "\n";*/

        if ((has_upper_limit && upper == 0)
            || (has_lower_limit && has_upper_limit && lower == upper))
            no_data = true;

        if (no_data || (!has_lower_limit && !has_upper_limit))
        {
            sampling.use_sampling = false;
        }
        else
        {
            /// Let's add the conditions to cut off something else when the index is scanned again and when the request is processed.

            std::shared_ptr<ASTFunction> lower_function;
            std::shared_ptr<ASTFunction> upper_function;

            /// If sample and final are used together no need to calculate sampling expression twice.
            /// The first time it was calculated for final, because sample key is a part of the PK.
            /// So, assume that we already have calculated column.
            ASTPtr sampling_key_ast = metadata_snapshot->getSamplingKeyAST();

            if (final)
            {
                sampling_key_ast = std::make_shared<ASTIdentifier>(sampling_key.column_names[0]);
                /// We do spoil available_real_columns here, but it is not used later.
                available_real_columns.emplace_back(sampling_key.column_names[0], std::move(sampling_column_type));
            }

            if (has_lower_limit)
            {
                if (!key_condition.addCondition(
                        sampling_key.column_names[0], Range::createLeftBounded(lower, true, sampling_key.data_types[0]->isNullable())))
                    throw Exception(ErrorCodes::ILLEGAL_COLUMN, "Sampling column not in primary key");

                ASTPtr args = std::make_shared<ASTExpressionList>();
                args->children.push_back(sampling_key_ast);
                args->children.push_back(std::make_shared<ASTLiteral>(lower));

                lower_function = std::make_shared<ASTFunction>();
                lower_function->name = "greaterOrEquals";
                lower_function->arguments = args;
                lower_function->children.push_back(lower_function->arguments);

                sampling.filter_function = lower_function;
            }

            if (has_upper_limit)
            {
                if (!key_condition.addCondition(
                        sampling_key.column_names[0], Range::createRightBounded(upper, false, sampling_key.data_types[0]->isNullable())))
                    throw Exception(ErrorCodes::ILLEGAL_COLUMN, "Sampling column not in primary key");

                ASTPtr args = std::make_shared<ASTExpressionList>();
                args->children.push_back(sampling_key_ast);
                args->children.push_back(std::make_shared<ASTLiteral>(upper));

                upper_function = std::make_shared<ASTFunction>();
                upper_function->name = "less";
                upper_function->arguments = args;
                upper_function->children.push_back(upper_function->arguments);

                sampling.filter_function = upper_function;
            }

            if (has_lower_limit && has_upper_limit)
            {
                ASTPtr args = std::make_shared<ASTExpressionList>();
                args->children.push_back(lower_function);
                args->children.push_back(upper_function);

                sampling.filter_function = std::make_shared<ASTFunction>();
                sampling.filter_function->name = "and";
                sampling.filter_function->arguments = args;
                sampling.filter_function->children.push_back(sampling.filter_function->arguments);
            }

            ASTPtr query = sampling.filter_function;
            auto syntax_result = TreeRewriter(context).analyze(query, available_real_columns);
            sampling.filter_expression = ExpressionAnalyzer(sampling.filter_function, syntax_result, context).getActionsDAG(false);
        }
    }

    if (no_data)
    {
        LOG_DEBUG(log, "Sampling yields no data.");
        sampling.read_nothing = true;
    }

    return sampling;
}

std::optional<std::unordered_set<String>> MergeTreeDataSelectExecutor::filterPartsByVirtualColumns(
    const MergeTreeData & data,
    const MergeTreeData::DataPartsVector & parts,
    const ASTPtr & query,
    ContextPtr context)
{
    std::unordered_set<String> part_values;
    ASTPtr expression_ast;
    auto virtual_columns_block = data.getBlockWithVirtualPartColumns(parts, true /* one_part */);

    // Generate valid expressions for filtering
    VirtualColumnUtils::prepareFilterBlockWithQuery(query, context, virtual_columns_block, expression_ast);

    // If there is still something left, fill the virtual block and do the filtering.
    if (expression_ast)
    {
        virtual_columns_block = data.getBlockWithVirtualPartColumns(parts, false /* one_part */);
        VirtualColumnUtils::filterBlockWithQuery(query, virtual_columns_block, context, expression_ast);
        return VirtualColumnUtils::extractSingleValueFromBlock<String>(virtual_columns_block, "_part");
    }

    return {};
}

void MergeTreeDataSelectExecutor::filterPartsByPartition(
    MergeTreeData::DataPartsVector & parts,
    const std::optional<std::unordered_set<String>> & part_values,
    const StorageMetadataPtr & metadata_snapshot,
    const MergeTreeData & data,
    const SelectQueryInfo & query_info,
    const ContextPtr & context,
    const PartitionIdToMaxBlock * max_block_numbers_to_read,
    Poco::Logger * log,
    ReadFromMergeTree::IndexStats & index_stats)
{
    const Settings & settings = context->getSettingsRef();

    std::optional<PartitionPruner> partition_pruner;
    std::optional<KeyCondition> minmax_idx_condition;
    DataTypes minmax_columns_types;

    if (metadata_snapshot->hasPartitionKey())
    {
        const auto & partition_key = metadata_snapshot->getPartitionKey();
        auto minmax_columns_names = data.getMinMaxColumnsNames(partition_key);
        auto minmax_expression_actions = data.getMinMaxExpr(partition_key, ExpressionActionsSettings::fromContext(context));
        minmax_columns_types = data.getMinMaxColumnsTypes(partition_key);

        if (context->getSettingsRef().allow_experimental_analyzer)
            minmax_idx_condition.emplace(query_info.filter_actions_dag, context, minmax_columns_names, minmax_expression_actions, NameSet());
        else
            minmax_idx_condition.emplace(query_info, context, minmax_columns_names, minmax_expression_actions);

        partition_pruner.emplace(metadata_snapshot, query_info, context, false /* strict */);

        if (settings.force_index_by_date && (minmax_idx_condition->alwaysUnknownOrTrue() && partition_pruner->isUseless()))
        {
            throw Exception(ErrorCodes::INDEX_NOT_USED,
                "Neither MinMax index by columns ({}) nor partition expr is used and setting 'force_index_by_date' is set",
                fmt::join(minmax_columns_names, ", "));
        }
    }

    auto query_context = context->hasQueryContext() ? context->getQueryContext() : context;
    PartFilterCounters part_filter_counters;
    if (query_context->getSettingsRef().allow_experimental_query_deduplication)
        selectPartsToReadWithUUIDFilter(
            parts,
            part_values,
            data.getPinnedPartUUIDs(),
            minmax_idx_condition,
            minmax_columns_types,
            partition_pruner,
            max_block_numbers_to_read,
            query_context,
            part_filter_counters,
            log);
    else
        selectPartsToRead(
            parts,
            part_values,
            minmax_idx_condition,
            minmax_columns_types,
            partition_pruner,
            max_block_numbers_to_read,
            part_filter_counters);

    index_stats.emplace_back(ReadFromMergeTree::IndexStat{
        .type = ReadFromMergeTree::IndexType::None,
        .num_parts_after = part_filter_counters.num_initial_selected_parts,
        .num_granules_after = part_filter_counters.num_initial_selected_granules});

    if (minmax_idx_condition)
    {
        auto description = minmax_idx_condition->getDescription();
        index_stats.emplace_back(ReadFromMergeTree::IndexStat{
            .type = ReadFromMergeTree::IndexType::MinMax,
            .condition = std::move(description.condition),
            .used_keys = std::move(description.used_keys),
            .num_parts_after = part_filter_counters.num_parts_after_minmax,
            .num_granules_after = part_filter_counters.num_granules_after_minmax});
        LOG_DEBUG(log, "MinMax index condition: {}", minmax_idx_condition->toString());
    }

    if (partition_pruner)
    {
        auto description = partition_pruner->getKeyCondition().getDescription();
        index_stats.emplace_back(ReadFromMergeTree::IndexStat{
            .type = ReadFromMergeTree::IndexType::Partition,
            .condition = std::move(description.condition),
            .used_keys = std::move(description.used_keys),
            .num_parts_after = part_filter_counters.num_parts_after_partition_pruner,
            .num_granules_after = part_filter_counters.num_granules_after_partition_pruner});
    }
}

RangesInDataParts MergeTreeDataSelectExecutor::filterPartsByPrimaryKeyAndSkipIndexes(
    MergeTreeData::DataPartsVector && parts,
    StorageMetadataPtr metadata_snapshot,
    const SelectQueryInfo & query_info,
    const ContextPtr & context,
    const KeyCondition & key_condition,
    const MergeTreeReaderSettings & reader_settings,
    Poco::Logger * log,
    size_t num_streams,
    ReadFromMergeTree::IndexStats & index_stats,
    bool use_skip_indexes)
{
    RangesInDataParts parts_with_ranges;
    parts_with_ranges.resize(parts.size());
    const Settings & settings = context->getSettingsRef();

    /// Let's start analyzing all useful indices

    struct IndexStat
    {
        std::atomic<size_t> total_granules{0};
        std::atomic<size_t> granules_dropped{0};
        std::atomic<size_t> total_parts{0};
        std::atomic<size_t> parts_dropped{0};
    };

    struct DataSkippingIndexAndCondition
    {
        MergeTreeIndexPtr index;
        MergeTreeIndexConditionPtr condition;
        IndexStat stat;

        DataSkippingIndexAndCondition(MergeTreeIndexPtr index_, MergeTreeIndexConditionPtr condition_)
            : index(index_), condition(condition_)
        {
        }
    };

    struct MergedDataSkippingIndexAndCondition
    {
        std::vector<MergeTreeIndexPtr> indices;
        MergeTreeIndexMergedConditionPtr condition;
        IndexStat stat;

        void addIndex(const MergeTreeIndexPtr & index)
        {
            indices.push_back(index);
            condition->addIndex(indices.back());
        }
    };

    std::list<DataSkippingIndexAndCondition> useful_indices;
    std::map<std::pair<String, size_t>, MergedDataSkippingIndexAndCondition> merged_indices;

    if (use_skip_indexes)
    {
        for (const auto & index : metadata_snapshot->getSecondaryIndices())
        {
            auto index_helper = MergeTreeIndexFactory::instance().get(index);
            if (index_helper->isMergeable())
            {
                auto [it, inserted] = merged_indices.try_emplace({index_helper->index.type, index_helper->getGranularity()});
                if (inserted)
                    it->second.condition = index_helper->createIndexMergedCondition(query_info, metadata_snapshot);

                it->second.addIndex(index_helper);
            }
            else
            {
                auto condition = index_helper->createIndexCondition(query_info, context);
                if (!condition->alwaysUnknownOrTrue())
                    useful_indices.emplace_back(index_helper, condition);
            }
        }
    }

    if (use_skip_indexes && settings.force_data_skipping_indices.changed)
    {
        const auto & indices = settings.force_data_skipping_indices.toString();

        Strings forced_indices;
        {
            Tokens tokens(indices.data(), &indices[indices.size()], settings.max_query_size);
            IParser::Pos pos(tokens, static_cast<unsigned>(settings.max_parser_depth));
            Expected expected;
            if (!parseIdentifiersOrStringLiterals(pos, expected, forced_indices))
                throw Exception(ErrorCodes::CANNOT_PARSE_TEXT, "Cannot parse force_data_skipping_indices ('{}')", indices);
        }

        if (forced_indices.empty())
            throw Exception(ErrorCodes::CANNOT_PARSE_TEXT, "No indices parsed from force_data_skipping_indices ('{}')", indices);

        std::unordered_set<std::string> useful_indices_names;
        for (const auto & useful_index : useful_indices)
            useful_indices_names.insert(useful_index.index->index.name);

        for (const auto & index_name : forced_indices)
        {
            if (!useful_indices_names.contains(index_name))
            {
                throw Exception(
                    ErrorCodes::INDEX_NOT_USED,
                    "Index {} is not used and setting 'force_data_skipping_indices' contains it",
                    backQuote(index_name));
            }
        }
    }

    std::atomic<size_t> sum_marks_pk = 0;
    std::atomic<size_t> sum_parts_pk = 0;

    /// Let's find what range to read from each part.
    {
        auto mark_cache = context->getIndexMarkCache();
        auto uncompressed_cache = context->getIndexUncompressedCache();

        auto process_part = [&](size_t part_index)
        {
            auto & part = parts[part_index];

            RangesInDataPart ranges(part, part_index);

            size_t total_marks_count = part->index_granularity.getMarksCountWithoutFinal();

            if (metadata_snapshot->hasPrimaryKey())
                ranges.ranges = markRangesFromPKRange(part, metadata_snapshot, key_condition, settings, log);
            else if (total_marks_count)
                ranges.ranges = MarkRanges{{MarkRange{0, total_marks_count}}};

            sum_marks_pk.fetch_add(ranges.getMarksCount(), std::memory_order_relaxed);

            if (!ranges.ranges.empty())
                sum_parts_pk.fetch_add(1, std::memory_order_relaxed);

            for (auto & index_and_condition : useful_indices)
            {
                if (ranges.ranges.empty())
                    break;

                index_and_condition.stat.total_parts.fetch_add(1, std::memory_order_relaxed);

                size_t total_granules = 0;
                size_t granules_dropped = 0;
                ranges.ranges = filterMarksUsingIndex(
                    index_and_condition.index,
                    index_and_condition.condition,
                    part,
                    ranges.ranges,
                    settings,
                    reader_settings,
                    total_granules,
                    granules_dropped,
                    mark_cache.get(),
                    uncompressed_cache.get(),
                    log);

                index_and_condition.stat.total_granules.fetch_add(total_granules, std::memory_order_relaxed);
                index_and_condition.stat.granules_dropped.fetch_add(granules_dropped, std::memory_order_relaxed);

                if (ranges.ranges.empty())
                    index_and_condition.stat.parts_dropped.fetch_add(1, std::memory_order_relaxed);
            }

            for (auto & [_, indices_and_condition] : merged_indices)
            {
                if (ranges.ranges.empty())
                    break;

                indices_and_condition.stat.total_parts.fetch_add(1, std::memory_order_relaxed);

                size_t total_granules = 0;
                size_t granules_dropped = 0;
                ranges.ranges = filterMarksUsingMergedIndex(
                    indices_and_condition.indices, indices_and_condition.condition,
                    part, ranges.ranges,
                    settings, reader_settings,
                    total_granules, granules_dropped,
                    mark_cache.get(), uncompressed_cache.get(), log);

                indices_and_condition.stat.total_granules.fetch_add(total_granules, std::memory_order_relaxed);
                indices_and_condition.stat.granules_dropped.fetch_add(granules_dropped, std::memory_order_relaxed);

                if (ranges.ranges.empty())
                    indices_and_condition.stat.parts_dropped.fetch_add(1, std::memory_order_relaxed);
            }

            if (!ranges.ranges.empty())
                parts_with_ranges[part_index] = std::move(ranges);
        };

        size_t num_threads = std::min<size_t>(num_streams, parts.size());

        if (num_threads <= 1)
        {
            for (size_t part_index = 0; part_index < parts.size(); ++part_index)
                process_part(part_index);
        }
        else
        {
            /// Parallel loading of data parts.
            ThreadPool pool(num_threads);

            for (size_t part_index = 0; part_index < parts.size(); ++part_index)
                pool.scheduleOrThrowOnError([&, part_index, thread_group = CurrentThread::getGroup()]
                {
                    SCOPE_EXIT_SAFE(
                        if (thread_group)
                            CurrentThread::detachQueryIfNotDetached();
                    );
                    if (thread_group)
                        CurrentThread::attachToIfDetached(thread_group);

                    process_part(part_index);
                });

            pool.wait();
        }

        /// Skip empty ranges.
        size_t next_part = 0;
        for (size_t part_index = 0; part_index < parts.size(); ++part_index)
        {
            auto & part = parts_with_ranges[part_index];
            if (!part.data_part)
                continue;

            if (next_part != part_index)
                std::swap(parts_with_ranges[next_part], part);

            ++next_part;
        }

        parts_with_ranges.resize(next_part);
    }

    if (metadata_snapshot->hasPrimaryKey())
    {
        auto description = key_condition.getDescription();

        index_stats.emplace_back(ReadFromMergeTree::IndexStat{
            .type = ReadFromMergeTree::IndexType::PrimaryKey,
            .condition = std::move(description.condition),
            .used_keys = std::move(description.used_keys),
            .num_parts_after = sum_parts_pk.load(std::memory_order_relaxed),
            .num_granules_after = sum_marks_pk.load(std::memory_order_relaxed)});
    }

    for (const auto & index_and_condition : useful_indices)
    {
        const auto & index_name = index_and_condition.index->index.name;
        LOG_DEBUG(
            log,
            "Index {} has dropped {}/{} granules.",
            backQuote(index_name),
            index_and_condition.stat.granules_dropped,
            index_and_condition.stat.total_granules);

        std::string description
            = index_and_condition.index->index.type + " GRANULARITY " + std::to_string(index_and_condition.index->index.granularity);

        index_stats.emplace_back(ReadFromMergeTree::IndexStat{
            .type = ReadFromMergeTree::IndexType::Skip,
            .name = index_name,
            .description = std::move(description), //-V1030
            .num_parts_after = index_and_condition.stat.total_parts - index_and_condition.stat.parts_dropped,
            .num_granules_after = index_and_condition.stat.total_granules - index_and_condition.stat.granules_dropped});
    }

    for (const auto & [type_with_granularity, index_and_condition] : merged_indices)
    {
        const auto & index_name = "Merged";
        LOG_DEBUG(log, "Index {} has dropped {}/{} granules.",
                    backQuote(index_name),
                    index_and_condition.stat.granules_dropped, index_and_condition.stat.total_granules);

        std::string description = "MERGED GRANULARITY " + std::to_string(type_with_granularity.second);

        index_stats.emplace_back(ReadFromMergeTree::IndexStat{
            .type = ReadFromMergeTree::IndexType::Skip,
            .name = index_name,
            .description = std::move(description), //-V1030
            .num_parts_after = index_and_condition.stat.total_parts - index_and_condition.stat.parts_dropped,
            .num_granules_after = index_and_condition.stat.total_granules - index_and_condition.stat.granules_dropped});
    }

    return parts_with_ranges;
}

std::shared_ptr<QueryIdHolder> MergeTreeDataSelectExecutor::checkLimits(
    const MergeTreeData & data,
    const ReadFromMergeTree::AnalysisResult & result,
    const ContextPtr & context)
        TSA_NO_THREAD_SAFETY_ANALYSIS // disabled because TSA is confused by guaranteed copy elision in data.getQueryIdSetLock()
{
    const auto & settings = context->getSettingsRef();
    const auto data_settings = data.getSettings();
    auto max_partitions_to_read
        = settings.max_partitions_to_read.changed ? settings.max_partitions_to_read : data_settings->max_partitions_to_read;
    if (max_partitions_to_read > 0)
    {
        std::set<String> partitions;
        for (const auto & part_with_ranges : result.parts_with_ranges)
            partitions.insert(part_with_ranges.data_part->info.partition_id);
        if (partitions.size() > static_cast<size_t>(max_partitions_to_read))
            throw Exception(
                ErrorCodes::TOO_MANY_PARTITIONS,
                "Too many partitions to read. Current {}, max {}",
                partitions.size(),
                max_partitions_to_read);
    }

    if (data_settings->max_concurrent_queries > 0 && data_settings->min_marks_to_honor_max_concurrent_queries > 0
        && result.selected_marks >= data_settings->min_marks_to_honor_max_concurrent_queries)
    {
        auto query_id = context->getCurrentQueryId();
        if (!query_id.empty())
        {
            auto lock = data.getQueryIdSetLock();
            if (data.insertQueryIdOrThrowNoLock(query_id, data_settings->max_concurrent_queries))
            {
                try
                {
                    return std::make_shared<QueryIdHolder>(query_id, data);
                }
                catch (...)
                {
                    /// If we fail to construct the holder, remove query_id explicitly to avoid leak.
                    data.removeQueryIdNoLock(query_id);
                    throw;
                }
            }
        }
    }
    return nullptr;
}

static void selectColumnNames(
    const Names & column_names_to_return,
    const MergeTreeData & data,
    Names & real_column_names,
    Names & virt_column_names,
    bool & sample_factor_column_queried)
{
    sample_factor_column_queried = false;

    for (const String & name : column_names_to_return)
    {
        if (name == "_part")
        {
            virt_column_names.push_back(name);
        }
        else if (name == "_part_index")
        {
            virt_column_names.push_back(name);
        }
        else if (name == "_partition_id")
        {
            virt_column_names.push_back(name);
        }
        else if (name == "_part_offset")
        {
            virt_column_names.push_back(name);
        }
        else if (name == LightweightDeleteDescription::FILTER_COLUMN.name)
        {
            virt_column_names.push_back(name);
        }
        else if (name == "_part_uuid")
        {
            virt_column_names.push_back(name);
        }
        else if (name == "_partition_value")
        {
            if (!typeid_cast<const DataTypeTuple *>(data.getPartitionValueType().get()))
            {
                throw Exception(
                    ErrorCodes::NO_SUCH_COLUMN_IN_TABLE,
                    "Missing column `_partition_value` because there is no partition column in table {}",
                    data.getStorageID().getTableName());
            }

            virt_column_names.push_back(name);
        }
        else if (name == "_sample_factor")
        {
            sample_factor_column_queried = true;
            virt_column_names.push_back(name);
        }
        else
        {
            real_column_names.push_back(name);
        }
    }
}

MergeTreeDataSelectAnalysisResultPtr MergeTreeDataSelectExecutor::estimateNumMarksToRead(
    MergeTreeData::DataPartsVector parts,
    const PrewhereInfoPtr & prewhere_info,
    const Names & column_names_to_return,
    const StorageMetadataPtr & metadata_snapshot_base,
    const StorageMetadataPtr & metadata_snapshot,
    const SelectQueryInfo & query_info,
    const ActionDAGNodes & added_filter_nodes,
    ContextPtr context,
    size_t num_streams,
    std::shared_ptr<PartitionIdToMaxBlock> max_block_numbers_to_read) const
{
    size_t total_parts = parts.size();
    if (total_parts == 0)
        return std::make_shared<MergeTreeDataSelectAnalysisResult>(
            MergeTreeDataSelectAnalysisResult{.result = ReadFromMergeTree::AnalysisResult()});

    Names real_column_names;
    Names virt_column_names;
    /// If query contains restrictions on the virtual column `_part` or `_part_index`, select only parts suitable for it.
    /// The virtual column `_sample_factor` (which is equal to 1 / used sample rate) can be requested in the query.
    bool sample_factor_column_queried = false;

    selectColumnNames(column_names_to_return, data, real_column_names, virt_column_names, sample_factor_column_queried);

    return ReadFromMergeTree::selectRangesToRead(
        std::move(parts),
        prewhere_info,
        added_filter_nodes,
        metadata_snapshot_base,
        metadata_snapshot,
        query_info,
        context,
        num_streams,
        max_block_numbers_to_read,
        data,
        real_column_names,
        sample_factor_column_queried,
        log);
}

QueryPlanStepPtr MergeTreeDataSelectExecutor::readFromParts(
    MergeTreeData::DataPartsVector parts,
    const Names & column_names_to_return,
    const StorageSnapshotPtr & storage_snapshot,
    const SelectQueryInfo & query_info,
    ContextPtr context,
    const UInt64 max_block_size,
    const size_t num_streams,
    std::shared_ptr<PartitionIdToMaxBlock> max_block_numbers_to_read,
    MergeTreeDataSelectAnalysisResultPtr merge_tree_select_result_ptr,
    bool enable_parallel_reading) const
{
    /// If merge_tree_select_result_ptr != nullptr, we use analyzed result so parts will always be empty.
    if (merge_tree_select_result_ptr)
    {
        if (merge_tree_select_result_ptr->marks() == 0)
            return {};
    }
    else if (parts.empty())
        return {};

    Names real_column_names;
    Names virt_column_names;
    /// If query contains restrictions on the virtual column `_part` or `_part_index`, select only parts suitable for it.
    /// The virtual column `_sample_factor` (which is equal to 1 / used sample rate) can be requested in the query.
    bool sample_factor_column_queried = false;

    selectColumnNames(column_names_to_return, data, real_column_names, virt_column_names, sample_factor_column_queried);

    return std::make_unique<ReadFromMergeTree>(
        std::move(parts),
        real_column_names,
        virt_column_names,
        data,
        query_info,
        storage_snapshot,
        context,
        max_block_size,
        num_streams,
        sample_factor_column_queried,
        max_block_numbers_to_read,
        log,
        merge_tree_select_result_ptr,
        enable_parallel_reading
    );
}


/// Marks are placed whenever threshold on rows or bytes is met.
/// So we have to return the number of marks on whatever estimate is higher - by rows or by bytes.
size_t MergeTreeDataSelectExecutor::roundRowsOrBytesToMarks(
    size_t rows_setting,
    size_t bytes_setting,
    size_t rows_granularity,
    size_t bytes_granularity)
{
    size_t res = (rows_setting + rows_granularity - 1) / rows_granularity;

    if (bytes_granularity == 0)
        return res;
    else
        return std::max(res, (bytes_setting + bytes_granularity - 1) / bytes_granularity);
}

/// Same as roundRowsOrBytesToMarks() but do not return more then max_marks
size_t MergeTreeDataSelectExecutor::minMarksForConcurrentRead(
    size_t rows_setting,
    size_t bytes_setting,
    size_t rows_granularity,
    size_t bytes_granularity,
    size_t max_marks)
{
    size_t marks = 1;

    if (rows_setting + rows_granularity <= rows_setting) /// overflow
        marks = max_marks;
    else if (rows_setting)
        marks = (rows_setting + rows_granularity - 1) / rows_granularity;

    if (bytes_granularity == 0)
        return marks;
    else
    {
        /// Overflow
        if (bytes_setting + bytes_granularity <= bytes_setting) /// overflow
            return max_marks;
        if (bytes_setting)
            return std::max(marks, (bytes_setting + bytes_granularity - 1) / bytes_granularity);
        else
            return marks;
    }
}


/// Calculates a set of mark ranges, that could possibly contain keys, required by condition.
/// In other words, it removes subranges from whole range, that definitely could not contain required keys.
MarkRanges MergeTreeDataSelectExecutor::markRangesFromPKRange(
    const MergeTreeData::DataPartPtr & part,
    const StorageMetadataPtr & metadata_snapshot,
    const KeyCondition & key_condition,
    const Settings & settings,
    Poco::Logger * log)
{
    MarkRanges res;

    size_t marks_count = part->index_granularity.getMarksCount();
    const auto & index = part->index;
    if (marks_count == 0)
        return res;

    bool has_final_mark = part->index_granularity.hasFinalMark();

    /// If index is not used.
    if (key_condition.alwaysUnknownOrTrue())
    {
        if (has_final_mark)
            res.push_back(MarkRange(0, marks_count - 1));
        else
            res.push_back(MarkRange(0, marks_count));

        return res;
    }

    size_t used_key_size = key_condition.getMaxKeyColumn() + 1;
    const String & part_name = part->isProjectionPart() ? fmt::format("{}.{}", part->name, part->getParentPart()->name) : part->name;

    std::function<void(size_t, size_t, FieldRef &)> create_field_ref;
    /// If there are no monotonic functions, there is no need to save block reference.
    /// Passing explicit field to FieldRef allows to optimize ranges and shows better performance.
    const auto & primary_key = metadata_snapshot->getPrimaryKey();
    if (key_condition.hasMonotonicFunctionsChain())
    {
        auto index_columns = std::make_shared<ColumnsWithTypeAndName>();
        for (size_t i = 0; i < used_key_size; ++i)
            index_columns->emplace_back(ColumnWithTypeAndName{index[i], primary_key.data_types[i], primary_key.column_names[i]});

        create_field_ref = [index_columns](size_t row, size_t column, FieldRef & field)
        {
            field = {index_columns.get(), row, column};
            // NULL_LAST
            if (field.isNull())
                field = POSITIVE_INFINITY;
        };
    }
    else
    {
        create_field_ref = [&index](size_t row, size_t column, FieldRef & field)
        {
            index[column]->get(row, field);
            // NULL_LAST
            if (field.isNull())
                field = POSITIVE_INFINITY;
        };
    }

    /// NOTE Creating temporary Field objects to pass to KeyCondition.
    std::vector<FieldRef> index_left(used_key_size);
    std::vector<FieldRef> index_right(used_key_size);

    auto may_be_true_in_range = [&](MarkRange & range)
    {
        if (range.end == marks_count && !has_final_mark)
        {
            for (size_t i = 0; i < used_key_size; ++i)
            {
                create_field_ref(range.begin, i, index_left[i]);
                index_right[i] = POSITIVE_INFINITY;
            }
        }
        else
        {
            if (has_final_mark && range.end == marks_count)
                range.end -= 1; /// Remove final empty mark. It's useful only for primary key condition.

            for (size_t i = 0; i < used_key_size; ++i)
            {
                create_field_ref(range.begin, i, index_left[i]);
                create_field_ref(range.end, i, index_right[i]);
            }
        }
        return key_condition.mayBeTrueInRange(
            used_key_size, index_left.data(), index_right.data(), primary_key.data_types);
    };

    if (!key_condition.matchesExactContinuousRange())
    {
        // Do exclusion search, where we drop ranges that do not match

        if (settings.merge_tree_coarse_index_granularity <= 1)
            throw Exception(ErrorCodes::ARGUMENT_OUT_OF_BOUND, "Setting merge_tree_coarse_index_granularity should be greater than 1");

        size_t min_marks_for_seek = roundRowsOrBytesToMarks(
            settings.merge_tree_min_rows_for_seek,
            settings.merge_tree_min_bytes_for_seek,
            part->index_granularity_info.fixed_index_granularity,
            part->index_granularity_info.index_granularity_bytes);

        /** There will always be disjoint suspicious segments on the stack, the leftmost one at the top (back).
        * At each step, take the left segment and check if it fits.
        * If fits, split it into smaller ones and put them on the stack. If not, discard it.
        * If the segment is already of one mark length, add it to response and discard it.
        */
        std::vector<MarkRange> ranges_stack = { {0, marks_count} };

        size_t steps = 0;

        while (!ranges_stack.empty())
        {
            MarkRange range = ranges_stack.back();
            ranges_stack.pop_back();

            steps++;

            if (!may_be_true_in_range(range))
                continue;

            if (range.end == range.begin + 1)
            {
                /// We saw a useful gap between neighboring marks. Either add it to the last range, or start a new range.
                if (res.empty() || range.begin - res.back().end > min_marks_for_seek)
                    res.push_back(range);
                else
                    res.back().end = range.end;
            }
            else
            {
                /// Break the segment and put the result on the stack from right to left.
                size_t step = (range.end - range.begin - 1) / settings.merge_tree_coarse_index_granularity + 1;
                size_t end;

                for (end = range.end; end > range.begin + step; end -= step)
                    ranges_stack.emplace_back(end - step, end);

                ranges_stack.emplace_back(range.begin, end);
            }
        }

        LOG_TRACE(log, "Used generic exclusion search over index for part {} with {} steps", part_name, steps);
    }
    else
    {
        /// In case when SELECT's predicate defines a single continuous interval of keys,
        /// we can use binary search algorithm to find the left and right endpoint key marks of such interval.
        /// The returned value is the minimum range of marks, containing all keys for which KeyCondition holds

        LOG_TRACE(log, "Running binary search on index range for part {} ({} marks)", part_name, marks_count);

        size_t steps = 0;

        MarkRange result_range;

        size_t searched_left = 0;
        size_t searched_right = marks_count;

        while (searched_left + 1 < searched_right)
        {
            const size_t middle = (searched_left + searched_right) / 2;
            MarkRange range(0, middle);
            if (may_be_true_in_range(range))
                searched_right = middle;
            else
                searched_left = middle;
            ++steps;
        }
        result_range.begin = searched_left;
        LOG_TRACE(log, "Found (LEFT) boundary mark: {}", searched_left);

        searched_right = marks_count;
        while (searched_left + 1 < searched_right)
        {
            const size_t middle = (searched_left + searched_right) / 2;
            MarkRange range(middle, marks_count);
            if (may_be_true_in_range(range))
                searched_left = middle;
            else
                searched_right = middle;
            ++steps;
        }
        result_range.end = searched_right;
        LOG_TRACE(log, "Found (RIGHT) boundary mark: {}", searched_right);

        if (result_range.begin < result_range.end && may_be_true_in_range(result_range))
            res.emplace_back(std::move(result_range));

        LOG_TRACE(log, "Found {} range in {} steps", res.empty() ? "empty" : "continuous", steps);
    }

    return res;
}


MarkRanges MergeTreeDataSelectExecutor::filterMarksUsingIndex(
    MergeTreeIndexPtr index_helper,
    MergeTreeIndexConditionPtr condition,
    MergeTreeData::DataPartPtr part,
    const MarkRanges & ranges,
    const Settings & settings,
    const MergeTreeReaderSettings & reader_settings,
    size_t & total_granules,
    size_t & granules_dropped,
    MarkCache * mark_cache,
    UncompressedCache * uncompressed_cache,
    Poco::Logger * log)
{
    if (!index_helper->getDeserializedFormat(part->getDataPartStorage(), index_helper->getFileName()))
    {
        LOG_DEBUG(log, "File for index {} does not exist ({}.*). Skipping it.", backQuote(index_helper->index.name),
            (fs::path(part->getDataPartStorage().getFullPath()) / index_helper->getFileName()).string());
        return ranges;
    }

    auto index_granularity = index_helper->index.granularity;

    const size_t min_marks_for_seek = roundRowsOrBytesToMarks(
        settings.merge_tree_min_rows_for_seek,
        settings.merge_tree_min_bytes_for_seek,
        part->index_granularity_info.fixed_index_granularity,
        part->index_granularity_info.index_granularity_bytes);

    size_t marks_count = part->getMarksCount();
    size_t final_mark = part->index_granularity.hasFinalMark();
    size_t index_marks_count = (marks_count - final_mark + index_granularity - 1) / index_granularity;

    MarkRanges index_ranges;
    for (const auto & range : ranges)
    {
        MarkRange index_range(
                range.begin / index_granularity,
                (range.end + index_granularity - 1) / index_granularity);
        index_ranges.push_back(index_range);
    }

    MergeTreeIndexReader reader(
        index_helper, part,
        index_marks_count,
        index_ranges,
        mark_cache,
        uncompressed_cache,
        reader_settings);

    MarkRanges res;

    /// Some granules can cover two or more ranges,
    /// this variable is stored to avoid reading the same granule twice.
    MergeTreeIndexGranulePtr granule = nullptr;
    size_t last_index_mark = 0;

    PostingsCacheForStore cache_in_store;

    if (dynamic_cast<const MergeTreeIndexInverted *>(&*index_helper) != nullptr)
        cache_in_store.store = GinIndexStoreFactory::instance().get(index_helper->getFileName(), part->getDataPartStoragePtr());

    for (size_t i = 0; i < ranges.size(); ++i)
    {
        const MarkRange & index_range = index_ranges[i];

        if (last_index_mark != index_range.begin || !granule)
            reader.seek(index_range.begin);

        total_granules += index_range.end - index_range.begin;

        for (size_t index_mark = index_range.begin; index_mark < index_range.end; ++index_mark)
        {
            if (index_mark != index_range.begin || !granule || last_index_mark != index_range.begin)
                granule = reader.read();
            const auto * gin_filter_condition = dynamic_cast<const MergeTreeConditionInverted *>(&*condition);
            // Cast to Ann condition
            auto ann_condition = std::dynamic_pointer_cast<ApproximateNearestNeighbour::IMergeTreeIndexConditionAnn>(condition);
            if (ann_condition != nullptr)
            {
                // vector of indexes of useful ranges
                auto result = ann_condition->getUsefulRanges(granule);
                if (result.empty())
                {
                    ++granules_dropped;
                }

                for (auto range : result)
                {
                    // range for corresponding index
                    MarkRange data_range(
                        std::max(ranges[i].begin, index_mark * index_granularity + range),
                        std::min(ranges[i].end, index_mark * index_granularity + range + 1));

                    if (res.empty() || res.back().end - data_range.begin > min_marks_for_seek)
                        res.push_back(data_range);
                    else
                        res.back().end = data_range.end;
                }
                continue;
            }

            bool result = false;
            if (!gin_filter_condition)
                result = condition->mayBeTrueOnGranule(granule);
            else
                result = cache_in_store.store ? gin_filter_condition->mayBeTrueOnGranuleInPart(granule, cache_in_store) : true;

            if (!result)
            {
                ++granules_dropped;
                continue;
            }

            MarkRange data_range(
                    std::max(ranges[i].begin, index_mark * index_granularity),
                    std::min(ranges[i].end, (index_mark + 1) * index_granularity));

            if (res.empty() || res.back().end - data_range.begin > min_marks_for_seek)
                res.push_back(data_range);
            else
                res.back().end = data_range.end;
        }

        last_index_mark = index_range.end - 1;
    }

    return res;
}

MarkRanges MergeTreeDataSelectExecutor::filterMarksUsingMergedIndex(
    MergeTreeIndices indices,
    MergeTreeIndexMergedConditionPtr condition,
    MergeTreeData::DataPartPtr part,
    const MarkRanges & ranges,
    const Settings & settings,
    const MergeTreeReaderSettings & reader_settings,
    size_t & total_granules,
    size_t & granules_dropped,
    MarkCache * mark_cache,
    UncompressedCache * uncompressed_cache,
    Poco::Logger * log)
{
    for (const auto & index_helper : indices)
    {
        if (!part->getDataPartStorage().exists(index_helper->getFileName() + ".idx"))
        {
            LOG_DEBUG(log, "File for index {} does not exist. Skipping it.", backQuote(index_helper->index.name));
            return ranges;
        }
    }

    auto index_granularity = indices.front()->index.granularity;

    const size_t min_marks_for_seek = roundRowsOrBytesToMarks(
        settings.merge_tree_min_rows_for_seek,
        settings.merge_tree_min_bytes_for_seek,
        part->index_granularity_info.fixed_index_granularity,
        part->index_granularity_info.index_granularity_bytes);

    size_t marks_count = part->getMarksCount();
    size_t final_mark = part->index_granularity.hasFinalMark();
    size_t index_marks_count = (marks_count - final_mark + index_granularity - 1) / index_granularity;

    std::vector<std::unique_ptr<MergeTreeIndexReader>> readers;
    for (const auto & index_helper : indices)
    {
        readers.emplace_back(
            std::make_unique<MergeTreeIndexReader>(
                index_helper,
                part,
                index_marks_count,
                ranges,
                mark_cache,
                uncompressed_cache,
                reader_settings));
    }

    MarkRanges res;

    /// Some granules can cover two or more ranges,
    /// this variable is stored to avoid reading the same granule twice.
    MergeTreeIndexGranules granules(indices.size(), nullptr);
    bool granules_filled = false;
    size_t last_index_mark = 0;
    for (const auto & range : ranges)
    {
        MarkRange index_range(
            range.begin / index_granularity,
            (range.end + index_granularity - 1) / index_granularity);

        if (last_index_mark != index_range.begin || !granules_filled)
            for (auto & reader : readers)
                reader->seek(index_range.begin);

        total_granules += index_range.end - index_range.begin;

        for (size_t index_mark = index_range.begin; index_mark < index_range.end; ++index_mark)
        {
            if (index_mark != index_range.begin || !granules_filled || last_index_mark != index_range.begin)
            {
                for (size_t i = 0; i < readers.size(); ++i)
                {
                    granules[i] = readers[i]->read();
                    granules_filled = true;
                }
            }

            if (!condition->mayBeTrueOnGranule(granules))
            {
                ++granules_dropped;
                continue;
            }

            MarkRange data_range(
                std::max(range.begin, index_mark * index_granularity),
                std::min(range.end, (index_mark + 1) * index_granularity));

            if (res.empty() || res.back().end - data_range.begin > min_marks_for_seek)
                res.push_back(data_range);
            else
                res.back().end = data_range.end;
        }

        last_index_mark = index_range.end - 1;
    }

    return res;
}

void MergeTreeDataSelectExecutor::selectPartsToRead(
    MergeTreeData::DataPartsVector & parts,
    const std::optional<std::unordered_set<String>> & part_values,
    const std::optional<KeyCondition> & minmax_idx_condition,
    const DataTypes & minmax_columns_types,
    std::optional<PartitionPruner> & partition_pruner,
    const PartitionIdToMaxBlock * max_block_numbers_to_read,
    PartFilterCounters & counters)
{
    MergeTreeData::DataPartsVector prev_parts;
    std::swap(prev_parts, parts);
    for (const auto & part_or_projection : prev_parts)
    {
        const auto * part = part_or_projection->isProjectionPart() ? part_or_projection->getParentPart() : part_or_projection.get();
        if (part_values && part_values->find(part->name) == part_values->end())
            continue;

        if (part->isEmpty())
            continue;

        if (max_block_numbers_to_read)
        {
            auto blocks_iterator = max_block_numbers_to_read->find(part->info.partition_id);
            if (blocks_iterator == max_block_numbers_to_read->end() || part->info.max_block > blocks_iterator->second)
                continue;
        }

        size_t num_granules = part->getMarksCount();
        if (num_granules && part->index_granularity.hasFinalMark())
            --num_granules;

        counters.num_initial_selected_parts += 1;
        counters.num_initial_selected_granules += num_granules;

        if (minmax_idx_condition && !minmax_idx_condition->checkInHyperrectangle(
                part->minmax_idx->hyperrectangle, minmax_columns_types).can_be_true)
            continue;

        counters.num_parts_after_minmax += 1;
        counters.num_granules_after_minmax += num_granules;

        if (partition_pruner)
        {
            if (partition_pruner->canBePruned(*part))
                continue;
        }

        counters.num_parts_after_partition_pruner += 1;
        counters.num_granules_after_partition_pruner += num_granules;

        parts.push_back(part_or_projection);
    }
}

void MergeTreeDataSelectExecutor::selectPartsToReadWithUUIDFilter(
    MergeTreeData::DataPartsVector & parts,
    const std::optional<std::unordered_set<String>> & part_values,
    MergeTreeData::PinnedPartUUIDsPtr pinned_part_uuids,
    const std::optional<KeyCondition> & minmax_idx_condition,
    const DataTypes & minmax_columns_types,
    std::optional<PartitionPruner> & partition_pruner,
    const PartitionIdToMaxBlock * max_block_numbers_to_read,
    ContextPtr query_context,
    PartFilterCounters & counters,
    Poco::Logger * log)
{
    /// process_parts prepare parts that have to be read for the query,
    /// returns false if duplicated parts' UUID have been met
    auto select_parts = [&] (MergeTreeData::DataPartsVector & selected_parts) -> bool
    {
        auto ignored_part_uuids = query_context->getIgnoredPartUUIDs();
        std::unordered_set<UUID> temp_part_uuids;

        MergeTreeData::DataPartsVector prev_parts;
        std::swap(prev_parts, selected_parts);
        for (const auto & part_or_projection : prev_parts)
        {
            const auto * part = part_or_projection->isProjectionPart() ? part_or_projection->getParentPart() : part_or_projection.get();
            if (part_values && part_values->find(part->name) == part_values->end())
                continue;

            if (part->isEmpty())
                continue;

            if (max_block_numbers_to_read)
            {
                auto blocks_iterator = max_block_numbers_to_read->find(part->info.partition_id);
                if (blocks_iterator == max_block_numbers_to_read->end() || part->info.max_block > blocks_iterator->second)
                    continue;
            }

            /// Skip the part if its uuid is meant to be excluded
            if (part->uuid != UUIDHelpers::Nil && ignored_part_uuids->has(part->uuid))
                continue;

            size_t num_granules = part->getMarksCount();
            if (num_granules && part->index_granularity.hasFinalMark())
                --num_granules;

            counters.num_initial_selected_parts += 1;
            counters.num_initial_selected_granules += num_granules;

            if (minmax_idx_condition
                && !minmax_idx_condition->checkInHyperrectangle(part->minmax_idx->hyperrectangle, minmax_columns_types)
                        .can_be_true)
                continue;

            counters.num_parts_after_minmax += 1;
            counters.num_granules_after_minmax += num_granules;

            if (partition_pruner)
            {
                if (partition_pruner->canBePruned(*part))
                    continue;
            }

            counters.num_parts_after_partition_pruner += 1;
            counters.num_granules_after_partition_pruner += num_granules;

            /// populate UUIDs and exclude ignored parts if enabled
            if (part->uuid != UUIDHelpers::Nil && pinned_part_uuids->contains(part->uuid))
            {
                auto result = temp_part_uuids.insert(part->uuid);
                if (!result.second)
                    throw Exception(ErrorCodes::LOGICAL_ERROR, "Found a part with the same UUID on the same replica.");
            }

            selected_parts.push_back(part_or_projection);
        }

        if (!temp_part_uuids.empty())
        {
            auto duplicates = query_context->getPartUUIDs()->add(std::vector<UUID>{temp_part_uuids.begin(), temp_part_uuids.end()});
            if (!duplicates.empty())
            {
                /// on a local replica with prefer_localhost_replica=1 if any duplicates appeared during the first pass,
                /// adding them to the exclusion, so they will be skipped on second pass
                query_context->getIgnoredPartUUIDs()->add(duplicates);
                return false;
            }
        }

        return true;
    };

    /// Process parts that have to be read for a query.
    auto needs_retry = !select_parts(parts);

    /// If any duplicated part UUIDs met during the first step, try to ignore them in second pass.
    /// This may happen when `prefer_localhost_replica` is set and "distributed" stage runs in the same process with "remote" stage.
    if (needs_retry)
    {
        LOG_DEBUG(log, "Found duplicate uuids locally, will retry part selection without them");

        counters = PartFilterCounters();

        /// Second attempt didn't help, throw an exception
        if (!select_parts(parts))
            throw Exception(ErrorCodes::DUPLICATED_PART_UUIDS, "Found duplicate UUIDs while processing query.");
    }
}

}<|MERGE_RESOLUTION|>--- conflicted
+++ resolved
@@ -169,18 +169,10 @@
             query_info.merge_tree_select_result_ptr,
             enable_parallel_reading);
 
-<<<<<<< HEAD
         if (!step && settings.allow_experimental_projection_optimization && settings.force_optimize_projection
             && !metadata_for_reading->projections.empty() && !settings.query_plan_optimize_projection)
-            throw Exception(
-                "No projection is used when allow_experimental_projection_optimization = 1 and force_optimize_projection = 1",
-                ErrorCodes::PROJECTION_NOT_USED);
-=======
-        if (plan->isInitialized() && settings.allow_experimental_projection_optimization && settings.force_optimize_projection
-            && !metadata_for_reading->projections.empty())
             throw Exception(ErrorCodes::PROJECTION_NOT_USED,
                             "No projection is used when allow_experimental_projection_optimization = 1 and force_optimize_projection = 1");
->>>>>>> 90834d4a
 
         auto plan = std::make_unique<QueryPlan>();
         if (step)

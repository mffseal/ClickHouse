#pragma once
#include <cstddef>
#include <Core/Settings.h>
#include <Storages/MergeTree/MergeTreeSettings.h>

namespace DB
{

struct MergeTreeReaderSettings
{
    size_t min_bytes_to_use_direct_io = 0;
    size_t min_bytes_to_use_mmap_io = 0;
    size_t max_read_buffer_size = DBMS_DEFAULT_BUFFER_SIZE;
    /// If save_marks_in_cache is false, then, if marks are not in cache,
    ///  we will load them but won't save in the cache, to avoid evicting other data.
    bool save_marks_in_cache = false;
};

struct MergeTreeWriterSettings
{
    MergeTreeWriterSettings() = default;

<<<<<<< HEAD
    MergeTreeWriterSettings(const Settings & global_settings, bool can_use_adaptive_granularity_,
        size_t aio_threshold_, bool rewrite_primary_key_, bool blocks_are_granules_size_ = false)
        : min_compress_block_size(global_settings.min_compress_block_size)
        , max_compress_block_size(global_settings.max_compress_block_size)
        , aio_threshold(aio_threshold_)
        , can_use_adaptive_granularity(can_use_adaptive_granularity_)
        , rewrite_primary_key(rewrite_primary_key_)
        , blocks_are_granules_size(blocks_are_granules_size_)
    {}
=======
    MergeTreeWriterSettings(
        const Settings & global_settings,
        const MergeTreeSettingsPtr & storage_settings,
        bool can_use_adaptive_granularity_,
        size_t aio_threshold_,
        bool blocks_are_granules_size_ = false)
        : min_compress_block_size(
            storage_settings->min_compress_block_size ? storage_settings->min_compress_block_size : global_settings.min_compress_block_size)
        , max_compress_block_size(
              storage_settings->max_compress_block_size ? storage_settings->max_compress_block_size
                                                        : global_settings.max_compress_block_size)
        , aio_threshold(aio_threshold_)
        , can_use_adaptive_granularity(can_use_adaptive_granularity_)
        , blocks_are_granules_size(blocks_are_granules_size_)
    {
    }
>>>>>>> e11790f6

    size_t min_compress_block_size;
    size_t max_compress_block_size;
    size_t aio_threshold;
    bool can_use_adaptive_granularity;
    bool rewrite_primary_key;
    bool blocks_are_granules_size;

    /// true if we write temporary files during alter.
    size_t estimated_size = 0;
};

}<|MERGE_RESOLUTION|>--- conflicted
+++ resolved
@@ -20,17 +20,6 @@
 {
     MergeTreeWriterSettings() = default;
 
-<<<<<<< HEAD
-    MergeTreeWriterSettings(const Settings & global_settings, bool can_use_adaptive_granularity_,
-        size_t aio_threshold_, bool rewrite_primary_key_, bool blocks_are_granules_size_ = false)
-        : min_compress_block_size(global_settings.min_compress_block_size)
-        , max_compress_block_size(global_settings.max_compress_block_size)
-        , aio_threshold(aio_threshold_)
-        , can_use_adaptive_granularity(can_use_adaptive_granularity_)
-        , rewrite_primary_key(rewrite_primary_key_)
-        , blocks_are_granules_size(blocks_are_granules_size_)
-    {}
-=======
     MergeTreeWriterSettings(
         const Settings & global_settings,
         const MergeTreeSettingsPtr & storage_settings,
@@ -44,10 +33,10 @@
                                                         : global_settings.max_compress_block_size)
         , aio_threshold(aio_threshold_)
         , can_use_adaptive_granularity(can_use_adaptive_granularity_)
+        , rewrite_primary_key(rewrite_primary_key_)
         , blocks_are_granules_size(blocks_are_granules_size_)
     {
     }
->>>>>>> e11790f6
 
     size_t min_compress_block_size;
     size_t max_compress_block_size;

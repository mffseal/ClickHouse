--- conflicted
+++ resolved
@@ -640,38 +640,6 @@
         LOG_IMPL(log, client_logs_level, poco_level, "[rdk:{}] {}", facility, message);
     });
 
-<<<<<<< HEAD
-    if (kafka_consumer_weak_ptr_ptr)
-    {
-        /// NOTE: statistics should be consumed, otherwise it creates too much
-        /// entries in the queue, that leads to memory leak and slow shutdown.
-        ///
-        /// This is the case when you have kafka table but no SELECT from it or
-        /// materialized view attached.
-        ///
-        /// So for now it is disabled by default, until properly fixed.
-#if 0
-        if (!config.has(config_prefix + "." + "statistics_interval_ms"))
-        {
-            kafka_config.set("statistics.interval.ms", "3000"); // every 3 seconds by default. set to 0 to disable.
-        }
-#endif
-
-        if (kafka_config.get("statistics.interval.ms") != "0")
-        {
-            kafka_config.set_stats_callback([kafka_consumer_weak_ptr_ptr](cppkafka::KafkaHandleBase &, const std::string & stat_json_string)
-            {
-                auto kafka_consumer_ptr = kafka_consumer_weak_ptr_ptr->lock();
-                if (kafka_consumer_ptr)
-                {
-                    kafka_consumer_ptr->setRDKafkaStat(stat_json_string);
-                }
-            });
-        }
-    }
-
-=======
->>>>>>> cc8c8f4f
     // Configure interceptor to change thread name
     //
     // TODO: add interceptors support into the cppkafka.

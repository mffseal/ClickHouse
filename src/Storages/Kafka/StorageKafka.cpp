--- conflicted
+++ resolved
@@ -138,10 +138,7 @@
     const StorageID & table_id_,
     ContextPtr context_,
     const ColumnsDescription & columns_,
-<<<<<<< HEAD
-=======
     const String & comment,
->>>>>>> 581e3e2f
     std::unique_ptr<KafkaSettings> kafka_settings_,
     const String & collection_name_)
     : IStorage(table_id_)
@@ -601,7 +598,7 @@
         /* allow_materialized */ false,
         /* no_squash */ true,
         /* no_destination */ true,
-        /* async_isnert */ false);
+        /* async_insert */ false);
     auto block_io = interpreter.execute();
 
     // Create a stream for each consumer and join them in a union stream
@@ -659,167 +656,4 @@
 
     return some_stream_is_stalled;
 }
-
-<<<<<<< HEAD
-=======
-void registerStorageKafka(StorageFactory & factory)
-{
-    auto creator_fn = [](const StorageFactory::Arguments & args)
-    {
-        ASTs & engine_args = args.engine_args;
-        size_t args_count = engine_args.size();
-        const bool has_settings = args.storage_def->settings;
-
-        auto kafka_settings = std::make_unique<KafkaSettings>();
-        String collection_name;
-        if (auto named_collection = tryGetNamedCollectionWithOverrides(args.engine_args, args.getLocalContext()))
-        {
-            for (const auto & setting : kafka_settings->all())
-            {
-                const auto & setting_name = setting.getName();
-                if (named_collection->has(setting_name))
-                    kafka_settings->set(setting_name, named_collection->get<String>(setting_name));
-            }
-            collection_name = assert_cast<const ASTIdentifier *>(args.engine_args[0].get())->name();
-        }
-
-        if (has_settings)
-        {
-            kafka_settings->loadFromQuery(*args.storage_def);
-        }
-
-        // Check arguments and settings
-        #define CHECK_KAFKA_STORAGE_ARGUMENT(ARG_NUM, PAR_NAME, EVAL)       \
-            /* One of the four required arguments is not specified */       \
-            if (args_count < (ARG_NUM) && (ARG_NUM) <= 4 &&                 \
-                !kafka_settings->PAR_NAME.changed)                          \
-            {                                                               \
-                throw Exception(ErrorCodes::NUMBER_OF_ARGUMENTS_DOESNT_MATCH,\
-                    "Required parameter '{}' "                              \
-                    "for storage Kafka not specified",                      \
-                    #PAR_NAME);                                             \
-            }                                                               \
-            if (args_count >= (ARG_NUM))                                    \
-            {                                                               \
-                /* The same argument is given in two places */              \
-                if (has_settings &&                                         \
-                    kafka_settings->PAR_NAME.changed)                       \
-                {                                                           \
-                    throw Exception(ErrorCodes::BAD_ARGUMENTS,              \
-                        "The argument №{} of storage Kafka "                \
-                        "and the parameter '{}' "                           \
-                        "in SETTINGS cannot be specified at the same time", \
-                        #ARG_NUM, #PAR_NAME);                               \
-                }                                                           \
-                /* move engine args to settings */                          \
-                else                                                        \
-                {                                                           \
-                    if ((EVAL) == 1)                                        \
-                    {                                                       \
-                        engine_args[(ARG_NUM)-1] =                          \
-                            evaluateConstantExpressionAsLiteral(            \
-                                engine_args[(ARG_NUM)-1],                   \
-                                args.getLocalContext());                    \
-                    }                                                       \
-                    if ((EVAL) == 2)                                        \
-                    {                                                       \
-                        engine_args[(ARG_NUM)-1] =                          \
-                           evaluateConstantExpressionOrIdentifierAsLiteral( \
-                                engine_args[(ARG_NUM)-1],                   \
-                                args.getLocalContext());                    \
-                    }                                                       \
-                    kafka_settings->PAR_NAME =                              \
-                        engine_args[(ARG_NUM)-1]->as<ASTLiteral &>().value; \
-                }                                                           \
-            }
-
-        /** Arguments of engine is following:
-          * - Kafka broker list
-          * - List of topics
-          * - Group ID (may be a constant expression with a string result)
-          * - Message format (string)
-          * - Row delimiter
-          * - Schema (optional, if the format supports it)
-          * - Number of consumers
-          * - Max block size for background consumption
-          * - Skip (at least) unreadable messages number
-          * - Do intermediate commits when the batch consumed and handled
-          */
-
-        /* 0 = raw, 1 = evaluateConstantExpressionAsLiteral, 2=evaluateConstantExpressionOrIdentifierAsLiteral */
-        /// In case of named collection we already validated the arguments.
-        if (collection_name.empty())
-        {
-            CHECK_KAFKA_STORAGE_ARGUMENT(1, kafka_broker_list, 0)
-            CHECK_KAFKA_STORAGE_ARGUMENT(2, kafka_topic_list, 1)
-            CHECK_KAFKA_STORAGE_ARGUMENT(3, kafka_group_name, 2)
-            CHECK_KAFKA_STORAGE_ARGUMENT(4, kafka_format, 2)
-            CHECK_KAFKA_STORAGE_ARGUMENT(5, kafka_row_delimiter, 2)
-            CHECK_KAFKA_STORAGE_ARGUMENT(6, kafka_schema, 2)
-            CHECK_KAFKA_STORAGE_ARGUMENT(7, kafka_num_consumers, 0)
-            CHECK_KAFKA_STORAGE_ARGUMENT(8, kafka_max_block_size, 0)
-            CHECK_KAFKA_STORAGE_ARGUMENT(9, kafka_skip_broken_messages, 0)
-            CHECK_KAFKA_STORAGE_ARGUMENT(10, kafka_commit_every_batch, 0)
-            CHECK_KAFKA_STORAGE_ARGUMENT(11, kafka_client_id, 2)
-            CHECK_KAFKA_STORAGE_ARGUMENT(12, kafka_poll_timeout_ms, 0)
-            CHECK_KAFKA_STORAGE_ARGUMENT(13, kafka_flush_interval_ms, 0)
-            CHECK_KAFKA_STORAGE_ARGUMENT(14, kafka_thread_per_consumer, 0)
-            CHECK_KAFKA_STORAGE_ARGUMENT(15, kafka_handle_error_mode, 0)
-            CHECK_KAFKA_STORAGE_ARGUMENT(16, kafka_commit_on_select, 0)
-            CHECK_KAFKA_STORAGE_ARGUMENT(17, kafka_max_rows_per_message, 0)
-        }
-
-        #undef CHECK_KAFKA_STORAGE_ARGUMENT
-
-        auto num_consumers = kafka_settings->kafka_num_consumers.value;
-        auto max_consumers = std::max<uint32_t>(getNumberOfPhysicalCPUCores(), 16);
-
-        if (!args.getLocalContext()->getSettingsRef().kafka_disable_num_consumers_limit && num_consumers > max_consumers)
-        {
-            throw Exception(ErrorCodes::BAD_ARGUMENTS, "The number of consumers can not be bigger than {}. "
-                            "A single consumer can read any number of partitions. "
-                            "Extra consumers are relatively expensive, "
-                            "and using a lot of them can lead to high memory and CPU usage. "
-                            "To achieve better performance "
-                            "of getting data from Kafka, consider using a setting kafka_thread_per_consumer=1, "
-                            "and ensure you have enough threads "
-                            "in MessageBrokerSchedulePool (background_message_broker_schedule_pool_size). "
-                            "See also https://clickhouse.com/docs/en/integrations/kafka#tuning-performance", max_consumers);
-        }
-        else if (num_consumers < 1)
-        {
-            throw Exception(ErrorCodes::BAD_ARGUMENTS, "Number of consumers can not be lower than 1");
-        }
-
-        if (kafka_settings->kafka_max_block_size.changed && kafka_settings->kafka_max_block_size.value < 1)
-        {
-            throw Exception(ErrorCodes::BAD_ARGUMENTS, "kafka_max_block_size can not be lower than 1");
-        }
-
-        if (kafka_settings->kafka_poll_max_batch_size.changed && kafka_settings->kafka_poll_max_batch_size.value < 1)
-        {
-            throw Exception(ErrorCodes::BAD_ARGUMENTS, "kafka_poll_max_batch_size can not be lower than 1");
-        }
-        NamesAndTypesList supported_columns;
-        for (const auto & column : args.columns)
-        {
-            if (column.default_desc.kind == ColumnDefaultKind::Alias)
-                supported_columns.emplace_back(column.name, column.type);
-            if (column.default_desc.kind == ColumnDefaultKind::Default && !column.default_desc.expression)
-                supported_columns.emplace_back(column.name, column.type);
-        }
-        // Kafka engine allows only ordinary columns without default expression or alias columns.
-        if (args.columns.getAll() != supported_columns)
-        {
-            throw Exception(ErrorCodes::BAD_ARGUMENTS, "KafkaEngine doesn't support DEFAULT/MATERIALIZED/EPHEMERAL expressions for columns. "
-                                                       "See https://clickhouse.com/docs/en/engines/table-engines/integrations/kafka/#configuration");
-        }
-
-        return std::make_shared<StorageKafka>(args.table_id, args.getContext(), args.columns, args.comment, std::move(kafka_settings), collection_name);
-    };
-
-    factory.registerStorage("Kafka", creator_fn, StorageFactory::StorageFeatures{ .supports_settings = true, });
-}
-
->>>>>>> 581e3e2f
 }
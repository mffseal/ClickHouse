--- conflicted
+++ resolved
@@ -19,11 +19,7 @@
     /// Flag add_aggregation_info tells if AggregatedChunkInfo should be added to result chunk.
     /// AggregatedChunkInfo stores the bucket number used for two-level aggregation.
     /// This flag should be typically enabled for queries with GROUP BY which are executed till WithMergeableState.
-<<<<<<< HEAD
-    RemoteSource(RemoteQueryExecutorPtr executor, bool add_aggregation_info_, bool async_read_, bool async_query_sending_, UUID uuid = UUIDHelpers::Nil);
-=======
-    RemoteSource(RemoteQueryExecutorPtr executor, bool add_aggregation_info_, bool async_read_);
->>>>>>> 9bc95bed
+    RemoteSource(RemoteQueryExecutorPtr executor, bool add_aggregation_info_, bool async_read_, bool async_query_sending_);
     ~RemoteSource() override;
 
     Status prepare() override;
@@ -52,12 +48,6 @@
     const bool async_read;
     const bool async_query_sending;
     bool is_async_state = false;
-<<<<<<< HEAD
-    UUID uuid;
-=======
-    std::unique_ptr<RemoteQueryExecutorReadContext> read_context;
-
->>>>>>> 9bc95bed
     int fd = -1;
     size_t rows = 0;
     bool manually_add_rows_before_limit_counter = false;
@@ -98,10 +88,6 @@
 /// Create pipe with remote sources.
 Pipe createRemoteSourcePipe(
     RemoteQueryExecutorPtr query_executor,
-<<<<<<< HEAD
-    bool add_aggregation_info, bool add_totals, bool add_extremes, bool async_read, bool async_query_sending, UUID uuid = UUIDHelpers::Nil);
-=======
-    bool add_aggregation_info, bool add_totals, bool add_extremes, bool async_read);
->>>>>>> 9bc95bed
+    bool add_aggregation_info, bool add_totals, bool add_extremes, bool async_read, bool async_query_sending);
 
 }
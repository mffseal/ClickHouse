--- conflicted
+++ resolved
@@ -1005,14 +1005,7 @@
 
             for (auto part_it = parts_to_merge_ranges[range_index]; part_it != parts_to_merge_ranges[range_index + 1]; ++part_it)
             {
-<<<<<<< HEAD
-                new_parts.emplace_back(part_it->data_part, part_it->part_index_in_query, part_it->ranges);
-=======
-                for (auto part_it = parts_to_merge_ranges[range_index]; part_it != parts_to_merge_ranges[range_index + 1]; ++part_it)
-                {
-                    new_parts.emplace_back(part_it->data_part, part_it->alter_conversions, part_it->part_index_in_query, part_it->ranges);
-                }
->>>>>>> 4bb95305
+                new_parts.emplace_back(part_it->data_part, part_it->alter_conversions, part_it->part_index_in_query, part_it->ranges);
             }
 
             if (new_parts.empty())

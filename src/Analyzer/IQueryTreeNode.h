--- conflicted
+++ resolved
@@ -90,17 +90,15 @@
         throw Exception(ErrorCodes::UNSUPPORTED_METHOD, "Method getResultType is not supported for {} query node", getNodeTypeName());
     }
 
-<<<<<<< HEAD
     virtual void convertToNullable()
     {
         throw Exception(ErrorCodes::UNSUPPORTED_METHOD, "Method convertToNullable is not supported for {} query node", getNodeTypeName());
     }
-=======
+
     struct CompareOptions
     {
         bool compare_aliases = true;
     };
->>>>>>> 476942ae
 
     /** Is tree equal to other tree with node root.
       *

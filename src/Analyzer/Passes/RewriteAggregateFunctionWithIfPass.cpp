--- conflicted
+++ resolved
@@ -107,25 +107,6 @@
             }
         }
     }
-<<<<<<< HEAD
-=======
-
-private:
-    static void resolveAsAggregateFunctionWithIf(FunctionNode & function_node, const DataTypes & argument_types)
-    {
-        auto result_type = function_node.getResultType();
-
-        AggregateFunctionProperties properties;
-        auto aggregate_function = AggregateFunctionFactory::instance().get(
-            function_node.getFunctionName() + "If",
-            function_node.getNullsAction(),
-            argument_types,
-            function_node.getAggregateFunction()->getParameters(),
-            properties);
-
-        function_node.resolveAsAggregateFunction(std::move(aggregate_function));
-    }
->>>>>>> 9d26f8bb
 };
 
 }

--- conflicted
+++ resolved
@@ -106,13 +106,9 @@
               {"keeper_retry_initial_backoff_ms", 100, 100, "Initial backoff timeout for general keeper operations"},
               {"keeper_retry_max_backoff_ms", 5000, 5000, "Max backoff timeout for general keeper operations"},
               {"s3queue_allow_experimental_sharded_mode", false, false, "Enable experimental sharded mode of S3Queue table engine. It is experimental because it will be rewritten"},
-<<<<<<< HEAD
-              {"cross_join_compress_blocks", false, false, "A new setting."},
               {"cross_join_min_rows_to_compress", 1000, 1000, "A new setting."},
               {"cross_join_min_bytes_to_compress", 10000, 10000, "A new setting."},
-=======
               {"allow_experimental_analyzer", false, true, "Enable analyzer and planner by default."},
->>>>>>> de1c687b
               {"merge_tree_read_split_ranges_into_intersecting_and_non_intersecting_injection_probability", 0.0, 0.0, "For testing of `PartsSplitter` - split read ranges into intersecting and non intersecting every time you read from MergeTree with the specified probability."},
               {"allow_get_client_http_header", false, false, "Introduced a new function."},
               {"output_format_pretty_row_numbers", false, true, "It is better for usability."},

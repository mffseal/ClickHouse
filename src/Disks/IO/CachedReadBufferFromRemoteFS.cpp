#include "CachedReadBufferFromRemoteFS.h"

#include <Disks/IO/createReadBufferFromFileBase.h>
#include <IO/ReadBufferFromFile.h>
#include <base/scope_guard.h>
#include <Common/assert_cast.h>
#include <Common/hex.h>
#include <Common/getRandomASCIIString.h>


namespace ProfileEvents
{
extern const Event FileSegmentWaitReadBufferMicroseconds;
extern const Event FileSegmentReadMicroseconds;
extern const Event FileSegmentCacheWriteMicroseconds;
extern const Event FileSegmentPredownloadMicroseconds;
extern const Event FileSegmentUsedBytes;

extern const Event CachedReadBufferReadFromSourceMicroseconds;
extern const Event CachedReadBufferReadFromCacheMicroseconds;
extern const Event CachedReadBufferCacheWriteMicroseconds;
extern const Event CachedReadBufferReadFromSourceBytes;
extern const Event CachedReadBufferReadFromCacheBytes;
extern const Event CachedReadBufferCacheWriteBytes;
}

namespace DB
{

namespace ErrorCodes
{
    extern const int CANNOT_SEEK_THROUGH_FILE;
    extern const int CANNOT_USE_CACHE;
    extern const int LOGICAL_ERROR;
}

CachedReadBufferFromRemoteFS::CachedReadBufferFromRemoteFS(
    const String & remote_fs_object_path_,
    FileCachePtr cache_,
    RemoteFSFileReaderCreator remote_file_reader_creator_,
    const ReadSettings & settings_,
    const String & query_id_,
    size_t read_until_position_)
    : SeekableReadBuffer(nullptr, 0)
#ifndef NDEBUG
    , log(&Poco::Logger::get("CachedReadBufferFromRemoteFS(" + remote_fs_object_path_ + ")"))
#else
    , log(&Poco::Logger::get("CachedReadBufferFromRemoteFS"))
#endif
    , cache_key(cache_->hash(remote_fs_object_path_))
    , remote_fs_object_path(remote_fs_object_path_)
    , cache(cache_)
    , settings(settings_)
    , read_until_position(read_until_position_)
    , remote_file_reader_creator(remote_file_reader_creator_)
<<<<<<< HEAD
    , is_persistent(settings_.cache_file_as_persistent)
=======
    , query_id(query_id_)
    , enable_logging(!query_id.empty() && settings_.enable_filesystem_cache_log)
    , current_buffer_id(getRandomASCIIString(8))
>>>>>>> 3061c557
{
}

void CachedReadBufferFromRemoteFS::appendFilesystemCacheLog(
    const FileSegment::Range & file_segment_range, CachedReadBufferFromRemoteFS::ReadType type)
{
    FilesystemCacheLogElement elem
    {
        .event_time = std::chrono::system_clock::to_time_t(std::chrono::system_clock::now()),
        .query_id = query_id,
        .source_file_path = remote_fs_object_path,
        .file_segment_range = { file_segment_range.left, file_segment_range.right },
        .requested_range = { first_offset, read_until_position },
        .file_segment_size = file_segment_range.size(),
        .cache_attempted = true,
        .read_buffer_id = current_buffer_id,
        .profile_counters = std::make_shared<ProfileEvents::Counters::Snapshot>(current_file_segment_counters.getPartiallyAtomicSnapshot()),
    };

    current_file_segment_counters.reset();

    switch (type)
    {
        case CachedReadBufferFromRemoteFS::ReadType::CACHED:
            elem.read_type = FilesystemCacheLogElement::ReadType::READ_FROM_CACHE;
            break;
        case CachedReadBufferFromRemoteFS::ReadType::REMOTE_FS_READ_BYPASS_CACHE:
            elem.read_type = FilesystemCacheLogElement::ReadType::READ_FROM_FS_BYPASSING_CACHE;
            break;
        case CachedReadBufferFromRemoteFS::ReadType::REMOTE_FS_READ_AND_PUT_IN_CACHE:
            elem.read_type = FilesystemCacheLogElement::ReadType::READ_FROM_FS_AND_DOWNLOADED_TO_CACHE;
            break;
    }

    if (auto cache_log = Context::getGlobalContextInstance()->getFilesystemCacheLog())
        cache_log->add(elem);
}

void CachedReadBufferFromRemoteFS::initialize(size_t offset, size_t size)
{
    if (settings.read_from_filesystem_cache_if_exists_otherwise_bypass_cache)
    {
        file_segments_holder.emplace(cache->get(cache_key, offset, size));
    }
    else
    {
        file_segments_holder.emplace(cache->getOrSet(cache_key, offset, size, is_persistent));
    }

    /**
     * Segments in returned list are ordered in ascending order and represent a full contiguous
     * interval (no holes). Each segment in returned list has state: DOWNLOADED, DOWNLOADING or EMPTY.
     */
    if (file_segments_holder->file_segments.empty())
        throw Exception(ErrorCodes::LOGICAL_ERROR, "List of file segments cannot be empty");

    LOG_TEST(log, "Having {} file segments to read", file_segments_holder->file_segments.size());
    current_file_segment_it = file_segments_holder->file_segments.begin();

    initialized = true;
}

SeekableReadBufferPtr CachedReadBufferFromRemoteFS::getCacheReadBuffer(size_t offset) const
{
<<<<<<< HEAD
    auto path = cache->getPathInLocalCache(cache_key, offset, is_persistent);
    auto buf = std::make_shared<ReadBufferFromFile>(path, settings.local_fs_buffer_size);
    if (buf->size() == 0)
=======
    auto path = cache->getPathInLocalCache(cache_key, offset);

    ReadSettings local_read_settings{settings};
    /// Do not allow to use asynchronous version of LocalFSReadMethod.
    local_read_settings.local_fs_method = LocalFSReadMethod::pread;

    auto buf = createReadBufferFromFileBase(path, local_read_settings);
    auto from_fd = dynamic_cast<ReadBufferFromFileDescriptor*>(buf.get());
    if (from_fd && from_fd->size() == 0)
>>>>>>> 3061c557
        throw Exception(ErrorCodes::LOGICAL_ERROR, "Attempt to read from an empty cache file: {}", path);

    return buf;
}

SeekableReadBufferPtr CachedReadBufferFromRemoteFS::getRemoteFSReadBuffer(FileSegmentPtr & file_segment, ReadType read_type_)
{
    switch (read_type_)
    {
        case ReadType::REMOTE_FS_READ_AND_PUT_IN_CACHE:
        {
            /**
            * Each downloader is elected to download at most buffer_size bytes and then any other can
            * continue. The one who continues download should reuse download buffer.
            *
            * TODO: Also implementation (s3, hdfs, web) buffer might be passed through file segments.
            * E.g. consider for query1 and query2 we need intersecting ranges like this:
            *
            *     [___________]         -- read_range_1 for query1
            *        [_______________]  -- read_range_2 for query2
            *     ^___________^______^
            *     | segment1 | segment2
            *
            * So query2 can reuse implementation buffer, which downloaded segment1.
            * Implementation buffer from segment1 is passed to segment2 once segment1 is loaded.
            */

            auto remote_fs_segment_reader = file_segment->getRemoteFileReader();

            if (remote_fs_segment_reader)
                return remote_fs_segment_reader;

            remote_fs_segment_reader = remote_file_reader_creator();

            if (!remote_fs_segment_reader->supportsRightBoundedReads())
                throw Exception(
                    ErrorCodes::CANNOT_USE_CACHE,
                    "Cache cannot be used with a ReadBuffer which does not support right bounded reads");

            file_segment->setRemoteFileReader(remote_fs_segment_reader);

            return remote_fs_segment_reader;
        }
        case ReadType::REMOTE_FS_READ_BYPASS_CACHE:
        {
            /// Result buffer is owned only by current buffer -- not shareable like in the case above.

            if (remote_file_reader && remote_file_reader->getFileOffsetOfBufferEnd() == file_offset_of_buffer_end)
                return remote_file_reader;

            remote_file_reader = remote_file_reader_creator();
            return remote_file_reader;
        }
        default:
            throw Exception(ErrorCodes::LOGICAL_ERROR, "Cannot use remote filesystem reader with read type: {}", toString(read_type));
    }
}

SeekableReadBufferPtr CachedReadBufferFromRemoteFS::getReadBufferForFileSegment(FileSegmentPtr & file_segment)
{
    auto range = file_segment->range();

    size_t wait_download_max_tries = settings.filesystem_cache_max_wait_sec;
    size_t wait_download_tries = 0;

    auto download_state = file_segment->state();

    if (settings.read_from_filesystem_cache_if_exists_otherwise_bypass_cache)
    {
        if (download_state == FileSegment::State::DOWNLOADED)
        {
            read_type = ReadType::CACHED;
            return getCacheReadBuffer(range.left);
        }
        else
        {
            read_type = ReadType::REMOTE_FS_READ_BYPASS_CACHE;
            return getRemoteFSReadBuffer(file_segment, read_type);
        }
    }

    while (true)
    {
        switch (download_state)
        {
            case FileSegment::State::SKIP_CACHE:
            {
                read_type = ReadType::REMOTE_FS_READ_BYPASS_CACHE;
                return getRemoteFSReadBuffer(file_segment, read_type);
            }
            case FileSegment::State::EMPTY:
            {
                auto downloader_id = file_segment->getOrSetDownloader();
                if (downloader_id == file_segment->getCallerId())
                {
                    if (file_offset_of_buffer_end == file_segment->getDownloadOffset())
                    {
                        read_type = ReadType::REMOTE_FS_READ_AND_PUT_IN_CACHE;
                        return getRemoteFSReadBuffer(file_segment, read_type);
                    }
                    else
                    {
                        ///                      segment{k}
                        /// cache:           [______|___________
                        ///                         ^
                        ///                         download_offset
                        /// requested_range:            [__________]
                        ///                             ^
                        ///                             file_offset_of_buffer_end
                        assert(file_offset_of_buffer_end > file_segment->getDownloadOffset());
                        bytes_to_predownload = file_offset_of_buffer_end - file_segment->getDownloadOffset();

                        read_type = ReadType::REMOTE_FS_READ_AND_PUT_IN_CACHE;
                        return getRemoteFSReadBuffer(file_segment, read_type);
                    }
                }
                else
                {
                    download_state = file_segment->state();
                    continue;
                }
            }
            case FileSegment::State::DOWNLOADING:
            {
                size_t download_offset = file_segment->getDownloadOffset();
                bool can_start_from_cache = download_offset > file_offset_of_buffer_end;

                /// If file segment is being downloaded but we can already read from already downloaded part, do that.
                if (can_start_from_cache)
                {
                    ///                      segment{k} state: DOWNLOADING
                    /// cache:           [______|___________
                    ///                         ^
                    ///                         download_offset (in progress)
                    /// requested_range:    [__________]
                    ///                     ^
                    ///                     file_offset_of_buffer_end

                    read_type = ReadType::CACHED;
                    return getCacheReadBuffer(range.left);
                }

                if (wait_download_tries++ < wait_download_max_tries)
                {
                    download_state = file_segment->wait();
                }
                else
                {
                    download_state = FileSegment::State::SKIP_CACHE;
                }

                continue;
            }
            case FileSegment::State::DOWNLOADED:
            {
                read_type = ReadType::CACHED;
                return getCacheReadBuffer(range.left);
            }
            case FileSegment::State::PARTIALLY_DOWNLOADED:
            {
                auto downloader_id = file_segment->getOrSetDownloader();
                if (downloader_id == file_segment->getCallerId())
                {
                    size_t download_offset = file_segment->getDownloadOffset();
                    bool can_start_from_cache = download_offset > file_offset_of_buffer_end;

                    LOG_TEST(log, "Current download offset: {}, file offset of buffer end: {}", download_offset, file_offset_of_buffer_end);

                    if (can_start_from_cache)
                    {
                        ///                      segment{k}
                        /// cache:           [______|___________
                        ///                         ^
                        ///                         download_offset
                        /// requested_range:    [__________]
                        ///                     ^
                        ///                     file_offset_of_buffer_end

                        read_type = ReadType::CACHED;
                        file_segment->resetDownloader();
                        return getCacheReadBuffer(range.left);
                    }

                    if (download_offset < file_offset_of_buffer_end)
                    {
                        ///                   segment{1}
                        /// cache:         [_____|___________
                        ///                      ^
                        ///                      download_offset
                        /// requested_range:          [__________]
                        ///                           ^
                        ///                           file_offset_of_buffer_end

                        assert(file_offset_of_buffer_end > file_segment->getDownloadOffset());
                        bytes_to_predownload = file_offset_of_buffer_end - file_segment->getDownloadOffset();
                    }

                    download_offset = file_segment->getDownloadOffset();
                    can_start_from_cache = download_offset > file_offset_of_buffer_end;
                    assert(!can_start_from_cache);

                    read_type = ReadType::REMOTE_FS_READ_AND_PUT_IN_CACHE;
                    return getRemoteFSReadBuffer(file_segment, read_type);
                }

                download_state = file_segment->state();
                continue;
            }
            case FileSegment::State::PARTIALLY_DOWNLOADED_NO_CONTINUATION:
            {
                size_t download_offset = file_segment->getDownloadOffset();
                bool can_start_from_cache = download_offset > file_offset_of_buffer_end;

                if (can_start_from_cache)
                {
                    read_type = ReadType::CACHED;
                    return getCacheReadBuffer(range.left);
                }
                else
                {
                    read_type = ReadType::REMOTE_FS_READ_BYPASS_CACHE;
                    return getRemoteFSReadBuffer(file_segment, read_type);
                }
            }
        }
    }
}

SeekableReadBufferPtr CachedReadBufferFromRemoteFS::getImplementationBuffer(FileSegmentPtr & file_segment)
{
    assert(!file_segment->isDownloader());
    assert(file_offset_of_buffer_end >= file_segment->range().left);

    auto range = file_segment->range();
    bytes_to_predownload = 0;

    Stopwatch watch(CLOCK_MONOTONIC);

    auto read_buffer_for_file_segment = getReadBufferForFileSegment(file_segment);

    watch.stop();
    current_file_segment_counters.increment(ProfileEvents::FileSegmentWaitReadBufferMicroseconds, watch.elapsedMicroseconds());

    [[maybe_unused]] auto download_current_segment = read_type == ReadType::REMOTE_FS_READ_AND_PUT_IN_CACHE;
    assert(download_current_segment == file_segment->isDownloader());

    assert(file_segment->range() == range);
    assert(file_offset_of_buffer_end >= range.left && file_offset_of_buffer_end <= range.right);

    LOG_TEST(
        log,
        "Current file segment: {}, read type: {}, current file offset: {}",
        range.toString(),
        toString(read_type),
        file_offset_of_buffer_end);

    read_buffer_for_file_segment->setReadUntilPosition(range.right + 1); /// [..., range.right]

    switch (read_type)
    {
        case ReadType::CACHED:
        {
#ifndef NDEBUG
            auto * file_reader = dynamic_cast<ReadBufferFromFileDescriptor *>(read_buffer_for_file_segment.get());
            size_t file_size = file_reader->size();

            if (file_size == 0 || range.left + file_size <= file_offset_of_buffer_end)
                throw Exception(
                    ErrorCodes::LOGICAL_ERROR,
                    "Unexpected state of cache file. Cache file size: {}, cache file offset: {}, "
                    "expected file size to be non-zero and file downloaded size to exceed current file read offset (expected: {} > {})",
                    file_size,
                    range.left,
                    range.left + file_size,
                    file_offset_of_buffer_end);
#endif

            size_t seek_offset = file_offset_of_buffer_end - range.left;

            if (file_offset_of_buffer_end < range.left)
                throw Exception(
                    ErrorCodes::LOGICAL_ERROR,
                    "Invariant failed. Expected {} > {} (current offset > file segment's start offset)",
                    file_offset_of_buffer_end,
                    range.left);

            read_buffer_for_file_segment->seek(seek_offset, SEEK_SET);

            break;
        }
        case ReadType::REMOTE_FS_READ_BYPASS_CACHE:
        {
            read_buffer_for_file_segment->seek(file_offset_of_buffer_end, SEEK_SET);
            break;
        }
        case ReadType::REMOTE_FS_READ_AND_PUT_IN_CACHE:
        {
            assert(file_segment->isDownloader());

            if (bytes_to_predownload)
            {
                size_t download_offset = file_segment->getDownloadOffset();
                read_buffer_for_file_segment->seek(download_offset, SEEK_SET);
            }
            else
            {
                read_buffer_for_file_segment->seek(file_offset_of_buffer_end, SEEK_SET);
            }

            auto download_offset = file_segment->getDownloadOffset();
            if (download_offset != static_cast<size_t>(read_buffer_for_file_segment->getPosition()))
            {
                auto impl_range = read_buffer_for_file_segment->getRemainingReadRange();
                throw Exception(
                    ErrorCodes::LOGICAL_ERROR,
                    "Buffer's offsets mismatch; cached buffer offset: {}, download_offset: {}, position: {}, implementation buffer offset: "
                    "{}, "
                    "implementation buffer reading until: {}, file segment info: {}",
                    file_offset_of_buffer_end,
                    download_offset,
                    read_buffer_for_file_segment->getPosition(),
                    impl_range.left,
                    *impl_range.right,
                    file_segment->getInfoForLog());
            }

            break;
        }
    }

    return read_buffer_for_file_segment;
}

bool CachedReadBufferFromRemoteFS::completeFileSegmentAndGetNext()
{
    LOG_TEST(log, "Completed segment: {}", (*current_file_segment_it)->range().toString());

    if (enable_logging)
        appendFilesystemCacheLog((*current_file_segment_it)->range(), read_type);

    auto file_segment_it = current_file_segment_it++;
    auto & file_segment = *file_segment_it;

    [[maybe_unused]] const auto & range = file_segment->range();
    assert(file_offset_of_buffer_end > range.right);

    LOG_TEST(
        log,
        "Removing file segment: {}, downloader: {}, state: {}",
        file_segment->range().toString(),
        file_segment->getDownloader(),
        file_segment->state());

    /// Do not hold pointer to file segment if it is not needed anymore
    /// so can become releasable and can be evicted from cache.
    file_segments_holder->file_segments.erase(file_segment_it);

    if (current_file_segment_it == file_segments_holder->file_segments.end())
        return false;

    implementation_buffer = getImplementationBuffer(*current_file_segment_it);

    if (read_type == ReadType::CACHED)
        (*current_file_segment_it)->incrementHitsCount();

    LOG_TEST(log, "New segment: {}", (*current_file_segment_it)->range().toString());
    return true;
}

CachedReadBufferFromRemoteFS::~CachedReadBufferFromRemoteFS()
{
    if (enable_logging
        && file_segments_holder
        && current_file_segment_it != file_segments_holder->file_segments.end())
    {
        appendFilesystemCacheLog((*current_file_segment_it)->range(), read_type);
    }
}

void CachedReadBufferFromRemoteFS::predownload(FileSegmentPtr & file_segment)
{
    Stopwatch predownload_watch(CLOCK_MONOTONIC);
    SCOPE_EXIT({
        predownload_watch.stop();
        current_file_segment_counters.increment(ProfileEvents::FileSegmentPredownloadMicroseconds, predownload_watch.elapsedMicroseconds());
    });

    if (bytes_to_predownload)
    {
        /// Consider this case. Some user needed segment [a, b] and downloaded it partially.
        /// But before he called complete(state) or his holder called complete(),
        /// some other user, who needed segment [a', b'], a < a' < b', started waiting on [a, b] to be
        /// downloaded because it intersects with the range he needs.
        /// But then first downloader fails and second must continue. In this case we need to
        /// download from offset a'' < a', but return buffer from offset a'.
        LOG_TEST(log, "Bytes to predownload: {}, caller_id: {}", bytes_to_predownload, FileSegment::getCallerId());

        assert(implementation_buffer->getFileOffsetOfBufferEnd() == file_segment->getDownloadOffset());
        size_t current_offset = file_segment->getDownloadOffset();

        while (true)
        {
            bool has_more_data;
            {
                Stopwatch watch(CLOCK_MONOTONIC);

                has_more_data = !implementation_buffer->eof();

                watch.stop();
                auto elapsed = watch.elapsedMicroseconds();
                current_file_segment_counters.increment(ProfileEvents::FileSegmentReadMicroseconds, elapsed);
                ProfileEvents::increment(ProfileEvents::CachedReadBufferReadFromSourceMicroseconds, elapsed);
            }

            if (!bytes_to_predownload || !has_more_data)
            {
                if (bytes_to_predownload)
                    throw Exception(
                        ErrorCodes::LOGICAL_ERROR,
                        "Failed to predownload remaining {} bytes. Current file segment: {}, current download offset: {}, expected: {}, "
                        "eof: {}",
                        bytes_to_predownload,
                        file_segment->range().toString(),
                        file_segment->getDownloadOffset(),
                        file_offset_of_buffer_end,
                        implementation_buffer->eof());

                auto result = implementation_buffer->hasPendingData();

                if (result)
                {
                    nextimpl_working_buffer_offset = implementation_buffer->offset();

                    auto download_offset = file_segment->getDownloadOffset();
                    if (download_offset != static_cast<size_t>(implementation_buffer->getPosition())
                        || download_offset != file_offset_of_buffer_end)
                        throw Exception(
                            ErrorCodes::LOGICAL_ERROR,
                            "Buffer's offsets mismatch after predownloading; download offset: {}, cached buffer offset: {}, implementation "
                            "buffer offset: {}, "
                            "file segment info: {}",
                            download_offset,
                            file_offset_of_buffer_end,
                            implementation_buffer->getPosition(),
                            file_segment->getInfoForLog());
                }

                break;
            }

            size_t current_impl_buffer_size = implementation_buffer->buffer().size();
            size_t current_predownload_size = std::min(current_impl_buffer_size, bytes_to_predownload);

            ProfileEvents::increment(ProfileEvents::CachedReadBufferReadFromSourceBytes, current_impl_buffer_size);

            if (file_segment->reserve(current_predownload_size))
            {
                LOG_TEST(log, "Left to predownload: {}, buffer size: {}", bytes_to_predownload, current_impl_buffer_size);

                assert(file_segment->getDownloadOffset() == static_cast<size_t>(implementation_buffer->getPosition()));

                Stopwatch watch(CLOCK_MONOTONIC);

                file_segment->write(implementation_buffer->buffer().begin(), current_predownload_size, current_offset);

                watch.stop();
                auto elapsed = watch.elapsedMicroseconds();
                current_file_segment_counters.increment(ProfileEvents::FileSegmentCacheWriteMicroseconds, elapsed);
                ProfileEvents::increment(ProfileEvents::CachedReadBufferCacheWriteMicroseconds, elapsed);
                ProfileEvents::increment(ProfileEvents::CachedReadBufferCacheWriteBytes, current_predownload_size);

                current_offset += current_predownload_size;

                bytes_to_predownload -= current_predownload_size;
                implementation_buffer->position() += current_predownload_size;
            }
            else
            {
                /// We were predownloading:
                ///                   segment{1}
                /// cache:         [_____|___________
                ///                      ^
                ///                      download_offset
                /// requested_range:          [__________]
                ///                           ^
                ///                           file_offset_of_buffer_end
                /// But space reservation failed.
                /// So get working and internal buffer from predownload buffer, get new download buffer,
                /// return buffer back, seek to actual position.
                /// We could reuse predownload buffer and just seek to needed position, but for now
                /// seek is only allowed once for ReadBufferForS3 - before call to nextImpl.
                /// TODO: allow seek more than once with seek avoiding.

                bytes_to_predownload = 0;
                file_segment->complete(FileSegment::State::PARTIALLY_DOWNLOADED_NO_CONTINUATION);

                read_type = ReadType::REMOTE_FS_READ_BYPASS_CACHE;

                swap(*implementation_buffer);
                working_buffer.resize(0);
                position() = working_buffer.end();

                implementation_buffer = getRemoteFSReadBuffer(file_segment, read_type);

                swap(*implementation_buffer);

                implementation_buffer->seek(file_offset_of_buffer_end, SEEK_SET);

                LOG_TEST(
                    log,
                    "Predownload failed because of space limit. Will read from remote filesystem starting from offset: {}",
                    file_offset_of_buffer_end);

                break;
            }
        }
    }
}

bool CachedReadBufferFromRemoteFS::updateImplementationBufferIfNeeded()
{
    auto & file_segment = *current_file_segment_it;
    auto current_read_range = file_segment->range();
    auto current_state = file_segment->state();

    assert(current_read_range.left <= file_offset_of_buffer_end);
    assert(!file_segment->isDownloader());

    if (file_offset_of_buffer_end > current_read_range.right)
    {
        return completeFileSegmentAndGetNext();
    }

    if (read_type == ReadType::CACHED && current_state != FileSegment::State::DOWNLOADED)
    {
        /// If current read_type is ReadType::CACHED and file segment is not DOWNLOADED,
        /// it means the following case, e.g. we started from CacheReadBuffer and continue with RemoteFSReadBuffer.
        ///                      segment{k}
        /// cache:           [______|___________
        ///                         ^
        ///                         download_offset
        /// requested_range:    [__________]
        ///                     ^
        ///                     file_offset_of_buffer_end

        auto download_offset = file_segment->getDownloadOffset();
        if (download_offset == file_offset_of_buffer_end)
        {
            /// TODO: makes sense to reuse local file reader if we return here with CACHED read type again?
            implementation_buffer = getImplementationBuffer(*current_file_segment_it);

            return true;
        }
        else if (download_offset < file_offset_of_buffer_end)
            throw Exception(
                ErrorCodes::LOGICAL_ERROR, "Expected {} >= {} ({})", download_offset, file_offset_of_buffer_end, getInfoForLog());
    }

    if (read_type == ReadType::REMOTE_FS_READ_AND_PUT_IN_CACHE)
    {
        /**
        * ReadType::REMOTE_FS_READ_AND_PUT_IN_CACHE means that on previous getImplementationBuffer() call
        * current buffer successfully called file_segment->getOrSetDownloader() and became a downloader
        * for this file segment. However, the downloader's term has a lifespan of 1 nextImpl() call,
        * e.g. downloader reads buffer_size byte and calls completeBatchAndResetDownloader() and some other
        * thread can become a downloader if it calls getOrSetDownloader() faster.
        *
        * So downloader is committed to download only buffer_size bytes and then is not a downloader anymore,
        * because there is no guarantee on a higher level, that current buffer will not disappear without
        * being destructed till the end of query or without finishing the read range, which he was supposed
        * to read by marks range given to him. Therefore, each nextImpl() call, in case of
        * READ_AND_PUT_IN_CACHE, starts with getOrSetDownloader().
        */
        implementation_buffer = getImplementationBuffer(*current_file_segment_it);
    }

    return true;
}

bool CachedReadBufferFromRemoteFS::nextImpl()
{
    try
    {
        return nextImplStep();
    }
    catch (Exception & e)
    {
        e.addMessage("Cache info: {}", nextimpl_step_log_info);
        throw;
    }
}

bool CachedReadBufferFromRemoteFS::nextImplStep()
{
    last_caller_id = FileSegment::getCallerId();

    assertCorrectness();

    if (!initialized)
        initialize(file_offset_of_buffer_end, getTotalSizeToRead());

    if (current_file_segment_it == file_segments_holder->file_segments.end())
        return false;

    SCOPE_EXIT({
        try
        {
            /// Save state of current file segment before it is completed.
            nextimpl_step_log_info = getInfoForLog();

            if (current_file_segment_it == file_segments_holder->file_segments.end())
                return;

            auto & file_segment = *current_file_segment_it;

            bool download_current_segment = read_type == ReadType::REMOTE_FS_READ_AND_PUT_IN_CACHE;
            if (download_current_segment)
            {
                bool need_complete_file_segment = file_segment->isDownloader();
                if (need_complete_file_segment)
                {
                    LOG_TEST(log, "Resetting downloader {} from scope exit", file_segment->getDownloader());
                    file_segment->completeBatchAndResetDownloader();
                }
            }

            assert(!file_segment->isDownloader());
        }
        catch (...)
        {
            tryLogCurrentException(__PRETTY_FUNCTION__);
        }
    });

    bytes_to_predownload = 0;

    if (implementation_buffer)
    {
        bool can_read_further = updateImplementationBufferIfNeeded();
        if (!can_read_further)
            return false;
    }
    else
    {
        implementation_buffer = getImplementationBuffer(*current_file_segment_it);

        if (read_type == ReadType::CACHED)
            (*current_file_segment_it)->incrementHitsCount();
    }

    assert(!internal_buffer.empty());
    swap(*implementation_buffer);

    auto & file_segment = *current_file_segment_it;
    auto current_read_range = file_segment->range();

    LOG_TEST(
        log,
        "Current segment: {}, downloader: {}, current count: {}, position: {}",
        current_read_range.toString(),
        file_segment->getDownloader(),
        implementation_buffer->count(),
        implementation_buffer->getPosition());

    assert(current_read_range.left <= file_offset_of_buffer_end);
    assert(current_read_range.right >= file_offset_of_buffer_end);

    bool result = false;
    size_t size = 0;

    size_t needed_to_predownload = bytes_to_predownload;
    if (needed_to_predownload)
    {
        predownload(file_segment);

        result = implementation_buffer->hasPendingData();
        size = implementation_buffer->available();
    }

    auto download_current_segment = read_type == ReadType::REMOTE_FS_READ_AND_PUT_IN_CACHE;
    if (download_current_segment != file_segment->isDownloader())
    {
        throw Exception(
            ErrorCodes::LOGICAL_ERROR,
            "Incorrect segment state. Having read type: {}, file segment info: {}",
            toString(read_type), file_segment->getInfoForLog());
    }

    if (!result)
    {
#ifndef NDEBUG
        if (auto * cache_file_reader = dynamic_cast<ReadBufferFromFileDescriptor *>(implementation_buffer.get()))
        {
            auto cache_file_size = cache_file_reader->size();
            if (cache_file_size == 0)
                throw Exception(
                    ErrorCodes::LOGICAL_ERROR, "Attempt to read from an empty cache file: {} (just before actual read)", cache_file_size);
        }
#endif

        Stopwatch watch(CLOCK_MONOTONIC);

        result = implementation_buffer->next();

        watch.stop();
        auto elapsed = watch.elapsedMicroseconds();
        current_file_segment_counters.increment(ProfileEvents::FileSegmentReadMicroseconds, elapsed);

        size = implementation_buffer->buffer().size();

        if (read_type == ReadType::CACHED)
        {
            ProfileEvents::increment(ProfileEvents::CachedReadBufferReadFromCacheBytes, size);
            ProfileEvents::increment(ProfileEvents::CachedReadBufferReadFromCacheMicroseconds, elapsed);
        }
        else
        {
            ProfileEvents::increment(ProfileEvents::CachedReadBufferReadFromSourceBytes, size);
            ProfileEvents::increment(ProfileEvents::CachedReadBufferReadFromSourceMicroseconds, elapsed);
        }
    }

    if (result)
    {
        if (download_current_segment)
        {
            assert(file_offset_of_buffer_end + size - 1 <= file_segment->range().right);

            if (file_segment->reserve(size))
            {
                assert(file_segment->getDownloadOffset() == static_cast<size_t>(implementation_buffer->getPosition()));

                Stopwatch watch(CLOCK_MONOTONIC);

                file_segment->write(
                    needed_to_predownload ? implementation_buffer->position() : implementation_buffer->buffer().begin(),
                    size,
                    file_offset_of_buffer_end);

                watch.stop();
                auto elapsed = watch.elapsedMicroseconds();
                current_file_segment_counters.increment(ProfileEvents::FileSegmentCacheWriteMicroseconds, elapsed);
                ProfileEvents::increment(ProfileEvents::CachedReadBufferCacheWriteMicroseconds, elapsed);
                ProfileEvents::increment(ProfileEvents::CachedReadBufferCacheWriteBytes, size);

                assert(file_segment->getDownloadOffset() <= file_segment->range().right + 1);
                assert(
                    std::next(current_file_segment_it) == file_segments_holder->file_segments.end()
                    || file_segment->getDownloadOffset() == implementation_buffer->getFileOffsetOfBufferEnd());
            }
            else
            {
                download_current_segment = false;
                file_segment->complete(FileSegment::State::PARTIALLY_DOWNLOADED_NO_CONTINUATION);
                LOG_DEBUG(log, "No space left in cache, will continue without cache download");
            }
        }

        /// - If last file segment was read from remote fs, then we read up to segment->range().right, but
        /// the requested right boundary could be segment->range().left < requested_right_boundary <  segment->range().right.
        /// Therefore need to resize to a smaller size. And resize must be done after write into cache.
        /// - If last file segment was read from local fs, then we could read more than file_segemnt->range().right, so resize is also needed.
        if (std::next(current_file_segment_it) == file_segments_holder->file_segments.end())
        {
            size_t remaining_size_to_read = std::min(current_read_range.right, read_until_position - 1) - file_offset_of_buffer_end + 1;
            size = std::min(size, remaining_size_to_read);
            assert(implementation_buffer->buffer().size() >= nextimpl_working_buffer_offset + size);
            implementation_buffer->buffer().resize(nextimpl_working_buffer_offset + size);
        }

        file_offset_of_buffer_end += size;

    }

    swap(*implementation_buffer);

    current_file_segment_counters.increment(ProfileEvents::FileSegmentUsedBytes, available());

    if (download_current_segment)
        file_segment->completeBatchAndResetDownloader();

    assert(!file_segment->isDownloader());

    LOG_TEST(
        log,
        "Key: {}. Returning with {} bytes, buffer position: {} (offset: {}, predownloaded: {}), "
        "buffer available: {}, current range: {}, current offset: {}, file segment state: {}, download offset: {}, read_type: {}, "
        "reading until position: {}, started with offset: {}, remaining ranges: {}",
        getHexUIntLowercase(cache_key),
        working_buffer.size(),
        getPosition(),
        offset(),
        needed_to_predownload,
        available(),
        current_read_range.toString(),
        file_offset_of_buffer_end,
        FileSegment::stateToString(file_segment->state()),
        file_segment->getDownloadOffset(),
        toString(read_type),
        read_until_position,
        first_offset,
        file_segments_holder->toString());

    if (size == 0 && file_offset_of_buffer_end < read_until_position)
    {
        std::optional<size_t> cache_file_size;
        if (auto * cache_file_reader = dynamic_cast<ReadBufferFromFileDescriptor *>(implementation_buffer.get()))
            cache_file_size = cache_file_reader->size();

        throw Exception(
            ErrorCodes::LOGICAL_ERROR,
            "Having zero bytes, but range is not finished: file offset: {}, reading until: {}, read type: {}, cache file size: {}",
            file_offset_of_buffer_end,
            read_until_position,
            toString(read_type),
            cache_file_size ? std::to_string(*cache_file_size) : "None");
    }

    return result;
}

off_t CachedReadBufferFromRemoteFS::seek(off_t offset, int whence)
{
    if (initialized)
        throw Exception(ErrorCodes::CANNOT_SEEK_THROUGH_FILE, "Seek is allowed only before first read attempt from the buffer");

    if (whence != SEEK_SET)
        throw Exception(ErrorCodes::CANNOT_SEEK_THROUGH_FILE, "Only SEEK_SET allowed");

    first_offset = offset;
    file_offset_of_buffer_end = offset;
    size_t size = getTotalSizeToRead();
    initialize(offset, size);

    return offset;
}

size_t CachedReadBufferFromRemoteFS::getTotalSizeToRead()
{
    /// Last position should be guaranteed to be set, as at least we always know file size.
    if (!read_until_position)
        throw Exception(ErrorCodes::LOGICAL_ERROR, "Last position was not set");

    /// On this level should be guaranteed that read size is non-zero.
    if (file_offset_of_buffer_end >= read_until_position)
        throw Exception(
            ErrorCodes::LOGICAL_ERROR, "Read boundaries mismatch. Expected {} < {}", file_offset_of_buffer_end, read_until_position);

    return read_until_position - file_offset_of_buffer_end;
}

void CachedReadBufferFromRemoteFS::setReadUntilPosition(size_t)
{
    throw Exception(ErrorCodes::LOGICAL_ERROR, "Method `setReadUntilPosition()` not allowed");
}

off_t CachedReadBufferFromRemoteFS::getPosition()
{
    return file_offset_of_buffer_end - available();
}

std::optional<size_t> CachedReadBufferFromRemoteFS::getLastNonDownloadedOffset() const
{
    if (!file_segments_holder)
        throw Exception(ErrorCodes::LOGICAL_ERROR, "File segments holder not initialized");

    const auto & file_segments = file_segments_holder->file_segments;
    for (auto it = file_segments.rbegin(); it != file_segments.rend(); ++it)
    {
        const auto & file_segment = *it;
        if (file_segment->state() != FileSegment::State::DOWNLOADED)
            return file_segment->range().right;
    }

    return std::nullopt;
}

void CachedReadBufferFromRemoteFS::assertCorrectness() const
{
    if (IFileCache::isReadOnly() && !settings.read_from_filesystem_cache_if_exists_otherwise_bypass_cache)
        throw Exception(ErrorCodes::LOGICAL_ERROR, "Cache usage is not allowed");
}

String CachedReadBufferFromRemoteFS::getInfoForLog()
{
    String implementation_buffer_read_range_str;
    if (implementation_buffer)
    {
        auto read_range = implementation_buffer->getRemainingReadRange();
        implementation_buffer_read_range_str
            = std::to_string(read_range.left) + '-' + (read_range.right ? std::to_string(*read_range.right) : "None");
    }
    else
        implementation_buffer_read_range_str = "None";

    auto current_file_segment_info
        = current_file_segment_it == file_segments_holder->file_segments.end() ? "None" : (*current_file_segment_it)->getInfoForLog();

    return fmt::format(
        "Buffer path: {}, hash key: {}, file_offset_of_buffer_end: {}, internal buffer remaining read range: {}, "
        "read_type: {}, last caller: {}, file segment info: {}",
        remote_fs_object_path,
        getHexUIntLowercase(cache_key),
        file_offset_of_buffer_end,
        implementation_buffer_read_range_str,
        toString(read_type),
        last_caller_id,
        current_file_segment_info);
}

}<|MERGE_RESOLUTION|>--- conflicted
+++ resolved
@@ -53,13 +53,10 @@
     , settings(settings_)
     , read_until_position(read_until_position_)
     , remote_file_reader_creator(remote_file_reader_creator_)
-<<<<<<< HEAD
     , is_persistent(settings_.cache_file_as_persistent)
-=======
     , query_id(query_id_)
     , enable_logging(!query_id.empty() && settings_.enable_filesystem_cache_log)
     , current_buffer_id(getRandomASCIIString(8))
->>>>>>> 3061c557
 {
 }
 
@@ -124,12 +121,7 @@
 
 SeekableReadBufferPtr CachedReadBufferFromRemoteFS::getCacheReadBuffer(size_t offset) const
 {
-<<<<<<< HEAD
     auto path = cache->getPathInLocalCache(cache_key, offset, is_persistent);
-    auto buf = std::make_shared<ReadBufferFromFile>(path, settings.local_fs_buffer_size);
-    if (buf->size() == 0)
-=======
-    auto path = cache->getPathInLocalCache(cache_key, offset);
 
     ReadSettings local_read_settings{settings};
     /// Do not allow to use asynchronous version of LocalFSReadMethod.
@@ -138,7 +130,6 @@
     auto buf = createReadBufferFromFileBase(path, local_read_settings);
     auto from_fd = dynamic_cast<ReadBufferFromFileDescriptor*>(buf.get());
     if (from_fd && from_fd->size() == 0)
->>>>>>> 3061c557
         throw Exception(ErrorCodes::LOGICAL_ERROR, "Attempt to read from an empty cache file: {}", path);
 
     return buf;

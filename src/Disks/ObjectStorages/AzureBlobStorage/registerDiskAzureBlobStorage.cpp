#include "config.h"

#include <Disks/DiskFactory.h>

#if USE_AZURE_BLOB_STORAGE

#include <Disks/ObjectStorages/DiskObjectStorageCommon.h>
#include <Disks/ObjectStorages/DiskObjectStorage.h>

#include <Disks/ObjectStorages/AzureBlobStorage/AzureBlobStorageAuth.h>
#include <Disks/ObjectStorages/AzureBlobStorage/AzureObjectStorage.h>
#include <Disks/ObjectStorages/MetadataStorageFromDisk.h>
#include <Interpreters/Context.h>

namespace DB
{

void registerDiskAzureBlobStorage(DiskFactory & factory, bool global_skip_access_check)
{
    auto creator = [global_skip_access_check](
        const String & name,
        const Poco::Util::AbstractConfiguration & config,
        const String & config_prefix,
        ContextPtr context,
        const DisksMap & /*map*/)
    {
        auto [metadata_path, metadata_disk] = prepareForLocalMetadata(name, config, config_prefix, context);

        ObjectStoragePtr azure_object_storage = std::make_unique<AzureObjectStorage>(
            name,
            getAzureBlobContainerClient(config, config_prefix),
            getAzureBlobStorageSettings(config, config_prefix, context));

        auto metadata_storage = std::make_shared<MetadataStorageFromDisk>(metadata_disk, "");

        std::shared_ptr<IDisk> azure_blob_storage_disk = std::make_shared<DiskObjectStorage>(
            name,
            /* no namespaces */"",
            "DiskAzureBlobStorage",
            std::move(metadata_storage),
            std::move(azure_object_storage),
<<<<<<< HEAD
            send_metadata,
            copy_thread_pool_size,
            config.getString(config_prefix + ".read_resource", ""),
            config.getString(config_prefix + ".write_resource", "")
=======
            config,
            config_prefix
>>>>>>> 55af6e5c
        );

        bool skip_access_check = global_skip_access_check || config.getBool(config_prefix + ".skip_access_check", false);
        azure_blob_storage_disk->startup(context, skip_access_check);

        return azure_blob_storage_disk;
    };

    factory.registerDiskType("azure_blob_storage", creator);
}

}

#else

namespace DB
{

void registerDiskAzureBlobStorage(DiskFactory &, bool /* global_skip_access_check */) {}

}

#endif<|MERGE_RESOLUTION|>--- conflicted
+++ resolved
@@ -39,15 +39,8 @@
             "DiskAzureBlobStorage",
             std::move(metadata_storage),
             std::move(azure_object_storage),
-<<<<<<< HEAD
-            send_metadata,
-            copy_thread_pool_size,
-            config.getString(config_prefix + ".read_resource", ""),
-            config.getString(config_prefix + ".write_resource", "")
-=======
             config,
             config_prefix
->>>>>>> 55af6e5c
         );
 
         bool skip_access_check = global_skip_access_check || config.getBool(config_prefix + ".skip_access_check", false);

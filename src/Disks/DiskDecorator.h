#pragma once

#include "Disks/IDisk.h"

namespace DB
{

/** Forwards all methods to another disk.
  * Methods can be overridden by descendants.
  */
class DiskDecorator : public IDisk
{
public:
    explicit DiskDecorator(const DiskPtr & delegate_);
    const String & getName() const override;
    ReservationPtr reserve(UInt64 bytes) override;
    ~DiskDecorator() override = default;
    const String & getPath() const override;
    UInt64 getTotalSpace() const override;
    UInt64 getAvailableSpace() const override;
    UInt64 getUnreservedSpace() const override;
    UInt64 getKeepingFreeSpace() const override;
    bool exists(const String & path) const override;
    bool isFile(const String & path) const override;
    bool isDirectory(const String & path) const override;
    size_t getFileSize(const String & path) const override;
    void createDirectory(const String & path) override;
    void createDirectories(const String & path) override;
    void clearDirectory(const String & path) override;
    void moveDirectory(const String & from_path, const String & to_path) override;
    DiskDirectoryIteratorPtr iterateDirectory(const String & path) override;
    void createFile(const String & path) override;
    void moveFile(const String & from_path, const String & to_path) override;
    void replaceFile(const String & from_path, const String & to_path) override;
    void copy(const String & from_path, const std::shared_ptr<IDisk> & to_disk, const String & to_path) override;
    void copyDirectoryContent(const String & from_dir, const std::shared_ptr<IDisk> & to_disk, const String & to_dir) override;
    void listFiles(const String & path, std::vector<String> & file_names) override;

    std::unique_ptr<ReadBufferFromFileBase> readFile(
        const String & path,
        const ReadSettings & settings,
        std::optional<size_t> read_hint,
        std::optional<size_t> file_size) const override;

    std::unique_ptr<WriteBufferFromFileBase> writeFile(
        const String & path,
        size_t buf_size,
        WriteMode mode,
        const WriteSettings & settings) override;

    bool removeFile(const String & path) override;
    bool removeFileIfExists(const String & path) override;
    bool removeSharedFileIfExists(const String & path, bool keep_s3) override;

    void removeDirectory(const String & path) override;
    void removeRecursive(const String & path) override;

    bool removeSharedFile(const String & path, bool keep_s3) override;
    void removeSharedRecursive(const String & path, bool keep_all_batch_data, const NameSet & file_names_remove_metadata_only) override;
    void removeSharedFiles(const RemoveBatchRequest & files, bool keep_all_batch_data, const NameSet & file_names_remove_metadata_only) override;

    void setLastModified(const String & path, const Poco::Timestamp & timestamp) override;
    Poco::Timestamp getLastModified(const String & path) override;
    void setReadOnly(const String & path) override;
    void createHardLink(const String & src_path, const String & dst_path) override;
    void truncateFile(const String & path, size_t size) override;
    int open(const String & path, mode_t mode) const;
    void close(int fd) const;
    void sync(int fd) const;
    String getUniqueId(const String & path) const override { return delegate->getUniqueId(path); }
    bool checkUniqueId(const String & id) const override { return delegate->checkUniqueId(id); }
    DiskType getType() const override { return delegate->getType(); }
    bool isRemote() const override { return delegate->isRemote(); }
    bool supportZeroCopyReplication() const override { return delegate->supportZeroCopyReplication(); }
    void onFreeze(const String & path) override;
    SyncGuardPtr getDirectorySyncGuard(const String & path) const override;
    void shutdown() override;
    void startup() override;
    void applyNewSettings(const Poco::Util::AbstractConfiguration & config, ContextPtr context, const String & config_prefix, const DisksMap & map) override;
    bool isCached() const override { return delegate->isCached(); }
    const String & getCacheBasePath() const override { return delegate->getCacheBasePath(); }
    std::vector<String> getRemotePaths(const String & path) const override { return delegate->getRemotePaths(path); }
    void getRemotePathsRecursive(const String & path, std::vector<LocalPathWithRemotePaths> & paths_map) override { return delegate->getRemotePathsRecursive(path, paths_map); }

    DiskPtr getMetadataDiskIfExistsOrSelf() override { return delegate->getMetadataDiskIfExistsOrSelf(); }

    std::unordered_map<String, String> getSerializedMetadata(const std::vector<String> & file_paths) const override { return delegate->getSerializedMetadata(file_paths); }

    UInt32 getRefCount(const String & path) const override { return delegate->getRefCount(path); }

<<<<<<< HEAD
    DiskPtr getWrappedDisk() const override { return delegate; }
=======
    void syncRevision(UInt64 revision) override { delegate->syncRevision(revision); }
    UInt64 getRevision() const override { return delegate->getRevision(); }
>>>>>>> 51868a9a

protected:
    Executor & getExecutor() override;

    DiskPtr delegate;
};

/// TODO: Current reservation mechanism leaks IDisk abstraction details.
/// This hack is needed to return proper disk pointer (wrapper instead of implementation) from reservation object.
class ReservationDelegate : public IReservation
{
public:
    ReservationDelegate(ReservationPtr delegate_, DiskPtr wrapper_) : delegate(std::move(delegate_)), wrapper(wrapper_) { }
    UInt64 getSize() const override { return delegate->getSize(); }
    UInt64 getUnreservedSpace() const override { return delegate->getUnreservedSpace(); }
    DiskPtr getDisk(size_t) const override { return wrapper; }
    Disks getDisks() const override { return {wrapper}; }
    void update(UInt64 new_size) override { delegate->update(new_size); }

private:
    ReservationPtr delegate;
    DiskPtr wrapper;
};


}<|MERGE_RESOLUTION|>--- conflicted
+++ resolved
@@ -88,12 +88,11 @@
 
     UInt32 getRefCount(const String & path) const override { return delegate->getRefCount(path); }
 
-<<<<<<< HEAD
     DiskPtr getWrappedDisk() const override { return delegate; }
-=======
+
     void syncRevision(UInt64 revision) override { delegate->syncRevision(revision); }
+
     UInt64 getRevision() const override { return delegate->getRevision(); }
->>>>>>> 51868a9a
 
 protected:
     Executor & getExecutor() override;

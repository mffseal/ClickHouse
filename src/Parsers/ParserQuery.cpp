#include <Parsers/ParserAlterQuery.h>
#include <Parsers/ParserCreateFunctionQuery.h>
#include <Parsers/ParserBackupQuery.h>
#include <Parsers/ParserCreateQuery.h>
#include <Parsers/ParserCreateQuotaQuery.h>
#include <Parsers/ParserCreateRoleQuery.h>
#include <Parsers/ParserCreateRowPolicyQuery.h>
#include <Parsers/ParserCreateSettingsProfileQuery.h>
#include <Parsers/ParserCreateUserQuery.h>
#include <Parsers/ParserDropAccessEntityQuery.h>
#include <Parsers/ParserDropFunctionQuery.h>
#include <Parsers/ParserDropQuery.h>
#include <Parsers/ParserGrantQuery.h>
#include <Parsers/ParserInsertQuery.h>
#include <Parsers/ParserOptimizeQuery.h>
#include <Parsers/ParserQuery.h>
#include <Parsers/ParserQueryWithOutput.h>
#include <Parsers/ParserRenameQuery.h>
#include <Parsers/ParserSetQuery.h>
#include <Parsers/ParserSetRoleQuery.h>
#include <Parsers/ParserSystemQuery.h>
#include <Parsers/ParserUseQuery.h>
#include <Parsers/ParserExternalDDLQuery.h>
#include <Parsers/ParserTransactionControl.h>


namespace DB
{


bool ParserQuery::parseImpl(Pos & pos, ASTPtr & node, Expected & expected)
{
    ParserQueryWithOutput query_with_output_p(end);
    ParserInsertQuery insert_p(end);
    ParserUseQuery use_p;
    ParserSetQuery set_p;
    ParserSystemQuery system_p;
    ParserCreateUserQuery create_user_p;
    ParserCreateRoleQuery create_role_p;
    ParserCreateQuotaQuery create_quota_p;
    ParserCreateRowPolicyQuery create_row_policy_p;
    ParserCreateSettingsProfileQuery create_settings_profile_p;
    ParserCreateFunctionQuery create_function_p;
    ParserDropFunctionQuery drop_function_p;
    ParserDropAccessEntityQuery drop_access_entity_p;
    ParserGrantQuery grant_p;
    ParserSetRoleQuery set_role_p;
    ParserExternalDDLQuery external_ddl_p;
<<<<<<< HEAD
    ParserTransactionControl transaction_control_p;
=======
    ParserBackupQuery backup_p;
>>>>>>> 23f865c7

    bool res = query_with_output_p.parse(pos, node, expected)
        || insert_p.parse(pos, node, expected)
        || use_p.parse(pos, node, expected)
        || set_role_p.parse(pos, node, expected)
        || set_p.parse(pos, node, expected)
        || system_p.parse(pos, node, expected)
        || create_user_p.parse(pos, node, expected)
        || create_role_p.parse(pos, node, expected)
        || create_quota_p.parse(pos, node, expected)
        || create_row_policy_p.parse(pos, node, expected)
        || create_settings_profile_p.parse(pos, node, expected)
        || create_function_p.parse(pos, node, expected)
        || drop_function_p.parse(pos, node, expected)
        || drop_access_entity_p.parse(pos, node, expected)
        || grant_p.parse(pos, node, expected)
        || external_ddl_p.parse(pos, node, expected)
<<<<<<< HEAD
        || transaction_control_p.parse(pos, node, expected);
=======
        || backup_p.parse(pos, node, expected);
>>>>>>> 23f865c7

    return res;
}

}<|MERGE_RESOLUTION|>--- conflicted
+++ resolved
@@ -46,11 +46,8 @@
     ParserGrantQuery grant_p;
     ParserSetRoleQuery set_role_p;
     ParserExternalDDLQuery external_ddl_p;
-<<<<<<< HEAD
     ParserTransactionControl transaction_control_p;
-=======
     ParserBackupQuery backup_p;
->>>>>>> 23f865c7
 
     bool res = query_with_output_p.parse(pos, node, expected)
         || insert_p.parse(pos, node, expected)
@@ -68,11 +65,8 @@
         || drop_access_entity_p.parse(pos, node, expected)
         || grant_p.parse(pos, node, expected)
         || external_ddl_p.parse(pos, node, expected)
-<<<<<<< HEAD
-        || transaction_control_p.parse(pos, node, expected);
-=======
+        || transaction_control_p.parse(pos, node, expected)
         || backup_p.parse(pos, node, expected);
->>>>>>> 23f865c7
 
     return res;
 }

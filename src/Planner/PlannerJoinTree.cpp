#include <Planner/PlannerJoinTree.h>

#include <Common/scope_guard_safe.h>

#include <Columns/ColumnAggregateFunction.h>

#include <DataTypes/DataTypeString.h>
#include <DataTypes/DataTypeAggregateFunction.h>
#include <DataTypes/DataTypeLowCardinality.h>

#include <Functions/FunctionFactory.h>

#include <AggregateFunctions/AggregateFunctionCount.h>

#include <Access/Common/AccessFlags.h>
#include <Access/ContextAccess.h>

#include <Storages/IStorage.h>
#include <Storages/MergeTree/MergeTreeData.h>
#include <Storages/StorageDictionary.h>
#include <Storages/StorageDistributed.h>

#include <Analyzer/ConstantNode.h>
#include <Analyzer/ColumnNode.h>
#include <Analyzer/FunctionNode.h>
#include <Analyzer/TableNode.h>
#include <Analyzer/TableFunctionNode.h>
#include <Analyzer/QueryNode.h>
#include <Analyzer/UnionNode.h>
#include <Analyzer/JoinNode.h>
#include <Analyzer/ArrayJoinNode.h>
#include <Analyzer/Utils.h>
#include <Analyzer/AggregationUtils.h>
#include <Analyzer/Passes/QueryAnalysisPass.h>
#include <Analyzer/QueryTreeBuilder.h>

#include <Parsers/ExpressionListParsers.h>
#include <Parsers/parseQuery.h>

#include <Processors/Sources/NullSource.h>
#include <Processors/QueryPlan/SortingStep.h>
#include <Processors/QueryPlan/CreateSetAndFilterOnTheFlyStep.h>
#include <Processors/QueryPlan/ReadFromPreparedSource.h>
#include <Processors/QueryPlan/ExpressionStep.h>
#include <Processors/QueryPlan/FilterStep.h>
#include <Processors/QueryPlan/JoinStep.h>
#include <Processors/QueryPlan/ArrayJoinStep.h>
#include <Processors/QueryPlan/ReadFromMergeTree.h>
#include <Processors/Sources/SourceFromSingleChunk.h>

#include <Storages/StorageDummy.h>

#include <Interpreters/ArrayJoinAction.h>
#include <Interpreters/Context.h>
#include <Interpreters/DatabaseCatalog.h>
#include <Interpreters/HashJoin.h>
#include <Interpreters/IJoin.h>
#include <Interpreters/TableJoin.h>
#include <Interpreters/getCustomKeyFilterForParallelReplicas.h>
#include <Interpreters/ClusterProxy/executeQuery.h>

#include <Planner/CollectColumnIdentifiers.h>
#include <Planner/Planner.h>
#include <Planner/PlannerJoins.h>
#include <Planner/PlannerActionsVisitor.h>
#include <Planner/Utils.h>
#include <Planner/CollectSets.h>
#include <Planner/CollectTableExpressionData.h>

namespace DB
{

namespace ErrorCodes
{
    extern const int INVALID_JOIN_ON_EXPRESSION;
    extern const int LOGICAL_ERROR;
    extern const int NOT_IMPLEMENTED;
    extern const int SYNTAX_ERROR;
    extern const int ACCESS_DENIED;
    extern const int PARAMETER_OUT_OF_BOUND;
    extern const int TOO_MANY_COLUMNS;
    extern const int UNSUPPORTED_METHOD;
    extern const int BAD_ARGUMENTS;
}

namespace
{

/// Check if current user has privileges to SELECT columns from table
/// Throws an exception if access to any column from `column_names` is not granted
/// If `column_names` is empty, check access to any columns and return names of accessible columns
NameSet checkAccessRights(const TableNode & table_node, const Names & column_names, const ContextPtr & query_context)
{
    /// StorageDummy is created on preliminary stage, ignore access check for it.
    if (typeid_cast<const StorageDummy *>(table_node.getStorage().get()))
        return {};

    const auto & storage_id = table_node.getStorageID();
    const auto & storage_snapshot = table_node.getStorageSnapshot();

    if (column_names.empty())
    {
        NameSet accessible_columns;
        /** For a trivial queries like "SELECT count() FROM table", "SELECT 1 FROM table" access is granted if at least
          * one table column is accessible.
          */
        auto access = query_context->getAccess();
        for (const auto & column : storage_snapshot->metadata->getColumns())
        {
            if (access->isGranted(AccessType::SELECT, storage_id.database_name, storage_id.table_name, column.name))
                accessible_columns.insert(column.name);
        }

        if (accessible_columns.empty())
        {
            throw Exception(ErrorCodes::ACCESS_DENIED,
                "{}: Not enough privileges. To execute this query, it's necessary to have the grant SELECT for at least one column on {}",
                query_context->getUserName(),
                storage_id.getFullTableName());
        }
        return accessible_columns;
    }

    // In case of cross-replication we don't know what database is used for the table.
    // `storage_id.hasDatabase()` can return false only on the initiator node.
    // Each shard will use the default database (in the case of cross-replication shards may have different defaults).
    if (storage_id.hasDatabase())
        query_context->checkAccess(AccessType::SELECT, storage_id, column_names);

    return {};
}

bool shouldIgnoreQuotaAndLimits(const TableNode & table_node)
{
    const auto & storage_id = table_node.getStorageID();
    if (!storage_id.hasDatabase())
        return false;
    if (storage_id.database_name == DatabaseCatalog::SYSTEM_DATABASE)
    {
        static const boost::container::flat_set<std::string_view> tables_ignoring_quota{"quotas", "quota_limits", "quota_usage", "quotas_usage", "one"};
        if (tables_ignoring_quota.contains(storage_id.table_name))
            return true;
    }
    return false;
}

NameAndTypePair chooseSmallestColumnToReadFromStorage(const StoragePtr & storage, const StorageSnapshotPtr & storage_snapshot, const NameSet & column_names_allowed_to_select)
{
    /** We need to read at least one column to find the number of rows.
      * We will find a column with minimum <compressed_size, type_size, uncompressed_size>.
      * Because it is the column that is cheapest to read.
      */
    class ColumnWithSize
    {
    public:
        ColumnWithSize(NameAndTypePair column_, ColumnSize column_size_)
            : column(std::move(column_))
            , compressed_size(column_size_.data_compressed)
            , uncompressed_size(column_size_.data_uncompressed)
            , type_size(column.type->haveMaximumSizeOfValue() ? column.type->getMaximumSizeOfValueInMemory() : 100)
        {
        }

        bool operator<(const ColumnWithSize & rhs) const
        {
            return std::tie(compressed_size, type_size, uncompressed_size)
                < std::tie(rhs.compressed_size, rhs.type_size, rhs.uncompressed_size);
        }

        NameAndTypePair column;
        size_t compressed_size = 0;
        size_t uncompressed_size = 0;
        size_t type_size = 0;
    };

    std::vector<ColumnWithSize> columns_with_sizes;

    auto column_sizes = storage->getColumnSizes();
    auto column_names_and_types = storage_snapshot->getColumns(GetColumnsOptions(GetColumnsOptions::AllPhysical).withSubcolumns());

    if (!column_names_allowed_to_select.empty())
    {
        auto it = column_names_and_types.begin();
        while (it != column_names_and_types.end())
        {
            if (!column_names_allowed_to_select.contains(it->name))
                it = column_names_and_types.erase(it);
            else
                ++it;
        }
    }

    if (!column_sizes.empty())
    {
        for (auto & column_name_and_type : column_names_and_types)
        {
            auto it = column_sizes.find(column_name_and_type.name);
            if (it == column_sizes.end())
                continue;

            columns_with_sizes.emplace_back(column_name_and_type, it->second);
        }
    }

    NameAndTypePair result;

    if (!columns_with_sizes.empty())
        result = std::min_element(columns_with_sizes.begin(), columns_with_sizes.end())->column;
    else
        /// If we have no information about columns sizes, choose a column of minimum size of its data type
        result = ExpressionActions::getSmallestColumn(column_names_and_types);

    return result;
}

bool applyTrivialCountIfPossible(
    QueryPlan & query_plan,
    SelectQueryInfo & select_query_info,
    const TableNode * table_node,
    const TableFunctionNode * table_function_node,
    const QueryTreeNodePtr & query_tree,
    ContextMutablePtr & query_context,
    const Names & columns_names)
{
    const auto & settings = query_context->getSettingsRef();
    if (!settings.optimize_trivial_count_query)
        return false;

    const auto & storage = table_node ? table_node->getStorage() : table_function_node->getStorage();
    if (!storage->supportsTrivialCountOptimization(
            table_node ? table_node->getStorageSnapshot() : table_function_node->getStorageSnapshot(), query_context))
        return false;

    auto storage_id = storage->getStorageID();
    auto row_policy_filter = query_context->getRowPolicyFilter(storage_id.getDatabaseName(),
        storage_id.getTableName(),
        RowPolicyFilterType::SELECT_FILTER);
    if (row_policy_filter)
        return {};

    if (select_query_info.additional_filter_ast)
        return false;

    /** Transaction check here is necessary because
      * MergeTree maintains total count for all parts in Active state and it simply returns that number for trivial select count() from table query.
      * But if we have current transaction, then we should return number of rows in current snapshot (that may include parts in Outdated state),
      * so we have to use totalRowsByPartitionPredicate() instead of totalRows even for trivial query
      * See https://github.com/ClickHouse/ClickHouse/pull/24258/files#r828182031
      */
    if (query_context->getCurrentTransaction())
        return false;

    /// can't apply if FINAL
    if (table_node && table_node->getTableExpressionModifiers().has_value() &&
        (table_node->getTableExpressionModifiers()->hasFinal() || table_node->getTableExpressionModifiers()->hasSampleSizeRatio() ||
         table_node->getTableExpressionModifiers()->hasSampleOffsetRatio()))
        return false;
    else if (table_function_node && table_function_node->getTableExpressionModifiers().has_value() &&
        (table_function_node->getTableExpressionModifiers()->hasFinal() || table_function_node->getTableExpressionModifiers()->hasSampleSizeRatio() ||
         table_function_node->getTableExpressionModifiers()->hasSampleOffsetRatio()))
        return false;

    // TODO: It's possible to optimize count() given only partition predicates
    auto & main_query_node = query_tree->as<QueryNode &>();
    if (main_query_node.hasGroupBy() || main_query_node.hasPrewhere() || main_query_node.hasWhere())
        return false;

    if (settings.allow_experimental_query_deduplication
        || settings.empty_result_for_aggregation_by_empty_set)
        return false;

    QueryTreeNodes aggregates = collectAggregateFunctionNodes(query_tree);
    if (aggregates.size() != 1)
        return false;

    const auto & function_node = aggregates.front().get()->as<const FunctionNode &>();
    chassert(function_node.getAggregateFunction() != nullptr);
    const auto * count_func = typeid_cast<const AggregateFunctionCount *>(function_node.getAggregateFunction().get());
    if (!count_func)
        return false;

    /// Some storages can optimize trivial count in read() method instead of totalRows() because it still can
    /// require reading some data (but much faster than reading columns).
    /// Set a special flag in query info so the storage will see it and optimize count in read() method.
    select_query_info.optimize_trivial_count = true;

    /// Get number of rows
    std::optional<UInt64> num_rows = storage->totalRows(settings);
    if (!num_rows)
        return false;

    if (settings.max_parallel_replicas > 1)
    {
        if (!settings.parallel_replicas_custom_key.value.empty() || settings.allow_experimental_parallel_reading_from_replicas == 0)
            return false;

        /// The query could use trivial count if it didn't use parallel replicas, so let's disable it
        query_context->setSetting("allow_experimental_parallel_reading_from_replicas", Field(0));
        query_context->setSetting("max_parallel_replicas", UInt64{1});
        LOG_TRACE(getLogger("Planner"), "Disabling parallel replicas to be able to use a trivial count optimization");

    }

    /// Set aggregation state
    const AggregateFunctionCount & agg_count = *count_func;
    std::vector<char> state(agg_count.sizeOfData());
    AggregateDataPtr place = state.data();
    agg_count.create(place);
    SCOPE_EXIT_MEMORY_SAFE(agg_count.destroy(place));
    AggregateFunctionCount::set(place, num_rows.value());

    auto column = ColumnAggregateFunction::create(function_node.getAggregateFunction());
    column->insertFrom(place);

    /// get count() argument type
    DataTypes argument_types;
    argument_types.reserve(columns_names.size());
    {
        const Block source_header = table_node ? table_node->getStorageSnapshot()->getSampleBlockForColumns(columns_names)
                                               : table_function_node->getStorageSnapshot()->getSampleBlockForColumns(columns_names);
        for (const auto & column_name : columns_names)
            argument_types.push_back(source_header.getByName(column_name).type);
    }

    Block block_with_count{
        {std::move(column),
         std::make_shared<DataTypeAggregateFunction>(function_node.getAggregateFunction(), argument_types, Array{}),
         columns_names.front()}};

    auto source = std::make_shared<SourceFromSingleChunk>(block_with_count);
    auto prepared_count = std::make_unique<ReadFromPreparedSource>(Pipe(std::move(source)));
    prepared_count->setStepDescription("Optimized trivial count");
    query_plan.addStep(std::move(prepared_count));

    return true;
}

void prepareBuildQueryPlanForTableExpression(const QueryTreeNodePtr & table_expression, PlannerContextPtr & planner_context)
{
    const auto & query_context = planner_context->getQueryContext();
    const auto & settings = query_context->getSettingsRef();

    auto & table_expression_data = planner_context->getTableExpressionDataOrThrow(table_expression);
    auto columns_names = table_expression_data.getColumnNames();

    auto * table_node = table_expression->as<TableNode>();
    auto * table_function_node = table_expression->as<TableFunctionNode>();
    auto * query_node = table_expression->as<QueryNode>();
    auto * union_node = table_expression->as<UnionNode>();

    /** The current user must have the SELECT privilege.
      * We do not check access rights for table functions because they have been already checked in ITableFunction::execute().
      */
    NameSet columns_names_allowed_to_select;
    if (table_node)
    {
        const auto & column_names_with_aliases = table_expression_data.getSelectedColumnsNames();
        columns_names_allowed_to_select = checkAccessRights(*table_node, column_names_with_aliases, query_context);
    }

    if (columns_names.empty())
    {
        NameAndTypePair additional_column_to_read;

        if (table_node || table_function_node)
        {
            const auto & storage = table_node ? table_node->getStorage() : table_function_node->getStorage();
            const auto & storage_snapshot = table_node ? table_node->getStorageSnapshot() : table_function_node->getStorageSnapshot();
            additional_column_to_read = chooseSmallestColumnToReadFromStorage(storage, storage_snapshot, columns_names_allowed_to_select);
        }
        else if (query_node || union_node)
        {
            const auto & projection_columns = query_node ? query_node->getProjectionColumns() : union_node->computeProjectionColumns();
            NamesAndTypesList projection_columns_list(projection_columns.begin(), projection_columns.end());
            additional_column_to_read = ExpressionActions::getSmallestColumn(projection_columns_list);
        }
        else
        {
            throw Exception(ErrorCodes::LOGICAL_ERROR, "Expected table, table function, query or union. Actual {}",
                            table_expression->formatASTForErrorMessage());
        }

        auto & global_planner_context = planner_context->getGlobalPlannerContext();
        const auto & column_identifier = global_planner_context->createColumnIdentifier(additional_column_to_read, table_expression);
        columns_names.push_back(additional_column_to_read.name);
        table_expression_data.addColumn(additional_column_to_read, column_identifier);
    }

    /// Limitation on the number of columns to read
    if (settings.max_columns_to_read && columns_names.size() > settings.max_columns_to_read)
        throw Exception(ErrorCodes::TOO_MANY_COLUMNS,
            "Limit for number of columns to read exceeded. Requested: {}, maximum: {}",
            columns_names.size(),
            settings.max_columns_to_read);
}

void updatePrewhereOutputsIfNeeded(SelectQueryInfo & table_expression_query_info,
    const Names & column_names,
    const StorageSnapshotPtr & storage_snapshot)
{
    if (!table_expression_query_info.prewhere_info)
        return;

    auto & prewhere_actions = table_expression_query_info.prewhere_info->prewhere_actions;

    NameSet required_columns;
    if (column_names.size() == 1)
        required_columns.insert(column_names[0]);

    auto & table_expression_modifiers = table_expression_query_info.table_expression_modifiers;
    if (table_expression_modifiers)
    {
        if (table_expression_modifiers->hasSampleSizeRatio() ||
            table_expression_query_info.planner_context->getQueryContext()->getSettingsRef().parallel_replicas_count > 1)
        {
            /// We evaluate sampling for Merge lazily so we need to get all the columns
            if (storage_snapshot->storage.getName() == "Merge")
            {
                const auto columns = storage_snapshot->getMetadataForQuery()->getColumns().getAll();
                for (const auto & column : columns)
                    required_columns.insert(column.name);
            }
            else
            {
                auto columns_required_for_sampling = storage_snapshot->getMetadataForQuery()->getColumnsRequiredForSampling();
                required_columns.insert(columns_required_for_sampling.begin(), columns_required_for_sampling.end());
            }
        }

        if (table_expression_modifiers->hasFinal())
        {
            auto columns_required_for_final = storage_snapshot->getMetadataForQuery()->getColumnsRequiredForFinal();
            required_columns.insert(columns_required_for_final.begin(), columns_required_for_final.end());
        }
    }

    std::unordered_set<const ActionsDAG::Node *> required_output_nodes;

    for (const auto * input : prewhere_actions->getInputs())
    {
        if (required_columns.contains(input->result_name))
            required_output_nodes.insert(input);
    }

    if (required_output_nodes.empty())
        return;

    auto & prewhere_outputs = prewhere_actions->getOutputs();
    for (const auto & output : prewhere_outputs)
    {
        auto required_output_node_it = required_output_nodes.find(output);
        if (required_output_node_it == required_output_nodes.end())
            continue;

        required_output_nodes.erase(required_output_node_it);
    }

    prewhere_outputs.insert(prewhere_outputs.end(), required_output_nodes.begin(), required_output_nodes.end());
}

FilterDAGInfo buildRowPolicyFilterIfNeeded(const StoragePtr & storage,
    SelectQueryInfo & table_expression_query_info,
    PlannerContextPtr & planner_context,
    std::set<std::string> & used_row_policies)
{
    auto storage_id = storage->getStorageID();
    const auto & query_context = planner_context->getQueryContext();

    auto row_policy_filter = query_context->getRowPolicyFilter(storage_id.getDatabaseName(), storage_id.getTableName(), RowPolicyFilterType::SELECT_FILTER);
    if (!row_policy_filter || row_policy_filter->empty())
        return {};

    for (const auto & row_policy : row_policy_filter->policies)
    {
        auto name = row_policy->getFullName().toString();
        used_row_policies.emplace(std::move(name));
    }

    return buildFilterInfo(row_policy_filter->expression, table_expression_query_info.table_expression, planner_context);
}

FilterDAGInfo buildCustomKeyFilterIfNeeded(const StoragePtr & storage,
    SelectQueryInfo & table_expression_query_info,
    PlannerContextPtr & planner_context)
{
    const auto & query_context = planner_context->getQueryContext();
    const auto & settings = query_context->getSettingsRef();

    if (settings.parallel_replicas_count <= 1 || settings.parallel_replicas_custom_key.value.empty())
        return {};

    auto custom_key_ast = parseCustomKeyForTable(settings.parallel_replicas_custom_key, *query_context);
    if (!custom_key_ast)
        throw DB::Exception(
                ErrorCodes::BAD_ARGUMENTS,
                "Parallel replicas processing with custom_key has been requested "
                "(setting 'max_parallel_replicas'), but the table does not have custom_key defined for it "
                " or it's invalid (setting 'parallel_replicas_custom_key')");

    LOG_TRACE(getLogger("Planner"), "Processing query on a replica using custom_key '{}'", settings.parallel_replicas_custom_key.value);

    auto parallel_replicas_custom_filter_ast = getCustomKeyFilterForParallelReplica(
        settings.parallel_replicas_count,
        settings.parallel_replica_offset,
        std::move(custom_key_ast),
        {settings.parallel_replicas_custom_key_filter_type,
         settings.parallel_replicas_custom_key_range_lower,
         settings.parallel_replicas_custom_key_range_upper},
        storage->getInMemoryMetadataPtr()->columns,
        query_context);

    return buildFilterInfo(parallel_replicas_custom_filter_ast, table_expression_query_info.table_expression, planner_context);
}

/// Apply filters from additional_table_filters setting
FilterDAGInfo buildAdditionalFiltersIfNeeded(const StoragePtr & storage,
    const String & table_expression_alias,
    SelectQueryInfo & table_expression_query_info,
    PlannerContextPtr & planner_context)
{
    const auto & query_context = planner_context->getQueryContext();
    const auto & settings = query_context->getSettingsRef();

    auto const & additional_filters = settings.additional_table_filters.value;
    if (additional_filters.empty())
        return {};

    auto const & storage_id = storage->getStorageID();

    ASTPtr additional_filter_ast;
    for (const auto & additional_filter : additional_filters)
    {
        const auto & tuple = additional_filter.safeGet<const Tuple &>();
        auto const & table = tuple.at(0).safeGet<String>();
        auto const & filter = tuple.at(1).safeGet<String>();

        if (table == table_expression_alias ||
            (table == storage_id.getTableName() && query_context->getCurrentDatabase() == storage_id.getDatabaseName()) ||
            (table == storage_id.getFullNameNotQuoted()))
        {
            ParserExpression parser;
            additional_filter_ast = parseQuery(
                parser, filter.data(), filter.data() + filter.size(),
                "additional filter", settings.max_query_size, settings.max_parser_depth, settings.max_parser_backtracks);
            break;
        }
    }

    if (!additional_filter_ast)
        return {};

    table_expression_query_info.additional_filter_ast = additional_filter_ast;
    return buildFilterInfo(additional_filter_ast, table_expression_query_info.table_expression, planner_context);
}

UInt64 mainQueryNodeBlockSizeByLimit(const SelectQueryInfo & select_query_info)
{
    auto const & main_query_node = select_query_info.query_tree->as<QueryNode const &>();

    /// Constness of limit and offset is validated during query analysis stage
    size_t limit_length = 0;
    if (main_query_node.hasLimit())
        limit_length = main_query_node.getLimit()->as<ConstantNode &>().getValue().safeGet<UInt64>();

    size_t limit_offset = 0;
    if (main_query_node.hasOffset())
        limit_offset = main_query_node.getOffset()->as<ConstantNode &>().getValue().safeGet<UInt64>();

    /** If not specified DISTINCT, WHERE, GROUP BY, HAVING, ORDER BY, JOIN, LIMIT BY, LIMIT WITH TIES
      * but LIMIT is specified, and limit + offset < max_block_size,
      * then as the block size we will use limit + offset (not to read more from the table than requested),
      * and also set the number of threads to 1.
      */
    if (main_query_node.hasLimit()
        && !main_query_node.isDistinct()
        && !main_query_node.isLimitWithTies()
        && !main_query_node.hasPrewhere()
        && !main_query_node.hasWhere()
        && select_query_info.filter_asts.empty()
        && !main_query_node.hasGroupBy()
        && !main_query_node.hasHaving()
        && !main_query_node.hasOrderBy()
        && !main_query_node.hasLimitBy()
        && !select_query_info.need_aggregate
        && !select_query_info.has_window
        && limit_length <= std::numeric_limits<UInt64>::max() - limit_offset)
        return limit_length + limit_offset;
    return 0;
}

std::unique_ptr<ExpressionStep> createComputeAliasColumnsStep(
    const std::unordered_map<std::string, ActionsDAGPtr> & alias_column_expressions, const DataStream & current_data_stream)
{
    ActionsDAGPtr merged_alias_columns_actions_dag = std::make_shared<ActionsDAG>(current_data_stream.header.getColumnsWithTypeAndName());
    ActionsDAG::NodeRawConstPtrs action_dag_outputs = merged_alias_columns_actions_dag->getInputs();

    for (const auto & [column_name, alias_column_actions_dag] : alias_column_expressions)
    {
        const auto & current_outputs = alias_column_actions_dag->getOutputs();
        action_dag_outputs.insert(action_dag_outputs.end(), current_outputs.begin(), current_outputs.end());
        merged_alias_columns_actions_dag->mergeNodes(std::move(*alias_column_actions_dag));
    }

    for (const auto * output_node : action_dag_outputs)
        merged_alias_columns_actions_dag->addOrReplaceInOutputs(*output_node);
    merged_alias_columns_actions_dag->removeUnusedActions(false);

    auto alias_column_step = std::make_unique<ExpressionStep>(current_data_stream, std::move(merged_alias_columns_actions_dag));
    alias_column_step->setStepDescription("Compute alias columns");
    return alias_column_step;
}

JoinTreeQueryPlan buildQueryPlanForTableExpression(QueryTreeNodePtr table_expression,
    const SelectQueryInfo & select_query_info,
    const SelectQueryOptions & select_query_options,
    PlannerContextPtr & planner_context,
    bool is_single_table_expression,
    bool wrap_read_columns_in_subquery)
{
    const auto & query_context = planner_context->getQueryContext();
    const auto & settings = query_context->getSettingsRef();

    auto & table_expression_data = planner_context->getTableExpressionDataOrThrow(table_expression);

    QueryProcessingStage::Enum from_stage = QueryProcessingStage::Enum::FetchColumns;

    if (wrap_read_columns_in_subquery)
    {
        auto columns = table_expression_data.getColumns();
        table_expression = buildSubqueryToReadColumnsFromTableExpression(columns, table_expression, query_context);
    }

    auto * table_node = table_expression->as<TableNode>();
    auto * table_function_node = table_expression->as<TableFunctionNode>();
    auto * query_node = table_expression->as<QueryNode>();
    auto * union_node = table_expression->as<UnionNode>();

    QueryPlan query_plan;
    std::unordered_map<const QueryNode *, const QueryPlan::Node *> query_node_to_plan_step_mapping;
    std::set<std::string> used_row_policies;

    if (table_node || table_function_node)
    {
        const auto & storage = table_node ? table_node->getStorage() : table_function_node->getStorage();
        const auto & storage_snapshot = table_node ? table_node->getStorageSnapshot() : table_function_node->getStorageSnapshot();

        auto table_expression_query_info = select_query_info;
        table_expression_query_info.table_expression = table_expression;
        table_expression_query_info.filter_actions_dag = table_expression_data.getFilterActions();
        table_expression_query_info.analyzer_can_use_parallel_replicas_on_follower = table_node == planner_context->getGlobalPlannerContext()->parallel_replicas_table;

        size_t max_streams = settings.max_threads;
        size_t max_threads_execute_query = settings.max_threads;

        /**
         * To simultaneously query more remote servers when async_socket_for_remote is off
         * instead of max_threads, max_distributed_connections is used:
         * since threads there mostly spend time waiting for data from remote servers,
         * we can increase the degree of parallelism to avoid sequential querying of remote servers.
         *
         * DANGER: that can lead to insane number of threads working if there are a lot of stream and prefer_localhost_replica is used.
         *
         * That is not needed when async_socket_for_remote is on, because in that case
         * threads are not blocked waiting for data from remote servers.
         *
         */
        bool is_sync_remote = table_expression_data.isRemote() && !settings.async_socket_for_remote;
        if (is_sync_remote)
        {
            max_streams = settings.max_distributed_connections;
            max_threads_execute_query = settings.max_distributed_connections;
        }

        UInt64 max_block_size = settings.max_block_size;
        UInt64 max_block_size_limited = 0;
        if (is_single_table_expression)
        {
            /** If not specified DISTINCT, WHERE, GROUP BY, HAVING, ORDER BY, JOIN, LIMIT BY, LIMIT WITH TIES
              * but LIMIT is specified, and limit + offset < max_block_size,
              * then as the block size we will use limit + offset (not to read more from the table than requested),
              * and also set the number of threads to 1.
              */
            max_block_size_limited = mainQueryNodeBlockSizeByLimit(select_query_info);
            if (max_block_size_limited)
            {
                if (max_block_size_limited < max_block_size)
                {
                    max_block_size = std::max<UInt64>(1, max_block_size_limited);
                    max_streams = 1;
                    max_threads_execute_query = 1;
                }

                if (select_query_info.local_storage_limits.local_limits.size_limits.max_rows != 0)
                {
                    if (max_block_size_limited < select_query_info.local_storage_limits.local_limits.size_limits.max_rows)
                        table_expression_query_info.trivial_limit = max_block_size_limited;
                    /// Ask to read just enough rows to make the max_rows limit effective (so it has a chance to be triggered).
                    else if (select_query_info.local_storage_limits.local_limits.size_limits.max_rows < std::numeric_limits<UInt64>::max())
                        table_expression_query_info.trivial_limit = 1 + select_query_info.local_storage_limits.local_limits.size_limits.max_rows;
                }
                else
                {
                    table_expression_query_info.trivial_limit = max_block_size_limited;
                }
            }

            if (!max_block_size)
                throw Exception(ErrorCodes::PARAMETER_OUT_OF_BOUND,
                    "Setting 'max_block_size' cannot be zero");
        }

        if (max_streams == 0)
            max_streams = 1;

        /// If necessary, we request more sources than the number of threads - to distribute the work evenly over the threads
        if (max_streams > 1 && !is_sync_remote)
        {
            if (auto streams_with_ratio = max_streams * settings.max_streams_to_max_threads_ratio; canConvertTo<size_t>(streams_with_ratio))
                max_streams = static_cast<size_t>(streams_with_ratio);
            else
                throw Exception(ErrorCodes::PARAMETER_OUT_OF_BOUND,
                    "Exceeded limit for `max_streams` with `max_streams_to_max_threads_ratio`. "
                    "Make sure that `max_streams * max_streams_to_max_threads_ratio` is in some reasonable boundaries, current value: {}",
                    streams_with_ratio);
        }

        if (table_node)
            table_expression_query_info.table_expression_modifiers = table_node->getTableExpressionModifiers();
        else
            table_expression_query_info.table_expression_modifiers = table_function_node->getTableExpressionModifiers();

        bool need_rewrite_query_with_final = storage->needRewriteQueryWithFinal(table_expression_data.getColumnNames());
        if (need_rewrite_query_with_final)
        {
            if (table_expression_query_info.table_expression_modifiers)
            {
                const auto & table_expression_modifiers = table_expression_query_info.table_expression_modifiers;
                auto sample_size_ratio = table_expression_modifiers->getSampleSizeRatio();
                auto sample_offset_ratio = table_expression_modifiers->getSampleOffsetRatio();

                table_expression_query_info.table_expression_modifiers = TableExpressionModifiers(true /*has_final*/,
                    sample_size_ratio,
                    sample_offset_ratio);
            }
            else
            {
                table_expression_query_info.table_expression_modifiers = TableExpressionModifiers(true /*has_final*/,
                    {} /*sample_size_ratio*/,
                    {} /*sample_offset_ratio*/);
            }
        }

        /// Apply trivial_count optimization if possible
        bool is_trivial_count_applied = !select_query_options.only_analyze && is_single_table_expression
            && (table_node || table_function_node) && select_query_info.has_aggregates && settings.additional_table_filters.value.empty()
            && applyTrivialCountIfPossible(
                query_plan,
                table_expression_query_info,
                table_node,
                table_function_node,
                select_query_info.query_tree,
                planner_context->getMutableQueryContext(),
                table_expression_data.getColumnNames());

        if (is_trivial_count_applied)
        {
            from_stage = QueryProcessingStage::WithMergeableState;
        }
        else
        {
            if (!select_query_options.only_analyze)
            {
                auto & prewhere_info = table_expression_query_info.prewhere_info;
                const auto & prewhere_actions = table_expression_data.getPrewhereFilterActions();

                if (prewhere_actions)
                {
                    prewhere_info = std::make_shared<PrewhereInfo>();
                    prewhere_info->prewhere_actions = prewhere_actions;
                    prewhere_info->prewhere_column_name = prewhere_actions->getOutputs().at(0)->result_name;
                    prewhere_info->remove_prewhere_column = true;
                    prewhere_info->need_filter = true;
                }

                updatePrewhereOutputsIfNeeded(table_expression_query_info, table_expression_data.getColumnNames(), storage_snapshot);

                const auto & columns_names = table_expression_data.getColumnNames();

                std::vector<std::pair<FilterDAGInfo, std::string>> where_filters;
                const auto add_filter = [&](const FilterDAGInfo & filter_info, std::string description)
                {
                    if (!filter_info.actions)
                        return;

                    bool is_final = table_expression_query_info.table_expression_modifiers
                        && table_expression_query_info.table_expression_modifiers->hasFinal();
                    bool optimize_move_to_prewhere
                        = settings.optimize_move_to_prewhere && (!is_final || settings.optimize_move_to_prewhere_if_final);

                    auto supported_prewhere_columns = storage->supportedPrewhereColumns();
                    if (storage->canMoveConditionsToPrewhere() && optimize_move_to_prewhere && (!supported_prewhere_columns || supported_prewhere_columns->contains(filter_info.column_name)))
                    {
                        if (!prewhere_info)
                            prewhere_info = std::make_shared<PrewhereInfo>();

                        if (!prewhere_info->prewhere_actions)
                        {
                            prewhere_info->prewhere_actions = filter_info.actions;
                            prewhere_info->prewhere_column_name = filter_info.column_name;
                            prewhere_info->remove_prewhere_column = filter_info.do_remove_column;
                            prewhere_info->need_filter = true;
                        }
                        else if (!prewhere_info->row_level_filter)
                        {
                            prewhere_info->row_level_filter = filter_info.actions;
                            prewhere_info->row_level_column_name = filter_info.column_name;
                            prewhere_info->need_filter = true;
                        }
                        else
                        {
                            where_filters.emplace_back(filter_info, std::move(description));
                        }

                    }
                    else
                    {
                        where_filters.emplace_back(filter_info, std::move(description));
                    }
                };

                auto row_policy_filter_info
                    = buildRowPolicyFilterIfNeeded(storage, table_expression_query_info, planner_context, used_row_policies);
                add_filter(row_policy_filter_info, "Row-level security filter");
                if (row_policy_filter_info.actions)
                    table_expression_data.setRowLevelFilterActions(row_policy_filter_info.actions);

                if (query_context->canUseParallelReplicasCustomKey())
                {
                    if (settings.parallel_replicas_count > 1)
                    {
                        auto parallel_replicas_custom_key_filter_info
                            = buildCustomKeyFilterIfNeeded(storage, table_expression_query_info, planner_context);
                        add_filter(parallel_replicas_custom_key_filter_info, "Parallel replicas custom key filter");
                    }
                    else if (auto * distributed = typeid_cast<StorageDistributed *>(storage.get());
                             distributed && query_context->canUseParallelReplicasCustomKeyForCluster(*distributed->getCluster()))
                    {
                        planner_context->getMutableQueryContext()->setSetting("distributed_group_by_no_merge", 2);
                        planner_context->getMutableQueryContext()->setSetting("prefer_localhost_replica", Field{0});
                    }
                }

                const auto & table_expression_alias = table_expression->getOriginalAlias();
                auto additional_filters_info
                    = buildAdditionalFiltersIfNeeded(storage, table_expression_alias, table_expression_query_info, planner_context);
                add_filter(additional_filters_info, "additional filter");

                from_stage = storage->getQueryProcessingStage(
                    query_context, select_query_options.to_stage, storage_snapshot, table_expression_query_info);

                storage->read(
                    query_plan,
                    columns_names,
                    storage_snapshot,
                    table_expression_query_info,
                    query_context,
                    from_stage,
                    max_block_size,
                    max_streams);

                auto parallel_replicas_enabled_for_storage = [](const StoragePtr & table, const Settings & query_settings)
                {
                    if (!table->isMergeTree())
                        return false;

                    if (!table->supportsReplication() && !query_settings.parallel_replicas_for_non_replicated_merge_tree)
                        return false;

                    return true;
                };

                /// query_plan can be empty if there is nothing to read
                if (query_plan.isInitialized() && parallel_replicas_enabled_for_storage(storage, settings))
                {
                    // (1) find read step
                    QueryPlan::Node * node = query_plan.getRootNode();
                    ReadFromMergeTree * reading = nullptr;
                    while (node)
                    {
                        reading = typeid_cast<ReadFromMergeTree *>(node->step.get());
                        if (reading)
                            break;

                        QueryPlan::Node * prev_node = node;
                        if (!node->children.empty())
                        {
                            chassert(node->children.size() == 1);
                            node = node->children.at(0);
                        }
                        else
                        {
                            throw Exception(
                                ErrorCodes::LOGICAL_ERROR,
                                "Step is expected to be ReadFromMergeTree but it's {}",
                                prev_node->step->getName());
                        }
                    }

                    chassert(reading);
                    if (query_context->canUseParallelReplicasCustomKey() && query_context->getClientInfo().distributed_depth == 0)
                    {
<<<<<<< HEAD
                        if (auto cluster = query_context->getClusterForParallelReplicas();
                            query_context->canUseParallelReplicasCustomKeyForCluster(*cluster))
=======
                        auto result_ptr = reading->selectRangesToRead();

                        UInt64 rows_to_read = result_ptr->selected_rows;
                        if (table_expression_query_info.trivial_limit > 0 && table_expression_query_info.trivial_limit < rows_to_read)
                            rows_to_read = table_expression_query_info.trivial_limit;

                        if (max_block_size_limited && (max_block_size_limited < rows_to_read))
                            rows_to_read = max_block_size_limited;

                        const size_t number_of_replicas_to_use = rows_to_read / settings.parallel_replicas_min_number_of_rows_per_replica;
                        LOG_TRACE(
                            getLogger("Planner"),
                            "Estimated {} rows to read. It is enough work for {} parallel replicas",
                            rows_to_read,
                            number_of_replicas_to_use);

                        if (number_of_replicas_to_use <= 1)
>>>>>>> 9d8cc51d
                        {
                            planner_context->getMutableQueryContext()->setSetting("prefer_localhost_replica", Field{0});
                            auto modified_query_info = select_query_info;
                            modified_query_info.cluster = std::move(cluster);
                            from_stage = QueryProcessingStage::WithMergeableStateAfterAggregationAndLimit;
                            QueryPlan query_plan_parallel_replicas;
                            ClusterProxy::executeQueryWithParallelReplicasCustomKey(
                                query_plan_parallel_replicas,
                                storage->getStorageID(),
                                modified_query_info,
                                storage->getInMemoryMetadataPtr()->getColumns(),
                                storage_snapshot,
                                from_stage,
                                table_expression_query_info.query_tree,
                                query_context);
                            query_plan = std::move(query_plan_parallel_replicas);
                        }
                    }
                    else if (query_context->canUseParallelReplicasOnInitiator())
                    {
                        // (2) if it's ReadFromMergeTree - run index analysis and check number of rows to read
                        if (settings.parallel_replicas_min_number_of_rows_per_replica > 0)
                        {
                            auto result_ptr = reading->selectRangesToRead();

                            UInt64 rows_to_read = result_ptr->selected_rows;
                            if (table_expression_query_info.limit > 0 && table_expression_query_info.limit < rows_to_read)
                                rows_to_read = table_expression_query_info.limit;

                            if (max_block_size_limited && (max_block_size_limited < rows_to_read))
                                rows_to_read = max_block_size_limited;

                            const size_t number_of_replicas_to_use = rows_to_read / settings.parallel_replicas_min_number_of_rows_per_replica;
                            LOG_TRACE(
                                getLogger("Planner"),
                                "Estimated {} rows to read. It is enough work for {} parallel replicas",
                                rows_to_read,
                                number_of_replicas_to_use);

                            if (number_of_replicas_to_use <= 1)
                            {
                                planner_context->getMutableQueryContext()->setSetting(
                                    "allow_experimental_parallel_reading_from_replicas", Field(0));
                                planner_context->getMutableQueryContext()->setSetting("max_parallel_replicas", UInt64{1});
                                LOG_DEBUG(getLogger("Planner"), "Disabling parallel replicas because there aren't enough rows to read");
                            }
                            else if (number_of_replicas_to_use < settings.max_parallel_replicas)
                            {
                                planner_context->getMutableQueryContext()->setSetting("max_parallel_replicas", number_of_replicas_to_use);
                                LOG_DEBUG(getLogger("Planner"), "Reducing the number of replicas to use to {}", number_of_replicas_to_use);
                            }
                        }

                        // (3) if parallel replicas still enabled - replace reading step
                        if (planner_context->getQueryContext()->canUseParallelReplicasOnInitiator())
                        {
                            from_stage = QueryProcessingStage::WithMergeableState;
                            QueryPlan query_plan_parallel_replicas;
                            ClusterProxy::executeQueryWithParallelReplicas(
                                query_plan_parallel_replicas,
                                storage->getStorageID(),
                                from_stage,
                                table_expression_query_info.query_tree,
                                table_expression_query_info.planner_context,
                                query_context,
                                table_expression_query_info.storage_limits);
                            query_plan = std::move(query_plan_parallel_replicas);
                        }
                    }
                }

                const auto & alias_column_expressions = table_expression_data.getAliasColumnExpressions();
                if (!alias_column_expressions.empty() && query_plan.isInitialized() && from_stage == QueryProcessingStage::FetchColumns)
                {
                    auto alias_column_step = createComputeAliasColumnsStep(alias_column_expressions, query_plan.getCurrentDataStream());
                    query_plan.addStep(std::move(alias_column_step));
                }

                for (const auto & filter_info_and_description : where_filters)
                {
                    const auto & [filter_info, description] = filter_info_and_description;
                    if (query_plan.isInitialized() &&
                        from_stage == QueryProcessingStage::FetchColumns &&
                        filter_info.actions)
                    {
                        auto filter_step = std::make_unique<FilterStep>(query_plan.getCurrentDataStream(),
                            filter_info.actions,
                            filter_info.column_name,
                            filter_info.do_remove_column);
                        filter_step->setStepDescription(description);
                        query_plan.addStep(std::move(filter_step));
                    }
                }

                if (query_context->hasQueryContext() && !select_query_options.is_internal)
                {
                    auto local_storage_id = storage->getStorageID();
                    query_context->getQueryContext()->addQueryAccessInfo(
                        backQuoteIfNeed(local_storage_id.getDatabaseName()),
                        local_storage_id.getFullTableName(),
                        columns_names);
                }
            }

            if (query_plan.isInitialized())
            {
                /** Specify the number of threads only if it wasn't specified in storage.
                  *
                  * But in case of remote query and prefer_localhost_replica=1 (default)
                  * The inner local query (that is done in the same process, without
                  * network interaction), it will setMaxThreads earlier and distributed
                  * query will not update it.
                  */
                if (!query_plan.getMaxThreads() || is_sync_remote)
                    query_plan.setMaxThreads(max_threads_execute_query);

                query_plan.setConcurrencyControl(settings.use_concurrency_control);
            }
            else
            {
                /// Create step which reads from empty source if storage has no data.
                const auto & column_names = table_expression_data.getSelectedColumnsNames();
                auto source_header = storage_snapshot->getSampleBlockForColumns(column_names);
                Pipe pipe(std::make_shared<NullSource>(source_header));
                auto read_from_pipe = std::make_unique<ReadFromPreparedSource>(std::move(pipe));
                read_from_pipe->setStepDescription("Read from NullSource");
                query_plan.addStep(std::move(read_from_pipe));
            }
        }
    }
    else if (query_node || union_node)
    {
        if (select_query_options.only_analyze)
        {
            auto projection_columns = query_node ? query_node->getProjectionColumns() : union_node->computeProjectionColumns();
            Block source_header;
            for (auto & projection_column : projection_columns)
                source_header.insert(ColumnWithTypeAndName(projection_column.type, projection_column.name));

            Pipe pipe(std::make_shared<NullSource>(source_header));
            auto read_from_pipe = std::make_unique<ReadFromPreparedSource>(std::move(pipe));
            read_from_pipe->setStepDescription("Read from NullSource");
            query_plan.addStep(std::move(read_from_pipe));
        }
        else
        {
            std::shared_ptr<GlobalPlannerContext> subquery_planner_context;
            if (wrap_read_columns_in_subquery)
                subquery_planner_context = std::make_shared<GlobalPlannerContext>(nullptr, nullptr, FiltersForTableExpressionMap{});
            else
                subquery_planner_context = planner_context->getGlobalPlannerContext();

            auto subquery_options = select_query_options.subquery();
            Planner subquery_planner(table_expression, subquery_options, subquery_planner_context);
            /// Propagate storage limits to subquery
            subquery_planner.addStorageLimits(*select_query_info.storage_limits);
            subquery_planner.buildQueryPlanIfNeeded();
            const auto & mapping = subquery_planner.getQueryNodeToPlanStepMapping();
            query_node_to_plan_step_mapping.insert(mapping.begin(), mapping.end());
            query_plan = std::move(subquery_planner).extractQueryPlan();
        }

        const auto & alias_column_expressions = table_expression_data.getAliasColumnExpressions();
        if (!alias_column_expressions.empty() && query_plan.isInitialized() && from_stage == QueryProcessingStage::FetchColumns)
        {
            auto alias_column_step = createComputeAliasColumnsStep(alias_column_expressions, query_plan.getCurrentDataStream());
            query_plan.addStep(std::move(alias_column_step));
        }
    }
    else
    {
        throw Exception(ErrorCodes::LOGICAL_ERROR, "Expected table, table function, query or union. Actual {}",
                        table_expression->formatASTForErrorMessage());
    }

    if (from_stage == QueryProcessingStage::FetchColumns)
    {
        auto rename_actions_dag = std::make_shared<ActionsDAG>(query_plan.getCurrentDataStream().header.getColumnsWithTypeAndName());
        ActionsDAG::NodeRawConstPtrs updated_actions_dag_outputs;

        for (auto & output_node : rename_actions_dag->getOutputs())
        {
            const auto * column_identifier = table_expression_data.getColumnIdentifierOrNull(output_node->result_name);
            if (!column_identifier)
                continue;

            updated_actions_dag_outputs.push_back(&rename_actions_dag->addAlias(*output_node, *column_identifier));
        }

        rename_actions_dag->getOutputs() = std::move(updated_actions_dag_outputs);

        auto rename_step = std::make_unique<ExpressionStep>(query_plan.getCurrentDataStream(), rename_actions_dag);
        rename_step->setStepDescription("Change column names to column identifiers");
        query_plan.addStep(std::move(rename_step));
    }
    else
    {
        SelectQueryOptions analyze_query_options = SelectQueryOptions(from_stage).analyze();
        Planner planner(select_query_info.query_tree,
            analyze_query_options,
            select_query_info.planner_context);
        planner.buildQueryPlanIfNeeded();

        auto expected_header = planner.getQueryPlan().getCurrentDataStream().header;

        if (!blocksHaveEqualStructure(query_plan.getCurrentDataStream().header, expected_header))
        {
            materializeBlockInplace(expected_header);

            auto rename_actions_dag = ActionsDAG::makeConvertingActions(
                query_plan.getCurrentDataStream().header.getColumnsWithTypeAndName(),
                expected_header.getColumnsWithTypeAndName(),
                ActionsDAG::MatchColumnsMode::Position,
                true /*ignore_constant_values*/);
            auto rename_step = std::make_unique<ExpressionStep>(query_plan.getCurrentDataStream(), std::move(rename_actions_dag));
            std::string step_description = table_expression_data.isRemote() ? "Change remote column names to local column names" : "Change column names";
            rename_step->setStepDescription(std::move(step_description));
            query_plan.addStep(std::move(rename_step));
        }
    }

    return JoinTreeQueryPlan{
        .query_plan = std::move(query_plan),
        .from_stage = from_stage,
        .used_row_policies = std::move(used_row_policies),
        .query_node_to_plan_step_mapping = std::move(query_node_to_plan_step_mapping),
    };
}

void joinCastPlanColumnsToNullable(QueryPlan & plan_to_add_cast, PlannerContextPtr & planner_context, const FunctionOverloadResolverPtr & to_nullable_function)
{
    auto cast_actions_dag = std::make_shared<ActionsDAG>(plan_to_add_cast.getCurrentDataStream().header.getColumnsWithTypeAndName());

    for (auto & output_node : cast_actions_dag->getOutputs())
    {
        if (planner_context->getGlobalPlannerContext()->hasColumnIdentifier(output_node->result_name))
        {
            DataTypePtr type_to_check = output_node->result_type;
            if (const auto * type_to_check_low_cardinality = typeid_cast<const DataTypeLowCardinality *>(type_to_check.get()))
                type_to_check = type_to_check_low_cardinality->getDictionaryType();

            if (type_to_check->canBeInsideNullable())
                output_node = &cast_actions_dag->addFunction(to_nullable_function, {output_node}, output_node->result_name);
        }
    }

    cast_actions_dag->appendInputsForUnusedColumns(plan_to_add_cast.getCurrentDataStream().header);
    auto cast_join_columns_step = std::make_unique<ExpressionStep>(plan_to_add_cast.getCurrentDataStream(), std::move(cast_actions_dag));
    cast_join_columns_step->setStepDescription("Cast JOIN columns to Nullable");
    plan_to_add_cast.addStep(std::move(cast_join_columns_step));
}

JoinTreeQueryPlan buildQueryPlanForJoinNode(const QueryTreeNodePtr & join_table_expression,
    JoinTreeQueryPlan left_join_tree_query_plan,
    JoinTreeQueryPlan right_join_tree_query_plan,
    const ColumnIdentifierSet & outer_scope_columns,
    PlannerContextPtr & planner_context)
{
    auto & join_node = join_table_expression->as<JoinNode &>();
    if (left_join_tree_query_plan.from_stage != QueryProcessingStage::FetchColumns)
        throw Exception(ErrorCodes::UNSUPPORTED_METHOD,
            "JOIN {} left table expression expected to process query to fetch columns stage. Actual {}",
            join_node.formatASTForErrorMessage(),
            QueryProcessingStage::toString(left_join_tree_query_plan.from_stage));

    auto left_plan = std::move(left_join_tree_query_plan.query_plan);
    auto left_plan_output_columns = left_plan.getCurrentDataStream().header.getColumnsWithTypeAndName();
    if (right_join_tree_query_plan.from_stage != QueryProcessingStage::FetchColumns)
        throw Exception(ErrorCodes::UNSUPPORTED_METHOD,
            "JOIN {} right table expression expected to process query to fetch columns stage. Actual {}",
            join_node.formatASTForErrorMessage(),
            QueryProcessingStage::toString(right_join_tree_query_plan.from_stage));

    auto right_plan = std::move(right_join_tree_query_plan.query_plan);
    auto right_plan_output_columns = right_plan.getCurrentDataStream().header.getColumnsWithTypeAndName();

    JoinClausesAndActions join_clauses_and_actions;
    JoinKind join_kind = join_node.getKind();
    JoinStrictness join_strictness = join_node.getStrictness();

    std::optional<bool> join_constant;

    if (join_strictness == JoinStrictness::All || join_strictness == JoinStrictness::Semi  || join_strictness == JoinStrictness::Anti)
        join_constant = tryExtractConstantFromJoinNode(join_table_expression);

    if (!join_constant && join_node.isOnJoinExpression())
    {
        join_clauses_and_actions = buildJoinClausesAndActions(left_plan_output_columns,
            right_plan_output_columns,
            join_table_expression,
            planner_context);

        join_clauses_and_actions.left_join_expressions_actions->appendInputsForUnusedColumns(left_plan.getCurrentDataStream().header);
        auto left_join_expressions_actions_step = std::make_unique<ExpressionStep>(left_plan.getCurrentDataStream(), join_clauses_and_actions.left_join_expressions_actions);
        left_join_expressions_actions_step->setStepDescription("JOIN actions");
        left_plan.addStep(std::move(left_join_expressions_actions_step));

        join_clauses_and_actions.right_join_expressions_actions->appendInputsForUnusedColumns(right_plan.getCurrentDataStream().header);
        auto right_join_expressions_actions_step = std::make_unique<ExpressionStep>(right_plan.getCurrentDataStream(), join_clauses_and_actions.right_join_expressions_actions);
        right_join_expressions_actions_step->setStepDescription("JOIN actions");
        right_plan.addStep(std::move(right_join_expressions_actions_step));
    }

    std::unordered_map<ColumnIdentifier, DataTypePtr> left_plan_column_name_to_cast_type;
    std::unordered_map<ColumnIdentifier, DataTypePtr> right_plan_column_name_to_cast_type;

    if (join_node.isUsingJoinExpression())
    {
        auto & join_node_using_columns_list = join_node.getJoinExpression()->as<ListNode &>();
        for (auto & join_node_using_node : join_node_using_columns_list.getNodes())
        {
            auto & join_node_using_column_node = join_node_using_node->as<ColumnNode &>();
            auto & inner_columns_list = join_node_using_column_node.getExpressionOrThrow()->as<ListNode &>();

            auto & left_inner_column_node = inner_columns_list.getNodes().at(0);
            auto & left_inner_column = left_inner_column_node->as<ColumnNode &>();

            auto & right_inner_column_node = inner_columns_list.getNodes().at(1);
            auto & right_inner_column = right_inner_column_node->as<ColumnNode &>();

            const auto & join_node_using_column_node_type = join_node_using_column_node.getColumnType();
            if (!left_inner_column.getColumnType()->equals(*join_node_using_column_node_type))
            {
                const auto & left_inner_column_identifier = planner_context->getColumnNodeIdentifierOrThrow(left_inner_column_node);
                left_plan_column_name_to_cast_type.emplace(left_inner_column_identifier, join_node_using_column_node_type);
            }

            if (!right_inner_column.getColumnType()->equals(*join_node_using_column_node_type))
            {
                const auto & right_inner_column_identifier = planner_context->getColumnNodeIdentifierOrThrow(right_inner_column_node);
                right_plan_column_name_to_cast_type.emplace(right_inner_column_identifier, join_node_using_column_node_type);
            }
        }
    }

    auto join_cast_plan_output_nodes = [&](QueryPlan & plan_to_add_cast, std::unordered_map<std::string, DataTypePtr> & plan_column_name_to_cast_type)
    {
        auto cast_actions_dag = std::make_shared<ActionsDAG>(plan_to_add_cast.getCurrentDataStream().header.getColumnsWithTypeAndName());

        for (auto & output_node : cast_actions_dag->getOutputs())
        {
            auto it = plan_column_name_to_cast_type.find(output_node->result_name);
            if (it == plan_column_name_to_cast_type.end())
                continue;

            const auto & cast_type = it->second;
            output_node = &cast_actions_dag->addCast(*output_node, cast_type, output_node->result_name);
        }

        cast_actions_dag->appendInputsForUnusedColumns(plan_to_add_cast.getCurrentDataStream().header);
        auto cast_join_columns_step
            = std::make_unique<ExpressionStep>(plan_to_add_cast.getCurrentDataStream(), std::move(cast_actions_dag));
        cast_join_columns_step->setStepDescription("Cast JOIN USING columns");
        plan_to_add_cast.addStep(std::move(cast_join_columns_step));
    };

    if (!left_plan_column_name_to_cast_type.empty())
        join_cast_plan_output_nodes(left_plan, left_plan_column_name_to_cast_type);

    if (!right_plan_column_name_to_cast_type.empty())
        join_cast_plan_output_nodes(right_plan, right_plan_column_name_to_cast_type);

    const auto & query_context = planner_context->getQueryContext();
    const auto & settings = query_context->getSettingsRef();

    if (settings.join_use_nulls)
    {
        auto to_nullable_function = FunctionFactory::instance().get("toNullable", query_context);
        if (isFull(join_kind))
        {
            joinCastPlanColumnsToNullable(left_plan, planner_context, to_nullable_function);
            joinCastPlanColumnsToNullable(right_plan, planner_context, to_nullable_function);
        }
        else if (isLeft(join_kind))
        {
            joinCastPlanColumnsToNullable(right_plan, planner_context, to_nullable_function);
        }
        else if (isRight(join_kind))
        {
            joinCastPlanColumnsToNullable(left_plan, planner_context, to_nullable_function);
        }
    }

    auto table_join = std::make_shared<TableJoin>(settings, query_context->getGlobalTemporaryVolume(), query_context->getTempDataOnDisk());
    table_join->getTableJoin() = join_node.toASTTableJoin()->as<ASTTableJoin &>();

    if (join_constant)
    {
        /** If there is JOIN with always true constant, we transform it to cross.
          * If there is JOIN with always false constant, we do not process JOIN keys.
          * It is expected by join algorithm to handle such case.
          *
          * Example: SELECT * FROM test_table AS t1 INNER JOIN test_table AS t2 ON 1;
          */
        if (*join_constant)
            join_kind = JoinKind::Cross;
    }
    table_join->getTableJoin().kind = join_kind;

    if (join_kind == JoinKind::Comma)
    {
        join_kind = JoinKind::Cross;
        table_join->getTableJoin().kind = JoinKind::Cross;
    }

    table_join->setIsJoinWithConstant(join_constant != std::nullopt);

    if (join_node.isOnJoinExpression())
    {
        const auto & join_clauses = join_clauses_and_actions.join_clauses;
        bool is_asof = table_join->strictness() == JoinStrictness::Asof;

        if (join_clauses.size() > 1)
        {
            if (is_asof)
                throw Exception(ErrorCodes::NOT_IMPLEMENTED,
                    "ASOF join {} doesn't support multiple ORs for keys in JOIN ON section",
                    join_node.formatASTForErrorMessage());
        }

        auto & table_join_clauses = table_join->getClauses();

        for (const auto & join_clause : join_clauses)
        {
            table_join_clauses.emplace_back();
            auto & table_join_clause = table_join_clauses.back();

            const auto & join_clause_left_key_nodes = join_clause.getLeftKeyNodes();
            const auto & join_clause_right_key_nodes = join_clause.getRightKeyNodes();

            size_t join_clause_key_nodes_size = join_clause_left_key_nodes.size();
            chassert(join_clause_key_nodes_size == join_clause_right_key_nodes.size());

            for (size_t i = 0; i < join_clause_key_nodes_size; ++i)
            {
                table_join_clause.addKey(join_clause_left_key_nodes[i]->result_name,
                                         join_clause_right_key_nodes[i]->result_name,
                                         join_clause.isNullsafeCompareKey(i));
            }

            const auto & join_clause_get_left_filter_condition_nodes = join_clause.getLeftFilterConditionNodes();
            if (!join_clause_get_left_filter_condition_nodes.empty())
            {
                if (join_clause_get_left_filter_condition_nodes.size() != 1)
                    throw Exception(ErrorCodes::LOGICAL_ERROR,
                        "JOIN {} left filter conditions size must be 1. Actual {}",
                        join_node.formatASTForErrorMessage(),
                        join_clause_get_left_filter_condition_nodes.size());

                const auto & join_clause_left_filter_condition_name = join_clause_get_left_filter_condition_nodes[0]->result_name;
                table_join_clause.analyzer_left_filter_condition_column_name = join_clause_left_filter_condition_name;
            }

            const auto & join_clause_get_right_filter_condition_nodes = join_clause.getRightFilterConditionNodes();
            if (!join_clause_get_right_filter_condition_nodes.empty())
            {
                if (join_clause_get_right_filter_condition_nodes.size() != 1)
                    throw Exception(ErrorCodes::LOGICAL_ERROR,
                        "JOIN {} right filter conditions size must be 1. Actual {}",
                        join_node.formatASTForErrorMessage(),
                        join_clause_get_right_filter_condition_nodes.size());

                const auto & join_clause_right_filter_condition_name = join_clause_get_right_filter_condition_nodes[0]->result_name;
                table_join_clause.analyzer_right_filter_condition_column_name = join_clause_right_filter_condition_name;
            }

            if (is_asof)
            {
                if (!join_clause.hasASOF())
                    throw Exception(ErrorCodes::INVALID_JOIN_ON_EXPRESSION,
                        "JOIN {} no inequality in ASOF JOIN ON section.",
                        join_node.formatASTForErrorMessage());

                if (table_join_clause.key_names_left.size() <= 1)
                    throw Exception(ErrorCodes::SYNTAX_ERROR,
                        "JOIN {} ASOF join needs at least one equi-join column",
                        join_node.formatASTForErrorMessage());
            }

            if (join_clause.hasASOF())
            {
                const auto & asof_conditions = join_clause.getASOFConditions();
                assert(asof_conditions.size() == 1);

                const auto & asof_condition = asof_conditions[0];
                table_join->setAsofInequality(asof_condition.asof_inequality);

                /// Execution layer of JOIN algorithms expects that ASOF keys are last JOIN keys
                std::swap(table_join_clause.key_names_left.at(asof_condition.key_index), table_join_clause.key_names_left.back());
                std::swap(table_join_clause.key_names_right.at(asof_condition.key_index), table_join_clause.key_names_right.back());
            }
        }

        if (join_clauses_and_actions.mixed_join_expressions_actions)
        {
            ExpressionActionsPtr & mixed_join_expression = table_join->getMixedJoinExpression();
            mixed_join_expression = std::make_shared<ExpressionActions>(
                join_clauses_and_actions.mixed_join_expressions_actions,
                ExpressionActionsSettings::fromContext(planner_context->getQueryContext()));
        }
    }
    else if (join_node.isUsingJoinExpression())
    {
        auto & table_join_clauses = table_join->getClauses();
        table_join_clauses.emplace_back();
        auto & table_join_clause = table_join_clauses.back();

        auto & using_list = join_node.getJoinExpression()->as<ListNode &>();

        for (auto & join_using_node : using_list.getNodes())
        {
            auto & join_using_column_node = join_using_node->as<ColumnNode &>();
            auto & using_join_columns_list = join_using_column_node.getExpressionOrThrow()->as<ListNode &>();
            auto & using_join_left_join_column_node = using_join_columns_list.getNodes().at(0);
            auto & using_join_right_join_column_node = using_join_columns_list.getNodes().at(1);

            const auto & left_column_identifier = planner_context->getColumnNodeIdentifierOrThrow(using_join_left_join_column_node);
            const auto & right_column_identifier = planner_context->getColumnNodeIdentifierOrThrow(using_join_right_join_column_node);

            table_join_clause.key_names_left.push_back(left_column_identifier);
            table_join_clause.key_names_right.push_back(right_column_identifier);
        }
    }

    const Block & left_header = left_plan.getCurrentDataStream().header;
    auto left_table_names = left_header.getNames();
    NameSet left_table_names_set(left_table_names.begin(), left_table_names.end());

    auto columns_from_joined_table = right_plan.getCurrentDataStream().header.getNamesAndTypesList();
    table_join->setColumnsFromJoinedTable(columns_from_joined_table, left_table_names_set, "");

    for (auto & column_from_joined_table : columns_from_joined_table)
    {
        /// Add columns from joined table only if they are presented in outer scope, otherwise they can be dropped
        if (planner_context->getGlobalPlannerContext()->hasColumnIdentifier(column_from_joined_table.name) &&
            outer_scope_columns.contains(column_from_joined_table.name))
            table_join->addJoinedColumn(column_from_joined_table);
    }

    const Block & right_header = right_plan.getCurrentDataStream().header;
    auto join_algorithm = chooseJoinAlgorithm(table_join, join_node.getRightTableExpression(), left_header, right_header, planner_context);

    auto result_plan = QueryPlan();

    if (join_algorithm->isFilled())
    {
        auto filled_join_step = std::make_unique<FilledJoinStep>(
            left_plan.getCurrentDataStream(),
            join_algorithm,
            settings.max_block_size);

        filled_join_step->setStepDescription("Filled JOIN");
        left_plan.addStep(std::move(filled_join_step));

        result_plan = std::move(left_plan);
    }
    else
    {
        auto add_sorting = [&] (QueryPlan & plan, const Names & key_names, JoinTableSide join_table_side)
        {
            SortDescription sort_description;
            sort_description.reserve(key_names.size());
            for (const auto & key_name : key_names)
                sort_description.emplace_back(key_name);

            SortingStep::Settings sort_settings(*query_context);

            auto sorting_step = std::make_unique<SortingStep>(
                plan.getCurrentDataStream(),
                std::move(sort_description),
                0 /*limit*/,
                sort_settings,
                settings.optimize_sorting_by_input_stream_properties);
            sorting_step->setStepDescription(fmt::format("Sort {} before JOIN", join_table_side));
            plan.addStep(std::move(sorting_step));
        };

        auto crosswise_connection = CreateSetAndFilterOnTheFlyStep::createCrossConnection();
        auto add_create_set = [&settings, crosswise_connection](QueryPlan & plan, const Names & key_names, JoinTableSide join_table_side)
        {
            auto creating_set_step = std::make_unique<CreateSetAndFilterOnTheFlyStep>(
                plan.getCurrentDataStream(),
                key_names,
                settings.max_rows_in_set_to_optimize_join,
                crosswise_connection,
                join_table_side);
            creating_set_step->setStepDescription(fmt::format("Create set and filter {} joined stream", join_table_side));

            auto * step_raw_ptr = creating_set_step.get();
            plan.addStep(std::move(creating_set_step));
            return step_raw_ptr;
        };

        if (join_algorithm->pipelineType() == JoinPipelineType::YShaped && join_kind != JoinKind::Paste)
        {
            const auto & join_clause = table_join->getOnlyClause();

            bool kind_allows_filtering = isInner(join_kind) || isLeft(join_kind) || isRight(join_kind);

            auto has_non_const = [](const Block & block, const auto & keys)
            {
                for (const auto & key : keys)
                {
                    const auto & column = block.getByName(key).column;
                    if (column && !isColumnConst(*column))
                        return true;
                }
                return false;
            };

            /// This optimization relies on the sorting that should buffer data from both streams before emitting any rows.
            /// Sorting on a stream with const keys can start returning rows immediately and pipeline may stuck.
            /// Note: it's also doesn't work with the read-in-order optimization.
            /// No checks here because read in order is not applied if we have `CreateSetAndFilterOnTheFlyStep` in the pipeline between the reading and sorting steps.
            bool has_non_const_keys = has_non_const(left_plan.getCurrentDataStream().header, join_clause.key_names_left)
                && has_non_const(right_plan.getCurrentDataStream().header, join_clause.key_names_right);

            if (settings.max_rows_in_set_to_optimize_join > 0 && kind_allows_filtering && has_non_const_keys)
            {
                auto * left_set = add_create_set(left_plan, join_clause.key_names_left, JoinTableSide::Left);
                auto * right_set = add_create_set(right_plan, join_clause.key_names_right, JoinTableSide::Right);

                if (isInnerOrLeft(join_kind))
                    right_set->setFiltering(left_set->getSet());

                if (isInnerOrRight(join_kind))
                    left_set->setFiltering(right_set->getSet());
            }

            add_sorting(left_plan, join_clause.key_names_left, JoinTableSide::Left);
            add_sorting(right_plan, join_clause.key_names_right, JoinTableSide::Right);
        }

        auto join_pipeline_type = join_algorithm->pipelineType();
        auto join_step = std::make_unique<JoinStep>(
            left_plan.getCurrentDataStream(),
            right_plan.getCurrentDataStream(),
            std::move(join_algorithm),
            settings.max_block_size,
            settings.max_threads,
            false /*optimize_read_in_order*/);

        join_step->setStepDescription(fmt::format("JOIN {}", join_pipeline_type));

        std::vector<QueryPlanPtr> plans;
        plans.emplace_back(std::make_unique<QueryPlan>(std::move(left_plan)));
        plans.emplace_back(std::make_unique<QueryPlan>(std::move(right_plan)));

        result_plan.unitePlans(std::move(join_step), {std::move(plans)});
    }

    auto drop_unused_columns_after_join_actions_dag = std::make_shared<ActionsDAG>(result_plan.getCurrentDataStream().header.getColumnsWithTypeAndName());
    ActionsDAG::NodeRawConstPtrs drop_unused_columns_after_join_actions_dag_updated_outputs;
    std::unordered_set<std::string_view> drop_unused_columns_after_join_actions_dag_updated_outputs_names;
    std::optional<size_t> first_skipped_column_node_index;

    auto & drop_unused_columns_after_join_actions_dag_outputs = drop_unused_columns_after_join_actions_dag->getOutputs();
    size_t drop_unused_columns_after_join_actions_dag_outputs_size = drop_unused_columns_after_join_actions_dag_outputs.size();

    for (size_t i = 0; i < drop_unused_columns_after_join_actions_dag_outputs_size; ++i)
    {
        const auto & output = drop_unused_columns_after_join_actions_dag_outputs[i];

        const auto & global_planner_context = planner_context->getGlobalPlannerContext();
        if (drop_unused_columns_after_join_actions_dag_updated_outputs_names.contains(output->result_name)
            || !global_planner_context->hasColumnIdentifier(output->result_name))
            continue;

        if (!outer_scope_columns.contains(output->result_name))
        {
            if (!first_skipped_column_node_index)
                first_skipped_column_node_index = i;
            continue;
        }

        drop_unused_columns_after_join_actions_dag_updated_outputs.push_back(output);
        drop_unused_columns_after_join_actions_dag_updated_outputs_names.insert(output->result_name);
    }

    /** It is expected that JOIN TREE query plan will contain at least 1 column, even if there are no columns in outer scope.
      *
      * Example: SELECT count() FROM test_table_1 AS t1, test_table_2 AS t2;
      */
    if (drop_unused_columns_after_join_actions_dag_updated_outputs.empty() && first_skipped_column_node_index)
        drop_unused_columns_after_join_actions_dag_updated_outputs.push_back(drop_unused_columns_after_join_actions_dag_outputs[*first_skipped_column_node_index]);

    drop_unused_columns_after_join_actions_dag_outputs = std::move(drop_unused_columns_after_join_actions_dag_updated_outputs);

    auto drop_unused_columns_after_join_transform_step = std::make_unique<ExpressionStep>(result_plan.getCurrentDataStream(), std::move(drop_unused_columns_after_join_actions_dag));
    drop_unused_columns_after_join_transform_step->setStepDescription("DROP unused columns after JOIN");
    result_plan.addStep(std::move(drop_unused_columns_after_join_transform_step));

    for (const auto & right_join_tree_query_plan_row_policy : right_join_tree_query_plan.used_row_policies)
        left_join_tree_query_plan.used_row_policies.insert(right_join_tree_query_plan_row_policy);

    /// Collect all required actions dags in `left_join_tree_query_plan.actions_dags`
    for (auto && action_dag : right_join_tree_query_plan.actions_dags)
        left_join_tree_query_plan.actions_dags.emplace_back(action_dag);
    if (join_clauses_and_actions.left_join_expressions_actions)
        left_join_tree_query_plan.actions_dags.emplace_back(std::move(join_clauses_and_actions.left_join_expressions_actions));
    if (join_clauses_and_actions.right_join_expressions_actions)
        left_join_tree_query_plan.actions_dags.emplace_back(std::move(join_clauses_and_actions.right_join_expressions_actions));
    if (join_clauses_and_actions.mixed_join_expressions_actions)
        left_join_tree_query_plan.actions_dags.push_back(join_clauses_and_actions.mixed_join_expressions_actions);

    auto mapping = std::move(left_join_tree_query_plan.query_node_to_plan_step_mapping);
    auto & r_mapping = right_join_tree_query_plan.query_node_to_plan_step_mapping;
    mapping.insert(r_mapping.begin(), r_mapping.end());

    return JoinTreeQueryPlan{
        .query_plan = std::move(result_plan),
        .from_stage = QueryProcessingStage::FetchColumns,
        .used_row_policies = std::move(left_join_tree_query_plan.used_row_policies),
        .actions_dags = std::move(left_join_tree_query_plan.actions_dags),
        .query_node_to_plan_step_mapping = std::move(mapping),
    };
}

JoinTreeQueryPlan buildQueryPlanForArrayJoinNode(const QueryTreeNodePtr & array_join_table_expression,
    JoinTreeQueryPlan join_tree_query_plan,
    const ColumnIdentifierSet & outer_scope_columns,
    PlannerContextPtr & planner_context)
{
    auto & array_join_node = array_join_table_expression->as<ArrayJoinNode &>();
    if (join_tree_query_plan.from_stage != QueryProcessingStage::FetchColumns)
        throw Exception(ErrorCodes::UNSUPPORTED_METHOD,
            "ARRAY JOIN {} table expression expected to process query to fetch columns stage. Actual {}",
            array_join_node.formatASTForErrorMessage(),
            QueryProcessingStage::toString(join_tree_query_plan.from_stage));

    auto plan = std::move(join_tree_query_plan.query_plan);
    auto plan_output_columns = plan.getCurrentDataStream().header.getColumnsWithTypeAndName();

    ActionsDAGPtr array_join_action_dag = std::make_shared<ActionsDAG>(plan_output_columns);
    PlannerActionsVisitor actions_visitor(planner_context);
    std::unordered_set<std::string> array_join_expressions_output_nodes;

    NameSet array_join_column_names;
    for (auto & array_join_expression : array_join_node.getJoinExpressions().getNodes())
    {
        const auto & array_join_column_identifier = planner_context->getColumnNodeIdentifierOrThrow(array_join_expression);
        array_join_column_names.insert(array_join_column_identifier);

        auto & array_join_expression_column = array_join_expression->as<ColumnNode &>();
        auto expression_dag_index_nodes = actions_visitor.visit(*array_join_action_dag, array_join_expression_column.getExpressionOrThrow());

        for (auto & expression_dag_index_node : expression_dag_index_nodes)
        {
            const auto * array_join_column_node = &array_join_action_dag->addAlias(*expression_dag_index_node, array_join_column_identifier);
            array_join_action_dag->getOutputs().push_back(array_join_column_node);
            array_join_expressions_output_nodes.insert(array_join_column_node->result_name);
        }
    }

    array_join_action_dag->appendInputsForUnusedColumns(plan.getCurrentDataStream().header);

    join_tree_query_plan.actions_dags.push_back(array_join_action_dag);

    auto array_join_actions = std::make_unique<ExpressionStep>(plan.getCurrentDataStream(), array_join_action_dag);
    array_join_actions->setStepDescription("ARRAY JOIN actions");
    plan.addStep(std::move(array_join_actions));

    auto drop_unused_columns_before_array_join_actions_dag = std::make_shared<ActionsDAG>(plan.getCurrentDataStream().header.getColumnsWithTypeAndName());
    ActionsDAG::NodeRawConstPtrs drop_unused_columns_before_array_join_actions_dag_updated_outputs;
    std::unordered_set<std::string_view> drop_unused_columns_before_array_join_actions_dag_updated_outputs_names;

    auto & drop_unused_columns_before_array_join_actions_dag_outputs = drop_unused_columns_before_array_join_actions_dag->getOutputs();
    size_t drop_unused_columns_before_array_join_actions_dag_outputs_size = drop_unused_columns_before_array_join_actions_dag_outputs.size();

    for (size_t i = 0; i < drop_unused_columns_before_array_join_actions_dag_outputs_size; ++i)
    {
        const auto & output = drop_unused_columns_before_array_join_actions_dag_outputs[i];

        if (drop_unused_columns_before_array_join_actions_dag_updated_outputs_names.contains(output->result_name))
            continue;

        if (!array_join_expressions_output_nodes.contains(output->result_name) &&
            !outer_scope_columns.contains(output->result_name))
            continue;

        drop_unused_columns_before_array_join_actions_dag_updated_outputs.push_back(output);
        drop_unused_columns_before_array_join_actions_dag_updated_outputs_names.insert(output->result_name);
    }

    drop_unused_columns_before_array_join_actions_dag_outputs = std::move(drop_unused_columns_before_array_join_actions_dag_updated_outputs);

    auto drop_unused_columns_before_array_join_transform_step = std::make_unique<ExpressionStep>(plan.getCurrentDataStream(),
        std::move(drop_unused_columns_before_array_join_actions_dag));
    drop_unused_columns_before_array_join_transform_step->setStepDescription("DROP unused columns before ARRAY JOIN");
    plan.addStep(std::move(drop_unused_columns_before_array_join_transform_step));

    auto array_join_action = std::make_shared<ArrayJoinAction>(array_join_column_names, array_join_node.isLeft(), planner_context->getQueryContext());
    auto array_join_step = std::make_unique<ArrayJoinStep>(plan.getCurrentDataStream(), std::move(array_join_action));
    array_join_step->setStepDescription("ARRAY JOIN");
    plan.addStep(std::move(array_join_step));

    return JoinTreeQueryPlan{
        .query_plan = std::move(plan),
        .from_stage = QueryProcessingStage::FetchColumns,
        .used_row_policies = std::move(join_tree_query_plan.used_row_policies),
        .actions_dags = std::move(join_tree_query_plan.actions_dags),
        .query_node_to_plan_step_mapping = std::move(join_tree_query_plan.query_node_to_plan_step_mapping),
    };
}

}

JoinTreeQueryPlan buildJoinTreeQueryPlan(const QueryTreeNodePtr & query_node,
    const SelectQueryInfo & select_query_info,
    SelectQueryOptions & select_query_options,
    const ColumnIdentifierSet & outer_scope_columns,
    PlannerContextPtr & planner_context)
{
    auto table_expressions_stack = buildTableExpressionsStack(query_node->as<QueryNode &>().getJoinTree());
    size_t table_expressions_stack_size = table_expressions_stack.size();
    bool is_single_table_expression = table_expressions_stack_size == 1;

    std::vector<ColumnIdentifierSet> table_expressions_outer_scope_columns(table_expressions_stack_size);
    ColumnIdentifierSet current_outer_scope_columns = outer_scope_columns;

    if (is_single_table_expression)
    {
        auto * table_node = table_expressions_stack[0]->as<TableNode>();
        if (table_node && shouldIgnoreQuotaAndLimits(*table_node))
        {
            select_query_options.ignore_quota = true;
            select_query_options.ignore_limits = true;
        }
    }

    /// For each table, table function, query, union table expressions prepare before query plan build
    for (size_t i = 0; i < table_expressions_stack_size; ++i)
    {
        const auto & table_expression = table_expressions_stack[i];
        auto table_expression_type = table_expression->getNodeType();
        if (table_expression_type == QueryTreeNodeType::JOIN ||
            table_expression_type == QueryTreeNodeType::ARRAY_JOIN)
            continue;

        prepareBuildQueryPlanForTableExpression(table_expression, planner_context);
    }

    /** If left most table expression query plan is planned to stage that is not equal to fetch columns,
      * then left most table expression is responsible for providing valid JOIN TREE part of final query plan.
      *
      * Examples: Distributed, LiveView, Merge storages.
      */
    auto left_table_expression = table_expressions_stack.front();
    auto left_table_expression_query_plan = buildQueryPlanForTableExpression(left_table_expression,
        select_query_info,
        select_query_options,
        planner_context,
        is_single_table_expression,
        false /*wrap_read_columns_in_subquery*/);
    if (left_table_expression_query_plan.from_stage != QueryProcessingStage::FetchColumns)
        return left_table_expression_query_plan;

    for (Int64 i = static_cast<Int64>(table_expressions_stack_size) - 1; i >= 0; --i)
    {
        table_expressions_outer_scope_columns[i] = current_outer_scope_columns;
        auto & table_expression = table_expressions_stack[i];
        auto table_expression_type = table_expression->getNodeType();

        if (table_expression_type == QueryTreeNodeType::JOIN)
            collectTopLevelColumnIdentifiers(table_expression, planner_context, current_outer_scope_columns);
        else if (table_expression_type == QueryTreeNodeType::ARRAY_JOIN)
            collectTopLevelColumnIdentifiers(table_expression, planner_context, current_outer_scope_columns);
    }

    std::vector<JoinTreeQueryPlan> query_plans_stack;

    for (size_t i = 0; i < table_expressions_stack_size; ++i)
    {
        const auto & table_expression = table_expressions_stack[i];
        auto table_expression_node_type = table_expression->getNodeType();

        if (table_expression_node_type == QueryTreeNodeType::ARRAY_JOIN)
        {
            if (query_plans_stack.empty())
                throw Exception(ErrorCodes::LOGICAL_ERROR,
                    "Expected at least 1 query plan on stack before ARRAY JOIN processing. Actual {}",
                    query_plans_stack.size());

            auto query_plan = std::move(query_plans_stack.back());
            query_plans_stack.back() = buildQueryPlanForArrayJoinNode(table_expression,
                std::move(query_plan),
                table_expressions_outer_scope_columns[i],
                planner_context);
        }
        else if (table_expression_node_type == QueryTreeNodeType::JOIN)
        {
            if (query_plans_stack.size() < 2)
                throw Exception(ErrorCodes::LOGICAL_ERROR,
                    "Expected at least 2 query plans on stack before JOIN processing. Actual {}",
                    query_plans_stack.size());

            auto right_query_plan = std::move(query_plans_stack.back());
            query_plans_stack.pop_back();

            auto left_query_plan = std::move(query_plans_stack.back());
            query_plans_stack.pop_back();

            query_plans_stack.push_back(buildQueryPlanForJoinNode(table_expression,
                std::move(left_query_plan),
                std::move(right_query_plan),
                table_expressions_outer_scope_columns[i],
                planner_context));
        }
        else
        {
            if (table_expression == left_table_expression)
            {
                query_plans_stack.push_back(std::move(left_table_expression_query_plan)); /// NOLINT
                left_table_expression = {};
                continue;
            }

            /** If table expression is remote and it is not left most table expression, we wrap read columns from such
              * table expression in subquery.
              */
            bool is_remote = planner_context->getTableExpressionDataOrThrow(table_expression).isRemote();
            query_plans_stack.push_back(buildQueryPlanForTableExpression(table_expression,
                select_query_info,
                select_query_options,
                planner_context,
                is_single_table_expression,
                is_remote /*wrap_read_columns_in_subquery*/));
        }
    }

    if (query_plans_stack.size() != 1)
        throw Exception(ErrorCodes::LOGICAL_ERROR,
            "Expected 1 query plan for JOIN TREE. Actual {}",
            query_plans_stack.size());

    return std::move(query_plans_stack.back());
}

}<|MERGE_RESOLUTION|>--- conflicted
+++ resolved
@@ -909,28 +909,8 @@
                     chassert(reading);
                     if (query_context->canUseParallelReplicasCustomKey() && query_context->getClientInfo().distributed_depth == 0)
                     {
-<<<<<<< HEAD
                         if (auto cluster = query_context->getClusterForParallelReplicas();
                             query_context->canUseParallelReplicasCustomKeyForCluster(*cluster))
-=======
-                        auto result_ptr = reading->selectRangesToRead();
-
-                        UInt64 rows_to_read = result_ptr->selected_rows;
-                        if (table_expression_query_info.trivial_limit > 0 && table_expression_query_info.trivial_limit < rows_to_read)
-                            rows_to_read = table_expression_query_info.trivial_limit;
-
-                        if (max_block_size_limited && (max_block_size_limited < rows_to_read))
-                            rows_to_read = max_block_size_limited;
-
-                        const size_t number_of_replicas_to_use = rows_to_read / settings.parallel_replicas_min_number_of_rows_per_replica;
-                        LOG_TRACE(
-                            getLogger("Planner"),
-                            "Estimated {} rows to read. It is enough work for {} parallel replicas",
-                            rows_to_read,
-                            number_of_replicas_to_use);
-
-                        if (number_of_replicas_to_use <= 1)
->>>>>>> 9d8cc51d
                         {
                             planner_context->getMutableQueryContext()->setSetting("prefer_localhost_replica", Field{0});
                             auto modified_query_info = select_query_info;
@@ -957,8 +937,8 @@
                             auto result_ptr = reading->selectRangesToRead();
 
                             UInt64 rows_to_read = result_ptr->selected_rows;
-                            if (table_expression_query_info.limit > 0 && table_expression_query_info.limit < rows_to_read)
-                                rows_to_read = table_expression_query_info.limit;
+                            if (table_expression_query_info.trivial_limit > 0 && table_expression_query_info.trivial_limit < rows_to_read)
+                                rows_to_read = table_expression_query_info.trivial_limit;
 
                             if (max_block_size_limited && (max_block_size_limited < rows_to_read))
                                 rows_to_read = max_block_size_limited;

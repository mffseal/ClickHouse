--- conflicted
+++ resolved
@@ -77,11 +77,8 @@
     size_t remote_fs_read_max_backoff_ms = 10000;
     size_t remote_fs_read_backoff_max_tries = 4;
 
-<<<<<<< HEAD
     size_t remote_read_min_bytes_for_seek = DBMS_DEFAULT_BUFFER_SIZE;
 
-=======
->>>>>>> 7c95cfc7
     size_t http_max_tries = 1;
     size_t http_retry_initial_backoff_ms = 100;
     size_t http_retry_max_backoff_ms = 1600;

#pragma once

#include <Coordination/CoordinationSettings.h>
#include <Coordination/KeeperSnapshotManager.h>
#include <Coordination/KeeperStorage.h>
#include <libnuraft/nuraft.hxx>
#include <Common/ConcurrentBoundedQueue.h>
#include <Common/logger_useful.h>
#include <Coordination/KeeperContext.h>


namespace DB
{

using ResponsesQueue = ConcurrentBoundedQueue<KeeperStorage::ResponseForSession>;
using SnapshotsQueue = ConcurrentBoundedQueue<CreateSnapshotTask>;

/// ClickHouse Keeper state machine. Wrapper for KeeperStorage.
/// Responsible for entries commit, snapshots creation and so on.
class KeeperStateMachine : public nuraft::state_machine
{
public:
    using CommitCallback = std::function<void(const KeeperStorage::RequestForSession &, uint64_t, uint64_t)>;

    KeeperStateMachine(
        ResponsesQueue & responses_queue_,
        SnapshotsQueue & snapshots_queue_,
        const std::string & snapshots_path_,
        const CoordinationSettingsPtr & coordination_settings_,
<<<<<<< HEAD
        const std::string & superdigest_ = "",
        bool digest_enabled_ = true,
        CommitCallback commit_callback_ = [](const KeeperStorage::RequestForSession &, uint64_t, uint64_t){});
=======
        const KeeperContextPtr & keeper_context_,
        const std::string & superdigest_ = "");
>>>>>>> 0765495b

    /// Read state from the latest snapshot
    void init();

    static KeeperStorage::RequestForSession parseRequest(nuraft::buffer & data);

    void preprocess(const KeeperStorage::RequestForSession & request_for_session);

    nuraft::ptr<nuraft::buffer> pre_commit(uint64_t log_idx, nuraft::buffer & data) override;

    nuraft::ptr<nuraft::buffer> commit_ext(const ext_op_params& params) override; /// NOLINT

    /// Save new cluster config to our snapshot (copy of the config stored in StateManager)
    void commit_config(const uint64_t log_idx, nuraft::ptr<nuraft::cluster_config> & new_conf) override; /// NOLINT

    void rollback(uint64_t log_idx, nuraft::buffer & data) override;

    // allow_missing - whether the transaction we want to rollback can be missing from storage
    // (can happen in case of exception during preprocessing)
    void rollbackRequest(const KeeperStorage::RequestForSession & request_for_session, bool allow_missing);

    uint64_t last_commit_index() override { return last_committed_idx; }

    /// Apply preliminarily saved (save_logical_snp_obj) snapshot to our state.
    bool apply_snapshot(nuraft::snapshot & s) override;

    nuraft::ptr<nuraft::snapshot> last_snapshot() override;

    /// Create new snapshot from current state.
    void create_snapshot(nuraft::snapshot & s, nuraft::async_result<bool>::handler_type & when_done) override;

    /// Save snapshot which was send by leader to us. After that we will apply it in apply_snapshot.
    void save_logical_snp_obj(nuraft::snapshot & s, uint64_t & obj_id, nuraft::buffer & data, bool is_first_obj, bool is_last_obj) override;

    /// Better name is `serialize snapshot` -- save existing snapshot (created by create_snapshot) into
    /// in-memory buffer data_out.
    int read_logical_snp_obj(
        nuraft::snapshot & s, void *& user_snp_ctx, uint64_t obj_id, nuraft::ptr<nuraft::buffer> & data_out, bool & is_last_obj) override;

    /// just for test
    KeeperStorage & getStorage() { return *storage; }

    void shutdownStorage();

    ClusterConfigPtr getClusterConfig() const;

    /// Process local read request
    void processReadRequest(const KeeperStorage::RequestForSession & request_for_session);

    std::vector<int64_t> getDeadSessions();

    int64_t getNextZxid() const;

    KeeperStorage::Digest getNodesDigest() const;

    /// Introspection functions for 4lw commands
    uint64_t getLastProcessedZxid() const;

    uint64_t getNodesCount() const;
    uint64_t getTotalWatchesCount() const;
    uint64_t getWatchedPathsCount() const;
    uint64_t getSessionsWithWatchesCount() const;

    void dumpWatches(WriteBufferFromOwnString & buf) const;
    void dumpWatchesByPath(WriteBufferFromOwnString & buf) const;
    void dumpSessionsAndEphemerals(WriteBufferFromOwnString & buf) const;

    uint64_t getSessionWithEphemeralNodesCount() const;
    uint64_t getTotalEphemeralNodesCount() const;
    uint64_t getApproximateDataSize() const;
    uint64_t getKeyArenaSize() const;
    uint64_t getLatestSnapshotBufSize() const;

private:
    /// In our state machine we always have a single snapshot which is stored
    /// in memory in compressed (serialized) format.
    SnapshotMetadataPtr latest_snapshot_meta = nullptr;
    std::string latest_snapshot_path;
    nuraft::ptr<nuraft::buffer> latest_snapshot_buf = nullptr;

    CoordinationSettingsPtr coordination_settings;

    /// Main state machine logic
    KeeperStoragePtr storage;

    /// Save/Load and Serialize/Deserialize logic for snapshots.
    KeeperSnapshotManager snapshot_manager;

    /// Put processed responses into this queue
    ResponsesQueue & responses_queue;

    /// Snapshots to create by snapshot thread
    SnapshotsQueue & snapshots_queue;

    /// Mutex for snapshots
    mutable std::mutex snapshots_lock;

    /// Lock for storage and responses_queue. It's important to process requests
    /// and push them to the responses queue while holding this lock. Otherwise
    /// we can get strange cases when, for example client send read request with
    /// watch and after that receive watch response and only receive response
    /// for request.
    mutable std::mutex storage_and_responses_lock;

    /// Last committed Raft log number.
    std::atomic<uint64_t> last_committed_idx;

    Poco::Logger * log;

    /// Cluster config for our quorum.
    /// It's a copy of config stored in StateManager, but here
    /// we also write it to disk during snapshot. Must be used with lock.
    mutable std::mutex cluster_config_lock;
    ClusterConfigPtr cluster_config;

    /// Special part of ACL system -- superdigest specified in server config.
    const std::string superdigest;

<<<<<<< HEAD
    const bool digest_enabled;

    const CommitCallback commit_callback;
=======
    KeeperContextPtr keeper_context;
>>>>>>> 0765495b
};

}<|MERGE_RESOLUTION|>--- conflicted
+++ resolved
@@ -27,14 +27,9 @@
         SnapshotsQueue & snapshots_queue_,
         const std::string & snapshots_path_,
         const CoordinationSettingsPtr & coordination_settings_,
-<<<<<<< HEAD
+        const KeeperContextPtr & keeper_context_,
         const std::string & superdigest_ = "",
-        bool digest_enabled_ = true,
         CommitCallback commit_callback_ = [](const KeeperStorage::RequestForSession &, uint64_t, uint64_t){});
-=======
-        const KeeperContextPtr & keeper_context_,
-        const std::string & superdigest_ = "");
->>>>>>> 0765495b
 
     /// Read state from the latest snapshot
     void init();
@@ -153,13 +148,9 @@
     /// Special part of ACL system -- superdigest specified in server config.
     const std::string superdigest;
 
-<<<<<<< HEAD
-    const bool digest_enabled;
+    const CommitCallback commit_callback;
 
-    const CommitCallback commit_callback;
-=======
     KeeperContextPtr keeper_context;
->>>>>>> 0765495b
 };
 
 }
#include "Common/quoteString.h"
#include <Common/typeid_cast.h>
#include <Common/PODArray.h>
#include <Core/Row.h>

#include <Functions/FunctionFactory.h>
#include <Functions/FunctionsMiscellaneous.h>

#include <AggregateFunctions/AggregateFunctionFactory.h>

#include <DataTypes/DataTypeSet.h>
#include <DataTypes/DataTypesNumber.h>
#include <DataTypes/DataTypeFunction.h>
#include <DataTypes/DataTypeString.h>
#include <DataTypes/DataTypeTuple.h>
#include <DataTypes/DataTypeArray.h>
#include <DataTypes/DataTypeLowCardinality.h>
#include <DataTypes/FieldToDataType.h>

#include <DataStreams/LazyBlockInputStream.h>

#include <Columns/ColumnSet.h>
#include <Columns/ColumnConst.h>
#include <Columns/ColumnsNumber.h>

#include <Storages/StorageSet.h>

#include <Parsers/ASTFunction.h>
#include <Parsers/ASTIdentifier.h>
#include <Parsers/ASTLiteral.h>
#include <Parsers/ASTSelectQuery.h>
#include <Parsers/ASTSubquery.h>
#include <Parsers/ASTTablesInSelectQuery.h>

#include <Interpreters/Context.h>
#include <Interpreters/ExpressionActions.h>
#include <Interpreters/misc.h>
#include <Interpreters/ActionsVisitor.h>
#include <Interpreters/InterpreterSelectWithUnionQuery.h>
#include <Interpreters/Set.h>
#include <Interpreters/evaluateConstantExpression.h>
#include <Interpreters/convertFieldToType.h>
#include <Interpreters/interpretSubquery.h>
#include <Interpreters/DatabaseAndTableWithAlias.h>
#include <Interpreters/IdentifierSemantic.h>

namespace DB
{

namespace ErrorCodes
{
    extern const int ILLEGAL_TYPE_OF_ARGUMENT;
    extern const int UNKNOWN_IDENTIFIER;
    extern const int NOT_AN_AGGREGATE;
    extern const int UNEXPECTED_EXPRESSION;
    extern const int TYPE_MISMATCH;
    extern const int NUMBER_OF_ARGUMENTS_DOESNT_MATCH;
    extern const int INCORRECT_ELEMENT_OF_SET;
}

static NamesAndTypesList::iterator findColumn(const String & name, NamesAndTypesList & cols)
{
    return std::find_if(cols.begin(), cols.end(),
                        [&](const NamesAndTypesList::value_type & val) { return val.name == name; });
}

/// Recursion is limited in query parser and we did not check for too large depth here.
static size_t getTypeDepth(const DataTypePtr & type)
{
    if (const auto * array_type = typeid_cast<const DataTypeArray *>(type.get()))
        return 1 + getTypeDepth(array_type->getNestedType());
    else if (const auto * tuple_type = typeid_cast<const DataTypeTuple *>(type.get()))
        return 1 + (tuple_type->getElements().empty() ? 0 : getTypeDepth(tuple_type->getElements().at(0)));

    return 0;
}

template<typename Collection>
static Block createBlockFromCollection(const Collection & collection, const DataTypes & types, const Context & context)
{
    size_t columns_num = types.size();
    MutableColumns columns(columns_num);
    for (size_t i = 0; i < columns_num; ++i)
        columns[i] = types[i]->createColumn();

    Row tuple_values;
    for (const auto & value : collection)
    {
        if (columns_num == 1)
        {
            auto field = convertFieldToType(value, *types[0]);
            if (!field.isNull() || context.getSettingsRef().transform_null_in)
                columns[0]->insert(std::move(field));
        }
        else
        {
            if (value.getType() != Field::Types::Tuple)
                throw Exception("Invalid type in set. Expected tuple, got "
                    + String(value.getTypeName()), ErrorCodes::INCORRECT_ELEMENT_OF_SET);

            const auto & tuple = DB::get<const Tuple &>(value);
            size_t tuple_size = tuple.size();

            if (tuple_size != columns_num)
                throw Exception("Incorrect size of tuple in set: " + toString(tuple_size)
                    + " instead of " + toString(columns_num), ErrorCodes::INCORRECT_ELEMENT_OF_SET);

            if (tuple_values.empty())
                tuple_values.resize(tuple_size);

            size_t i = 0;
            for (; i < tuple_size; ++i)
            {
                tuple_values[i] = convertFieldToType(tuple[i], *types[i]);
                if (tuple_values[i].isNull() && !context.getSettingsRef().transform_null_in)
                    break;
            }

            if (i == tuple_size)
                for (i = 0; i < tuple_size; ++i)
                    columns[i]->insert(std::move(tuple_values[i]));
        }
    }

    Block res;
    for (size_t i = 0; i < columns_num; ++i)
        res.insert(ColumnWithTypeAndName{std::move(columns[i]), types[i], "_" + toString(i)});
    return res;
}

static Field extractValueFromNode(const ASTPtr & node, const IDataType & type, const Context & context)
{
    if (const auto * lit = node->as<ASTLiteral>())
    {
        return convertFieldToType(lit->value, type);
    }
    else if (node->as<ASTFunction>())
    {
        std::pair<Field, DataTypePtr> value_raw = evaluateConstantExpression(node, context);
        return convertFieldToType(value_raw.first, type, value_raw.second.get());
    }
    else
        throw Exception("Incorrect element of set. Must be literal or constant expression.", ErrorCodes::INCORRECT_ELEMENT_OF_SET);
}

static Block createBlockFromAST(const ASTPtr & node, const DataTypes & types, const Context & context)
{
    /// Will form a block with values from the set.

    Block header;
    size_t num_columns = types.size();
    for (size_t i = 0; i < num_columns; ++i)
        header.insert(ColumnWithTypeAndName(types[i]->createColumn(), types[i], "_" + toString(i)));

    MutableColumns columns = header.cloneEmptyColumns();

    DataTypePtr tuple_type;
    Row tuple_values;
    const auto & list = node->as<ASTExpressionList &>();
    for (const auto & elem : list.children)
    {
        if (num_columns == 1)
        {
            /// One column at the left of IN.

            Field value = extractValueFromNode(elem, *types[0], context);

            if (!value.isNull() || context.getSettingsRef().transform_null_in)
                columns[0]->insert(value);
        }
        else if (elem->as<ASTFunction>() || elem->as<ASTLiteral>())
        {
            /// Multiple columns at the left of IN.
            /// The right hand side of in should be a set of tuples.

            Field function_result;
            const Tuple * tuple = nullptr;

            /// Tuple can be represented as a function in AST.
            auto * func = elem->as<ASTFunction>();
            if (func && func->name != "tuple")
            {
                if (!tuple_type)
                    tuple_type = std::make_shared<DataTypeTuple>(types);

                /// If the function is not a tuple, treat it as a constant expression that returns tuple and extract it.
                function_result = extractValueFromNode(elem, *tuple_type, context);
                if (function_result.getType() != Field::Types::Tuple)
                    throw Exception("Invalid type of set. Expected tuple, got " + String(function_result.getTypeName()),
                                    ErrorCodes::INCORRECT_ELEMENT_OF_SET);

                tuple = &function_result.get<Tuple>();
            }

            /// Tuple can be represented as a literal in AST.
            auto * literal = elem->as<ASTLiteral>();
            if (literal)
            {
                /// The literal must be tuple.
                if (literal->value.getType() != Field::Types::Tuple)
                    throw Exception("Invalid type in set. Expected tuple, got "
                        + String(literal->value.getTypeName()), ErrorCodes::INCORRECT_ELEMENT_OF_SET);

                tuple = &literal->value.get<Tuple>();
            }

            size_t tuple_size = tuple ? tuple->size() : func->arguments->children.size();
            if (tuple_size != num_columns)
                throw Exception("Incorrect size of tuple in set: " + toString(tuple_size) + " instead of " + toString(num_columns),
                    ErrorCodes::INCORRECT_ELEMENT_OF_SET);

            if (tuple_values.empty())
                tuple_values.resize(tuple_size);

            /// Fill tuple values by evaluation of constant expressions.
            size_t i = 0;
            for (; i < tuple_size; ++i)
            {
                Field value = tuple ? convertFieldToType((*tuple)[i], *types[i])
                                    : extractValueFromNode(func->arguments->children[i], *types[i], context);

                /// If at least one of the elements of the tuple has an impossible (outside the range of the type) value,
                ///  then the entire tuple too.
                if (value.isNull() && !context.getSettings().transform_null_in)
                    break;

                tuple_values[i] = value;
            }

            if (i == tuple_size)
                for (i = 0; i < tuple_size; ++i)
                    columns[i]->insert(tuple_values[i]);
        }
        else
            throw Exception("Incorrect element of set", ErrorCodes::INCORRECT_ELEMENT_OF_SET);
    }

    return header.cloneWithColumns(std::move(columns));
}

/** Create a block for set from literal.
  * 'set_element_types' - types of what are on the left hand side of IN.
  * 'right_arg' - Literal - Tuple or Array.
  */
static Block createBlockForSet(
    const DataTypePtr & left_arg_type,
    const ASTPtr & right_arg,
    const DataTypes & set_element_types,
    const Context & context)
{
    auto [right_arg_value, right_arg_type] = evaluateConstantExpression(right_arg, context);

    const size_t left_type_depth = getTypeDepth(left_arg_type);
    const size_t right_type_depth = getTypeDepth(right_arg_type);

    auto throw_unsupported_type = [](const auto & type)
    {
        throw Exception("Unsupported value type at the right-side of IN: "
            + type->getName() + ".", ErrorCodes::ILLEGAL_TYPE_OF_ARGUMENT);
    };

    Block block;
    /// 1 in 1; (1, 2) in (1, 2); identity(tuple(tuple(tuple(1)))) in tuple(tuple(tuple(1))); etc.
    if (left_type_depth == right_type_depth)
    {
        Array array{right_arg_value};
        block = createBlockFromCollection(array, set_element_types, context);
    }
    /// 1 in (1, 2); (1, 2) in ((1, 2), (3, 4)); etc.
    else if (left_type_depth + 1 == right_type_depth)
    {
        auto type_index = right_arg_type->getTypeId();
        if (type_index == TypeIndex::Tuple)
            block = createBlockFromCollection(DB::get<const Tuple &>(right_arg_value), set_element_types, context);
        else if (type_index == TypeIndex::Array)
            block = createBlockFromCollection(DB::get<const Array &>(right_arg_value), set_element_types, context);
        else
            throw_unsupported_type(right_arg_type);
    }
    else
        throw_unsupported_type(right_arg_type);

    return block;
}

/** Create a block for set from expression.
  * 'set_element_types' - types of what are on the left hand side of IN.
  * 'right_arg' - list of values: 1, 2, 3 or list of tuples: (1, 2), (3, 4), (5, 6).
  *
  *  We need special implementation for ASTFunction, because in case, when we interpret
  *  large tuple or array as function, `evaluateConstantExpression` works extremely slow.
  */
static Block createBlockForSet(
    const DataTypePtr & left_arg_type,
    const std::shared_ptr<ASTFunction> & right_arg,
    const DataTypes & set_element_types,
    const Context & context)
{
    auto get_tuple_type_from_ast = [&context](const auto & func) -> DataTypePtr
    {
        if (func && (func->name == "tuple" || func->name == "array") && !func->arguments->children.empty())
        {
            /// Won't parse all values of outer tuple.
            auto element = func->arguments->children.at(0);
            std::pair<Field, DataTypePtr> value_raw = evaluateConstantExpression(element, context);
            return std::make_shared<DataTypeTuple>(DataTypes({value_raw.second}));
        }

        return evaluateConstantExpression(func, context).second;
    };

    const DataTypePtr & right_arg_type = get_tuple_type_from_ast(right_arg);

    size_t left_tuple_depth = getTypeDepth(left_arg_type);
    size_t right_tuple_depth = getTypeDepth(right_arg_type);
    ASTPtr elements_ast;

    /// 1 in 1; (1, 2) in (1, 2); identity(tuple(tuple(tuple(1)))) in tuple(tuple(tuple(1))); etc.
    if (left_tuple_depth == right_tuple_depth)
    {
        ASTPtr exp_list = std::make_shared<ASTExpressionList>();
        exp_list->children.push_back(right_arg);
        elements_ast = exp_list;
    }
    /// 1 in (1, 2); (1, 2) in ((1, 2), (3, 4)); etc.
    else if (left_tuple_depth + 1 == right_tuple_depth)
    {
        const auto * set_func = right_arg->as<ASTFunction>();
        if (!set_func || (set_func->name != "tuple" && set_func->name != "array"))
            throw Exception("Incorrect type of 2nd argument for function 'in'"
                            ". Must be subquery or set of elements with type " + left_arg_type->getName() + ".",
                            ErrorCodes::ILLEGAL_TYPE_OF_ARGUMENT);

        elements_ast = set_func->arguments;
    }
    else
        throw Exception("Invalid types for IN function: "
                        + left_arg_type->getName() + " and " + right_arg_type->getName() + ".",
                        ErrorCodes::ILLEGAL_TYPE_OF_ARGUMENT);

    return createBlockFromAST(elements_ast, set_element_types, context);
}

SetPtr makeExplicitSet(
    const ASTFunction * node, const Block & sample_block, bool create_ordered_set,
    const Context & context, const SizeLimits & size_limits, PreparedSets & prepared_sets)
{
    const IAST & args = *node->arguments;

    if (args.children.size() != 2)
        throw Exception("Wrong number of arguments passed to function in", ErrorCodes::NUMBER_OF_ARGUMENTS_DOESNT_MATCH);

    const ASTPtr & left_arg = args.children.at(0);
    const ASTPtr & right_arg = args.children.at(1);

    const DataTypePtr & left_arg_type = sample_block.getByName(left_arg->getColumnName()).type;

    DataTypes set_element_types = {left_arg_type};
    const auto * left_tuple_type = typeid_cast<const DataTypeTuple *>(left_arg_type.get());
    if (left_tuple_type && left_tuple_type->getElements().size() != 1)
        set_element_types = left_tuple_type->getElements();

    for (auto & element_type : set_element_types)
        if (const auto * low_cardinality_type = typeid_cast<const DataTypeLowCardinality *>(element_type.get()))
            element_type = low_cardinality_type->getDictionaryType();

    auto set_key = PreparedSetKey::forLiteral(*right_arg, set_element_types);
    if (prepared_sets.count(set_key))
        return prepared_sets.at(set_key); /// Already prepared.

    Block block;
    const auto & right_arg_func = std::dynamic_pointer_cast<ASTFunction>(right_arg);
    if (right_arg_func && (right_arg_func->name == "tuple" || right_arg_func->name == "array"))
        block = createBlockForSet(left_arg_type, right_arg_func, set_element_types, context);
    else
        block = createBlockForSet(left_arg_type, right_arg, set_element_types, context);

    SetPtr set = std::make_shared<Set>(size_limits, create_ordered_set, context.getSettingsRef().transform_null_in);
    set->setHeader(block.cloneEmpty());
    set->insertFromBlock(block);
    set->finishInsert();

    prepared_sets[set_key] = set;
    return set;
}

<<<<<<< HEAD
ActionsMatcher::Data::Data(
    const Context & context_, SizeLimits set_size_limit_, size_t subquery_depth_,
    const NamesAndTypesList & source_columns_, ActionsDAGPtr actions,
    PreparedSets & prepared_sets_, SubqueriesForSets & subqueries_for_sets_,
    bool no_subqueries_, bool no_makeset_, bool only_consts_, bool create_source_for_in_)
    : context(context_)
    , set_size_limit(set_size_limit_)
    , subquery_depth(subquery_depth_)
    , source_columns(source_columns_)
    , prepared_sets(prepared_sets_)
    , subqueries_for_sets(subqueries_for_sets_)
    , no_subqueries(no_subqueries_)
    , no_makeset(no_makeset_)
    , only_consts(only_consts_)
    , create_source_for_in(create_source_for_in_)
    , visit_depth(0)
    , actions_stack(std::move(actions), context)
    , next_unique_suffix(actions_stack.getLastActions().getIndex().size() + 1)
{
}

bool ActionsMatcher::Data::hasColumn(const String & column_name) const
{
    return actions_stack.getLastActions().getIndex().count(column_name) != 0;
}

ScopeStack::ScopeStack(ActionsDAGPtr actions, const Context & context_)
=======
ScopeStack::ScopeStack(const ExpressionActionsPtr & actions, const Context & context_)
>>>>>>> 1d00ee71
    : context(context_)
{
    stack.emplace_back();
    stack.back().actions = actions;

    const Block & sample_block = actions->getSampleBlock();
    for (size_t i = 0, size = sample_block.columns(); i < size; ++i)
        stack.back().new_columns.insert(sample_block.getByPosition(i).name);
}

void ScopeStack::pushLevel(const NamesAndTypesList & input_columns)
{
    stack.emplace_back();
    Level & prev = stack[stack.size() - 2];

    ColumnsWithTypeAndName all_columns;
    NameSet new_names;

    for (const auto & input_column : input_columns)
    {
        all_columns.emplace_back(nullptr, input_column.type, input_column.name);
        new_names.insert(input_column.name);
        stack.back().new_columns.insert(input_column.name);
    }

    const Block & prev_sample_block = prev.actions->getSampleBlock();
    for (size_t i = 0, size = prev_sample_block.columns(); i < size; ++i)
    {
        const ColumnWithTypeAndName & col = prev_sample_block.getByPosition(i);
        if (!new_names.count(col.name))
            all_columns.push_back(col);
    }

    stack.back().actions = std::make_shared<ExpressionActions>(all_columns, context);
}

size_t ScopeStack::getColumnLevel(const std::string & name)
{
    for (int i = static_cast<int>(stack.size()) - 1; i >= 0; --i)
        if (stack[i].new_columns.count(name))
            return i;

    throw Exception("Unknown identifier: " + name, ErrorCodes::UNKNOWN_IDENTIFIER);
}

void ScopeStack::addAction(const ExpressionAction & action)
{
    size_t level = 0;
    Names required = action.getNeededColumns();
    for (const auto & elem : required)
        level = std::max(level, getColumnLevel(elem));

    Names added;
    stack[level].actions->add(action, added);

    stack[level].new_columns.insert(added.begin(), added.end());

    for (const auto & elem : added)
    {
        const ColumnWithTypeAndName & col = stack[level].actions->getSampleBlock().getByName(elem);
        for (size_t j = level + 1; j < stack.size(); ++j)
            stack[j].actions->addInput(col);
    }
}

ExpressionActionsPtr ScopeStack::popLevel()
{
    ExpressionActionsPtr res = stack.back().actions;
    stack.pop_back();
    return res;
}

const Block & ScopeStack::getSampleBlock() const
{
    return stack.back().actions->getSampleBlock();
}

struct CachedColumnName
{
    String cached;

    const String & get(const ASTPtr & ast)
    {
        if (cached.empty())
            cached = ast->getColumnName();
        return cached;
    }
};

bool ActionsMatcher::needChildVisit(const ASTPtr & node, const ASTPtr & child)
{
    /// Visit children themself
    if (node->as<ASTIdentifier>() ||
        node->as<ASTFunction>() ||
        node->as<ASTLiteral>())
        return false;

    /// Do not go to FROM, JOIN, UNION.
    if (child->as<ASTTableExpression>() ||
        child->as<ASTSelectQuery>())
        return false;

    return true;
}

void ActionsMatcher::visit(const ASTPtr & ast, Data & data)
{
    if (const auto * identifier = ast->as<ASTIdentifier>())
        visit(*identifier, ast, data);
    else if (const auto * node = ast->as<ASTFunction>())
        visit(*node, ast, data);
    else if (const auto * literal = ast->as<ASTLiteral>())
        visit(*literal, ast, data);
}

void ActionsMatcher::visit(const ASTIdentifier & identifier, const ASTPtr & ast, Data & data)
{
    CachedColumnName column_name;
    if (data.hasColumn(column_name.get(ast)))
        return;

    if (!data.only_consts)
    {
        /// The requested column is not in the block.
        /// If such a column exists in the table, then the user probably forgot to surround it with an aggregate function or add it to GROUP BY.

        bool found = false;
        for (const auto & column_name_type : data.source_columns)
            if (column_name_type.name == column_name.get(ast))
                found = true;

        if (found)
            throw Exception("Column " + backQuote(column_name.get(ast)) + " is not under aggregate function and not in GROUP BY",
                ErrorCodes::NOT_AN_AGGREGATE);

        /// Special check for WITH statement alias. Add alias action to be able to use this alias.
        if (identifier.prefer_alias_to_column_name && !identifier.alias.empty())
            data.addAction(ExpressionAction::addAliases({{identifier.name, identifier.alias}}));
    }
}

void ActionsMatcher::visit(const ASTFunction & node, const ASTPtr & ast, Data & data)
{
    CachedColumnName column_name;
    if (data.hasColumn(column_name.get(ast)))
        return;

    if (node.name == "lambda")
        throw Exception("Unexpected lambda expression", ErrorCodes::UNEXPECTED_EXPRESSION);

    /// Function arrayJoin.
    if (node.name == "arrayJoin")
    {
        if (node.arguments->children.size() != 1)
            throw Exception("arrayJoin requires exactly 1 argument", ErrorCodes::TYPE_MISMATCH);

        ASTPtr arg = node.arguments->children.at(0);
        visit(arg, data);
        if (!data.only_consts)
        {
            String result_name = column_name.get(ast);
            data.addAction(ExpressionAction::copyColumn(arg->getColumnName(), result_name));
            NameSet joined_columns;
            joined_columns.insert(result_name);
            data.addAction(ExpressionAction::arrayJoin(joined_columns, false, data.context));
        }

        return;
    }

    SetPtr prepared_set;
    if (checkFunctionIsInOrGlobalInOperator(node))
    {
        /// Let's find the type of the first argument (then getActionsImpl will be called again and will not affect anything).
        visit(node.arguments->children.at(0), data);

        if (!data.no_makeset && (prepared_set = makeSet(node, data, data.no_subqueries)))
        {
            /// Transform tuple or subquery into a set.
        }
        else
        {
            if (!data.only_consts)
            {
                /// We are in the part of the tree that we are not going to compute. You just need to define types.
                /// Do not subquery and create sets. We replace "in*" function to "in*IgnoreSet".

                auto argument_name = node.arguments->children.at(0)->getColumnName();

                data.addAction(ExpressionAction::applyFunction(
                        FunctionFactory::instance().get(node.name + "IgnoreSet", data.context),
                        { argument_name, argument_name },
                        column_name.get(ast)));
            }
            return;
        }
    }

    if (AggregateFunctionFactory::instance().isAggregateFunctionName(node.name))
        return;

    FunctionOverloadResolverPtr function_builder;
    try
    {
        function_builder = FunctionFactory::instance().get(node.name, data.context);
    }
    catch (DB::Exception & e)
    {
        auto hints = AggregateFunctionFactory::instance().getHints(node.name);
        if (!hints.empty())
            e.addMessage("Or unknown aggregate function " + node.name + ". Maybe you meant: " + toString(hints));
        e.rethrow();
    }

    Names argument_names;
    DataTypes argument_types;
    bool arguments_present = true;

    /// If the function has an argument-lambda expression, you need to determine its type before the recursive call.
    bool has_lambda_arguments = false;

    for (size_t arg = 0; arg < node.arguments->children.size(); ++arg)
    {
        auto & child = node.arguments->children[arg];

        const auto * lambda = child->as<ASTFunction>();
        const auto * identifier = child->as<ASTIdentifier>();
        if (lambda && lambda->name == "lambda")
        {
            /// If the argument is a lambda expression, just remember its approximate type.
            if (lambda->arguments->children.size() != 2)
                throw Exception("lambda requires two arguments", ErrorCodes::NUMBER_OF_ARGUMENTS_DOESNT_MATCH);

            const auto * lambda_args_tuple = lambda->arguments->children.at(0)->as<ASTFunction>();

            if (!lambda_args_tuple || lambda_args_tuple->name != "tuple")
                throw Exception("First argument of lambda must be a tuple", ErrorCodes::TYPE_MISMATCH);

            has_lambda_arguments = true;
            argument_types.emplace_back(std::make_shared<DataTypeFunction>(DataTypes(lambda_args_tuple->arguments->children.size())));
            /// Select the name in the next cycle.
            argument_names.emplace_back();
        }
        else if (checkFunctionIsInOrGlobalInOperator(node) && arg == 1 && prepared_set)
        {
            ColumnWithTypeAndName column;
            column.type = std::make_shared<DataTypeSet>();

            /// If the argument is a set given by an enumeration of values (so, the set was already built), give it a unique name,
            ///  so that sets with the same literal representation do not fuse together (they can have different types).
            if (!prepared_set->empty())
                column.name = data.getUniqueName("__set");
            else
                column.name = child->getColumnName();

            if (!data.hasColumn(column.name))
            {
                auto column_set = ColumnSet::create(1, prepared_set);
                /// If prepared_set is not empty, we have a set made with literals.
                /// Create a const ColumnSet to make constant folding work
                if (!prepared_set->empty())
                    column.column = ColumnConst::create(std::move(column_set), 1);
                else
                    column.column = std::move(column_set);
                data.addAction(ExpressionAction::addColumn(column));
            }

            argument_types.push_back(column.type);
            argument_names.push_back(column.name);
        }
        else if (identifier && (functionIsJoinGet(node.name) || functionIsDictGet(node.name)) && arg == 0)
        {
            auto table_id = IdentifierSemantic::extractDatabaseAndTable(*identifier);
            table_id = data.context.resolveStorageID(table_id, Context::ResolveOrdinary);
            auto column_string = ColumnString::create();
            column_string->insert(table_id.getDatabaseName() + "." + table_id.getTableName());
            ColumnWithTypeAndName column(
                ColumnConst::create(std::move(column_string), 1),
                std::make_shared<DataTypeString>(),
                data.getUniqueName("__" + node.name));
            data.addAction(ExpressionAction::addColumn(column));
            argument_types.push_back(column.type);
            argument_names.push_back(column.name);
        }
        else
        {
            /// If the argument is not a lambda expression, call it recursively and find out its type.
            visit(child, data);

            // In the above visit() call, if the argument is a literal, we
            // generated a unique column name for it. Use it instead of a generic
            // display name.
            auto child_column_name = child->getColumnName();
            const auto * as_literal = child->as<ASTLiteral>();
            if (as_literal)
            {
                assert(!as_literal->unique_column_name.empty());
                child_column_name = as_literal->unique_column_name;
            }

            if (data.hasColumn(child_column_name))
            {
                argument_types.push_back(data.getSampleBlock().getByName(child_column_name).type);
                argument_names.push_back(child_column_name);
            }
            else
            {
                if (data.only_consts)
                    arguments_present = false;
                else
                    throw Exception("Unknown identifier: " + child_column_name + " there are columns: " + data.getSampleBlock().dumpNames(),
                                    ErrorCodes::UNKNOWN_IDENTIFIER);
            }
        }
    }

    if (data.only_consts && !arguments_present)
        return;

    if (has_lambda_arguments && !data.only_consts)
    {
        function_builder->getLambdaArgumentTypes(argument_types);

        /// Call recursively for lambda expressions.
        for (size_t i = 0; i < node.arguments->children.size(); ++i)
        {
            ASTPtr child = node.arguments->children[i];

            const auto * lambda = child->as<ASTFunction>();
            if (lambda && lambda->name == "lambda")
            {
                const DataTypeFunction * lambda_type = typeid_cast<const DataTypeFunction *>(argument_types[i].get());
                const auto * lambda_args_tuple = lambda->arguments->children.at(0)->as<ASTFunction>();
                const ASTs & lambda_arg_asts = lambda_args_tuple->arguments->children;
                NamesAndTypesList lambda_arguments;

                for (size_t j = 0; j < lambda_arg_asts.size(); ++j)
                {
                    auto opt_arg_name = tryGetIdentifierName(lambda_arg_asts[j]);
                    if (!opt_arg_name)
                        throw Exception("lambda argument declarations must be identifiers", ErrorCodes::TYPE_MISMATCH);

                    lambda_arguments.emplace_back(*opt_arg_name, lambda_type->getArgumentTypes()[j]);
                }

                data.actions_stack.pushLevel(lambda_arguments);
                visit(lambda->arguments->children.at(1), data);
                ExpressionActionsPtr lambda_actions = data.actions_stack.popLevel();

                String result_name = lambda->arguments->children.at(1)->getColumnName();
                lambda_actions->finalize(Names(1, result_name));
                DataTypePtr result_type = lambda_actions->getSampleBlock().getByName(result_name).type;

                Names captured;
                Names required = lambda_actions->getRequiredColumns();
                for (const auto & required_arg : required)
                    if (findColumn(required_arg, lambda_arguments) == lambda_arguments.end())
                        captured.push_back(required_arg);

                /// We can not name `getColumnName()`,
                ///  because it does not uniquely define the expression (the types of arguments can be different).
                String lambda_name = data.getUniqueName("__lambda");

                auto function_capture = std::make_unique<FunctionCaptureOverloadResolver>(
                        lambda_actions, captured, lambda_arguments, result_type, result_name);
                auto function_capture_adapter = std::make_shared<FunctionOverloadResolverAdaptor>(std::move(function_capture));
                data.addAction(ExpressionAction::applyFunction(function_capture_adapter, captured, lambda_name));

                argument_types[i] = std::make_shared<DataTypeFunction>(lambda_type->getArgumentTypes(), result_type);
                argument_names[i] = lambda_name;
            }
        }
    }

    if (data.only_consts)
    {
        for (const auto & argument_name : argument_names)
        {
            if (!data.hasColumn(argument_name))
            {
                arguments_present = false;
                break;
            }
        }
    }

    if (arguments_present)
    {
        data.addAction(ExpressionAction::applyFunction(function_builder, argument_names, column_name.get(ast)));
    }
}

void ActionsMatcher::visit(const ASTLiteral & literal, const ASTPtr & /* ast */,
    Data & data)
{
    DataTypePtr type = applyVisitor(FieldToDataType(), literal.value);
    const auto value = convertFieldToType(literal.value, *type);

    // FIXME why do we have a second pass with a clean sample block over the same
    // AST here? Anyway, do not modify the column name if it is set already.
    if (literal.unique_column_name.empty())
    {
        const auto default_name = literal.getColumnName();
        const auto & block = data.getSampleBlock();
        const auto * existing_column = block.findByName(default_name);

        /*
         * To approximate CSE, bind all identical literals to a single temporary
         * columns. We try to find the column by its default name, but after that
         * we have to check that it contains the correct data. This might not be
         * the case if it is a user-supplied column, or it is from under a join,
         * etc.
         * Overall, this is a hack around a generally poor name-based notion of
         * column identity we currently use.
         */
        if (existing_column
            && existing_column->column
            && isColumnConst(*existing_column->column)
            && existing_column->column->size() == 1
            && existing_column->column->operator[](0) == value)
        {
            const_cast<ASTLiteral &>(literal).unique_column_name = default_name;
        }
        else
        {
            const_cast<ASTLiteral &>(literal).unique_column_name
                = data.getUniqueName(default_name);
        }
    }

    if (data.hasColumn(literal.unique_column_name))
    {
        return;
    }

    ColumnWithTypeAndName column;
    column.name = literal.unique_column_name;
    column.column = type->createColumnConst(1, value);
    column.type = type;

    data.addAction(ExpressionAction::addColumn(column));
}

SetPtr ActionsMatcher::makeSet(const ASTFunction & node, Data & data, bool no_subqueries)
{
    /** You need to convert the right argument to a set.
      * This can be a table name, a value, a value enumeration, or a subquery.
      * The enumeration of values is parsed as a function `tuple`.
      */
    const IAST & args = *node.arguments;
    const ASTPtr & left_in_operand = args.children.at(0);
    const ASTPtr & right_in_operand = args.children.at(1);
    const Block & sample_block = data.getSampleBlock();

    /// If the subquery or table name for SELECT.
    const auto * identifier = right_in_operand->as<ASTIdentifier>();
    if (right_in_operand->as<ASTSubquery>() || identifier)
    {
        if (no_subqueries)
            return {};
        auto set_key = PreparedSetKey::forSubquery(*right_in_operand);
        if (data.prepared_sets.count(set_key))
            return data.prepared_sets.at(set_key);

        /// A special case is if the name of the table is specified on the right side of the IN statement,
        ///  and the table has the type Set (a previously prepared set).
        if (identifier)
        {
            auto table_id = data.context.resolveStorageID(right_in_operand);
            StoragePtr table = DatabaseCatalog::instance().tryGetTable(table_id, data.context);

            if (table)
            {
                StorageSet * storage_set = dynamic_cast<StorageSet *>(table.get());
                if (storage_set)
                {
                    data.prepared_sets[set_key] = storage_set->getSet();
                    return storage_set->getSet();
                }
            }
        }

        /// We get the stream of blocks for the subquery. Create Set and put it in place of the subquery.
        String set_id = right_in_operand->getColumnName();

        SubqueryForSet & subquery_for_set = data.subqueries_for_sets[set_id];

        /// If you already created a Set with the same subquery / table.
        if (subquery_for_set.set)
        {
            data.prepared_sets[set_key] = subquery_for_set.set;
            return subquery_for_set.set;
        }

        SetPtr set = std::make_shared<Set>(data.set_size_limit, false, data.context.getSettingsRef().transform_null_in);

        /** The following happens for GLOBAL INs or INs:
          * - in the addExternalStorage function, the IN (SELECT ...) subquery is replaced with IN _data1,
          *   in the subquery_for_set object, this subquery is set as source and the temporary table _data1 as the table.
          * - this function shows the expression IN_data1.
          *
          * In case that we have HAVING with IN subquery, we have to force creating set for it.
          * Also it doesn't make sence if it is GLOBAL IN or ordinary IN.
          */
        if (!subquery_for_set.source && data.create_source_for_in)
        {
            auto interpreter = interpretSubquery(right_in_operand, data.context, data.subquery_depth, {});
            subquery_for_set.source = std::make_shared<LazyBlockInputStream>(
                interpreter->getSampleBlock(), [interpreter]() mutable { return interpreter->execute().getInputStream(); });

            /** Why is LazyBlockInputStream used?
              *
              * The fact is that when processing a query of the form
              *  SELECT ... FROM remote_test WHERE column GLOBAL IN (subquery),
              *  if the distributed remote_test table contains localhost as one of the servers,
              *  the query will be interpreted locally again (and not sent over TCP, as in the case of a remote server).
              *
              * The query execution pipeline will be:
              * CreatingSets
              *  subquery execution, filling the temporary table with _data1 (1)
              *  CreatingSets
              *   reading from the table _data1, creating the set (2)
              *   read from the table subordinate to remote_test.
              *
              * (The second part of the pipeline under CreateSets is a reinterpretation of the query inside StorageDistributed,
              *  the query differs in that the database name and tables are replaced with subordinates, and the subquery is replaced with _data1.)
              *
              * But when creating the pipeline, when creating the source (2), it will be found that the _data1 table is empty
              *  (because the query has not started yet), and empty source will be returned as the source.
              * And then, when the query is executed, an empty set will be created in step (2).
              *
              * Therefore, we make the initialization of step (2) lazy
              *  - so that it does not occur until step (1) is completed, on which the table will be populated.
              *
              * Note: this solution is not very good, you need to think better.
              */
        }

        subquery_for_set.set = set;
        data.prepared_sets[set_key] = set;
        return set;
    }
    else
    {
        if (sample_block.has(left_in_operand->getColumnName()))
            /// An explicit enumeration of values in parentheses.
            return makeExplicitSet(&node, sample_block, false, data.context, data.set_size_limit, data.prepared_sets);
        else
            return {};
    }
}

}<|MERGE_RESOLUTION|>--- conflicted
+++ resolved
@@ -384,37 +384,8 @@
     return set;
 }
 
-<<<<<<< HEAD
-ActionsMatcher::Data::Data(
-    const Context & context_, SizeLimits set_size_limit_, size_t subquery_depth_,
-    const NamesAndTypesList & source_columns_, ActionsDAGPtr actions,
-    PreparedSets & prepared_sets_, SubqueriesForSets & subqueries_for_sets_,
-    bool no_subqueries_, bool no_makeset_, bool only_consts_, bool create_source_for_in_)
-    : context(context_)
-    , set_size_limit(set_size_limit_)
-    , subquery_depth(subquery_depth_)
-    , source_columns(source_columns_)
-    , prepared_sets(prepared_sets_)
-    , subqueries_for_sets(subqueries_for_sets_)
-    , no_subqueries(no_subqueries_)
-    , no_makeset(no_makeset_)
-    , only_consts(only_consts_)
-    , create_source_for_in(create_source_for_in_)
-    , visit_depth(0)
-    , actions_stack(std::move(actions), context)
-    , next_unique_suffix(actions_stack.getLastActions().getIndex().size() + 1)
-{
-}
-
-bool ActionsMatcher::Data::hasColumn(const String & column_name) const
-{
-    return actions_stack.getLastActions().getIndex().count(column_name) != 0;
-}
-
-ScopeStack::ScopeStack(ActionsDAGPtr actions, const Context & context_)
-=======
+
 ScopeStack::ScopeStack(const ExpressionActionsPtr & actions, const Context & context_)
->>>>>>> 1d00ee71
     : context(context_)
 {
     stack.emplace_back();

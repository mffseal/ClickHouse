--- conflicted
+++ resolved
@@ -976,7 +976,7 @@
             continue;
         }
 
-        const auto key = Key(unhexUInt<UInt128>(key_directory.filename().string().data()));
+        const auto key = Key::fromKeyString(key_directory.filename().string());
         auto locked_key = metadata.lockKeyMetadata(key, CacheMetadata::KeyNotFoundPolicy::CREATE_EMPTY, /* is_initial_load */true);
 
         for (fs::directory_iterator offset_it{key_directory}; offset_it != fs::directory_iterator(); ++offset_it)
@@ -1017,7 +1017,6 @@
                 continue;
             }
 
-<<<<<<< HEAD
             bool limits_satisfied;
             IFileCachePriority::Iterator cache_it;
             {
@@ -1030,10 +1029,6 @@
                 if (limits_satisfied)
                     cache_it = main_priority->add(locked_key->getKeyMetadata(), offset, size, lock);
             }
-=======
-            const auto key = Key::fromKeyString(key_directory.filename().string());
-            auto locked_key = metadata.lockKeyMetadata(key, CacheMetadata::KeyNotFoundPolicy::CREATE_EMPTY, /* is_initial_load */true);
->>>>>>> f58c2a70
 
             if (limits_satisfied)
             {

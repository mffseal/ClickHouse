--- conflicted
+++ resolved
@@ -18,12 +18,6 @@
 
 mkdir -p build/build_docker
 cd build/build_docker
-<<<<<<< HEAD
-ln -s /usr/lib/x86_64-linux-gnu/libOpenCL.so.1.0.0 /usr/lib/libOpenCL.so ||:
-=======
-ccache --show-stats ||:
-ccache --zero-stats ||:
->>>>>>> c05c1f7a
 rm -f CMakeCache.txt
 # Read cmake arguments into array (possibly empty)
 read -ra CMAKE_FLAGS <<< "${CMAKE_FLAGS:-}"

#!/usr/bin/env bash
# Tags: long

CUR_DIR=$(cd "$(dirname "${BASH_SOURCE[0]}")" && pwd)
# shellcheck source=../shell_config.sh
. "$CUR_DIR"/../shell_config.sh

CH_CLIENT="$CLICKHOUSE_CLIENT --allow_experimental_variant_type=1 --use_variant_as_common_type=1 --allow_suspicious_variant_types=1"

function test()
{
    echo "test"
    $CH_CLIENT -q "insert into test select number, multiIf(number % 3 == 2, NULL, number % 3 == 1, number, arrayMap(x -> multiIf(number % 9 == 0, NULL, number % 9 == 3, 'str_' || toString(number), number), range(number % 10))) from numbers(36)"
    $CH_CLIENT -q "select v, v.UInt64.null, v.\`Array(Variant(String, UInt64))\`.null,  v.\`Array(Variant(String, UInt64))\`.size0, v.\`Array(Variant(String, UInt64))\`.UInt64.null from test order by id"
    $CH_CLIENT -q "select v.UInt64.null, v.\`Array(Variant(String, UInt64))\`.null,  v.\`Array(Variant(String, UInt64))\`.size0, v.\`Array(Variant(String, UInt64))\`.UInt64.null from test order by id"
    $CH_CLIENT -q "select v.\`Array(Variant(String, UInt64))\`.null,  v.\`Array(Variant(String, UInt64))\`.size0, v.\`Array(Variant(String, UInt64))\`.UInt64.null, v.\`Array(Variant(String, UInt64))\`.String.null from test order by id"
    $CH_CLIENT -q "select id from test where v.UInt64 is null order by id"
<<<<<<< HEAD

    $CH_CLIENT -q "insert into test select number, multiIf(number % 3 == 2, NULL, number % 3 == 1, number, arrayMap(x -> multiIf(number % 9 == 0, NULL, number % 9 == 3, 'str_' || toString(number), number), range(number % 10))) from numbers(1000000) settings min_insert_block_size_rows=100000"
=======
    $CH_CLIENT -q "insert into test select number, multiIf(number % 3 == 2, NULL, number % 3 == 1, number, arrayMap(x -> multiIf(number % 9 == 0, NULL, number % 9 == 3, 'str_' || toString(number), number), range(number % 10))) from numbers(250000) settings min_insert_block_size_rows=100000, min_insert_block_size_bytes=0"
>>>>>>> b64c7814
    $CH_CLIENT -q "select v, v.UInt64.null, v.\`Array(Variant(String, UInt64))\`.null,  v.\`Array(Variant(String, UInt64))\`.size0, v.\`Array(Variant(String, UInt64))\`.UInt64.null from test order by id format Null"
    $CH_CLIENT -q "select v.UInt64.null, v.\`Array(Variant(String, UInt64))\`.null,  v.\`Array(Variant(String, UInt64))\`.size0, v.\`Array(Variant(String, UInt64))\`.UInt64.null from test order by id format Null"
    $CH_CLIENT -q "select v.\`Array(Variant(String, UInt64))\`.null,  v.\`Array(Variant(String, UInt64))\`.size0, v.\`Array(Variant(String, UInt64))\`.UInt64.null, v.\`Array(Variant(String, UInt64))\`.String.null from test order by id format Null"
    $CH_CLIENT -q "select id from test where v.UInt64 is null order by id format Null"
}

$CH_CLIENT -q "drop table if exists test;"

echo "Memory"
$CH_CLIENT -q "create table test (id UInt64, v Variant(UInt64, Array(Variant(String, UInt64)))) engine=Memory"
test
$CH_CLIENT -q "drop table test;"

echo "MergeTree compact"
$CH_CLIENT -q "create table test (id UInt64, v Variant(UInt64, Array(Variant(String, UInt64)))) engine=MergeTree order by id settings min_rows_for_wide_part=1000000000, min_bytes_for_wide_part=10000000000;"
test
$CH_CLIENT -q "drop table test;"

echo "MergeTree wide"
$CH_CLIENT -q "create table test (id UInt64, v Variant(UInt64, Array(Variant(String, UInt64)))) engine=MergeTree order by id settings min_rows_for_wide_part=1, min_bytes_for_wide_part=1;"
test
$CH_CLIENT -q "drop table test;"<|MERGE_RESOLUTION|>--- conflicted
+++ resolved
@@ -15,12 +15,7 @@
     $CH_CLIENT -q "select v.UInt64.null, v.\`Array(Variant(String, UInt64))\`.null,  v.\`Array(Variant(String, UInt64))\`.size0, v.\`Array(Variant(String, UInt64))\`.UInt64.null from test order by id"
     $CH_CLIENT -q "select v.\`Array(Variant(String, UInt64))\`.null,  v.\`Array(Variant(String, UInt64))\`.size0, v.\`Array(Variant(String, UInt64))\`.UInt64.null, v.\`Array(Variant(String, UInt64))\`.String.null from test order by id"
     $CH_CLIENT -q "select id from test where v.UInt64 is null order by id"
-<<<<<<< HEAD
-
-    $CH_CLIENT -q "insert into test select number, multiIf(number % 3 == 2, NULL, number % 3 == 1, number, arrayMap(x -> multiIf(number % 9 == 0, NULL, number % 9 == 3, 'str_' || toString(number), number), range(number % 10))) from numbers(1000000) settings min_insert_block_size_rows=100000"
-=======
     $CH_CLIENT -q "insert into test select number, multiIf(number % 3 == 2, NULL, number % 3 == 1, number, arrayMap(x -> multiIf(number % 9 == 0, NULL, number % 9 == 3, 'str_' || toString(number), number), range(number % 10))) from numbers(250000) settings min_insert_block_size_rows=100000, min_insert_block_size_bytes=0"
->>>>>>> b64c7814
     $CH_CLIENT -q "select v, v.UInt64.null, v.\`Array(Variant(String, UInt64))\`.null,  v.\`Array(Variant(String, UInt64))\`.size0, v.\`Array(Variant(String, UInt64))\`.UInt64.null from test order by id format Null"
     $CH_CLIENT -q "select v.UInt64.null, v.\`Array(Variant(String, UInt64))\`.null,  v.\`Array(Variant(String, UInt64))\`.size0, v.\`Array(Variant(String, UInt64))\`.UInt64.null from test order by id format Null"
     $CH_CLIENT -q "select v.\`Array(Variant(String, UInt64))\`.null,  v.\`Array(Variant(String, UInt64))\`.size0, v.\`Array(Variant(String, UInt64))\`.UInt64.null, v.\`Array(Variant(String, UInt64))\`.String.null from test order by id format Null"

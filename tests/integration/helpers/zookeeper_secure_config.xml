--- conflicted
+++ resolved
@@ -12,11 +12,6 @@
             <host>zoo3</host>
             <port>2281</port>
         </node>
-<<<<<<< HEAD
-        <session_timeout_ms>3000</session_timeout_ms>
+        <session_timeout_ms>15000</session_timeout_ms>
     </keeper>
-=======
-        <session_timeout_ms>15000</session_timeout_ms>
-    </zookeeper>
->>>>>>> 73867035
 </clickhouse>